// Copyright (C) 2013-2017 Internet Systems Consortium, Inc. ("ISC")
//
// This Source Code Form is subject to the terms of the Mozilla Public
// License, v. 2.0. If a copy of the MPL was not distributed with this
// file, You can obtain one at http://mozilla.org/MPL/2.0/.

#include <config.h>
#include <asiolink/asio_wrapper.h>
#include <cc/command_interpreter.h>
#include <d2/d2_log.h>
#include <d2/d2_cfg_mgr.h>
#include <d2/d2_process.h>

using namespace isc::process;

namespace isc {
namespace d2 {

// Setting to 80% for now. This is an arbitrary choice and should probably
// be configurable.
const unsigned int D2Process::QUEUE_RESTART_PERCENT =  80;

D2Process::D2Process(const char* name, const asiolink::IOServicePtr& io_service)
    : DProcessBase(name, io_service, DCfgMgrBasePtr(new D2CfgMgr())),
     reconf_queue_flag_(false), shutdown_type_(SD_NORMAL) {

    // Instantiate queue manager.  Note that queue manager does not start
    // listening at this point.  That can only occur after configuration has
    // been received.  This means that until we receive the configuration,
    // D2 will neither receive nor process NameChangeRequests.
    // Pass in IOService for NCR IO event processing.
    queue_mgr_.reset(new D2QueueMgr(getIoService()));

    // Instantiate update manager.
    // Pass in both queue manager and configuration manager.
    // Pass in IOService for DNS update transaction IO event processing.
    D2CfgMgrPtr tmp = getD2CfgMgr();
    update_mgr_.reset(new D2UpdateMgr(queue_mgr_,  tmp,  getIoService()));
};

void
D2Process::init() {
};

void
D2Process::run() {
    LOG_INFO(d2_logger, DHCP_DDNS_STARTED).arg(VERSION);
    // Loop forever until we are allowed to shutdown.
    while (!canShutdown()) {
        try {
            // Check on the state of the request queue. Take any
            // actions necessary regarding it.
            checkQueueStatus();

            // Give update manager a time slice to queue new jobs and
            // process finished ones.
            update_mgr_->sweep();

            // Wait on IO event(s)  - block until one or more of the following
            // has occurred:
            //   a. NCR message has been received
            //   b. Transaction IO has completed
            //   c. Interval timer expired
            //   d. Something stopped IO service (runIO returns 0)
            if (runIO() == 0) {
                // Pretty sure this amounts to an unexpected stop and we
                // should bail out now.  Normal shutdowns do not utilize
                // stopping the IOService.
                isc_throw(DProcessBaseError,
                          "Primary IO service stopped unexpectedly");
            }
        } catch (const std::exception& ex) {
            LOG_FATAL(d2_logger, DHCP_DDNS_FAILED).arg(ex.what());
            isc_throw (DProcessBaseError,
                       "Process run method failed: " << ex.what());
        }
    }

    // @todo - if queue isn't empty, we may need to persist its contents
    // this might be the place to do it, once there is a persistence mgr.
    // This may also be better in checkQueueStatus.

    LOG_DEBUG(d2_logger, isc::log::DBGLVL_START_SHUT, DHCP_DDNS_RUN_EXIT);

};

size_t
D2Process::runIO() {
    // We want to block until at least one handler is called.  We'll use
    // boost::asio::io_service directly for two reasons. First off
    // asiolink::IOService::run_one is a void and boost::asio::io_service::stopped
    // is not present in older versions of boost.  We need to know if any
    // handlers ran or if the io_service was stopped.  That latter represents
    // some form of error and the application cannot proceed with a stopped
    // service.  Secondly, asiolink::IOService does not provide the poll
    // method.  This is a handy method which runs all ready handlers without
    // blocking.
    asiolink::IOServicePtr& io = getIoService();
    boost::asio::io_service& asio_io_service  = io->get_io_service();

    // Poll runs all that are ready. If none are ready it returns immediately
    // with a count of zero.
    size_t cnt = asio_io_service.poll();
    if (!cnt) {
        // Poll ran no handlers either none are ready or the service has been
        // stopped.  Either way, call run_one to wait for a IO event. If the
        // service is stopped it will return immediately with a cnt of zero.
        cnt = asio_io_service.run_one();
    }

    return (cnt);
}

bool
D2Process::canShutdown() const {
    bool all_clear = false;

    // If we have been told to shutdown, find out if we are ready to do so.
    if (shouldShutdown()) {
        switch (shutdown_type_) {
        case SD_NORMAL:
            // For a normal shutdown we need to stop the queue manager but
            // wait until we have finished all the transactions in progress.
            all_clear = (((queue_mgr_->getMgrState() != D2QueueMgr::RUNNING) &&
                          (queue_mgr_->getMgrState() != D2QueueMgr::STOPPING))
                         && (update_mgr_->getTransactionCount() == 0));
            break;

        case SD_DRAIN_FIRST:
            // For a drain first shutdown we need to stop the queue manager but
            // process all of the requests in the receive queue first.
            all_clear = (((queue_mgr_->getMgrState() != D2QueueMgr::RUNNING) &&
                          (queue_mgr_->getMgrState() != D2QueueMgr::STOPPING))
                          && (queue_mgr_->getQueueSize() == 0)
                          && (update_mgr_->getTransactionCount() == 0));
            break;

        case SD_NOW:
            // Get out right now, no niceties.
            all_clear = true;
            break;

        default:
            // shutdown_type_ is an enum and should only be one of the above.
            // if its getting through to this, something is whacked.
            break;
        }

        if (all_clear) {
            LOG_DEBUG(d2_logger, isc::log::DBGLVL_START_SHUT,
                     DHCP_DDNS_CLEARED_FOR_SHUTDOWN)
                .arg(getShutdownTypeStr(shutdown_type_));
        }
    }

    return (all_clear);
}

isc::data::ConstElementPtr
D2Process::shutdown(isc::data::ConstElementPtr args) {
    LOG_DEBUG(d2_logger, isc::log::DBGLVL_START_SHUT,
              DHCP_DDNS_SHUTDOWN_COMMAND)
        .arg(args ? args->str() : "(no arguments)");

    // Default shutdown type is normal.
    std::string type_str(getShutdownTypeStr(SD_NORMAL));
    shutdown_type_ = SD_NORMAL;

    if (args) {
        if ((args->getType() == isc::data::Element::map) &&
            args->contains("type")) {
            type_str = args->get("type")->stringValue();

            if (type_str == getShutdownTypeStr(SD_NORMAL)) {
                shutdown_type_ = SD_NORMAL;
            } else if (type_str == getShutdownTypeStr(SD_DRAIN_FIRST)) {
                shutdown_type_ = SD_DRAIN_FIRST;
            } else if (type_str == getShutdownTypeStr(SD_NOW)) {
                shutdown_type_ = SD_NOW;
            } else {
                setShutdownFlag(false);
                return (isc::config::createAnswer(1, "Invalid Shutdown type: "
                                                  + type_str));
            }
        }
    }

    // Set the base class's shutdown flag.
    setShutdownFlag(true);
    return (isc::config::createAnswer(0, "Shutdown initiated, type is: "
                                      + type_str));
}

isc::data::ConstElementPtr
D2Process::configure(isc::data::ConstElementPtr config_set, bool check_only) {
    LOG_DEBUG(d2_logger, isc::log::DBGLVL_TRACE_BASIC, DHCP_DDNS_CONFIGURE)
        .arg(check_only ? "check" : "update")
        .arg(config_set->str());

    isc::data::ConstElementPtr answer;
    answer = getCfgMgr()->parseConfig(config_set, check_only);;
    if (check_only) {
        return (answer);
    }

    int rcode = 0;
    isc::data::ConstElementPtr comment;
    comment = isc::config::parseAnswer(rcode, answer);

    if (rcode) {
        // Non-zero means we got an invalid configuration, take no further
        // action. In integrated mode, this will send a failed response back
        // to the configuration backend.
        reconf_queue_flag_ = false;
        return (answer);
    }

    // Set the reconf_queue_flag to indicate that we need to reconfigure
    // the queue manager.  Reconfiguring the queue manager may be asynchronous
    // and require one or more events to occur, therefore we set a flag
    // indicating it needs to be done but we cannot do it here.  It must
    // be done over time, while events are being processed.  Remember that
    // the method we are in now is invoked as part of the configuration event
    // callback.  This means you can't wait for events here, you are already
    // in one.
    // (@todo NOTE This could be turned into a bitmask of flags if we find other
    // things that need reconfiguration.  It might also be useful if we
    // did some analysis to decide what if anything we need to do.)
    reconf_queue_flag_ = true;

    // If we are here, configuration was valid, at least it parsed correctly
    // and therefore contained no invalid values.
    // Return the success answer from above.
    return (answer);
}

void
D2Process::checkQueueStatus() {
    switch (queue_mgr_->getMgrState()){
    case D2QueueMgr::RUNNING:
        if (reconf_queue_flag_ || shouldShutdown()) {
            // If we need to reconfigure the queue manager or we have been
            // told to shutdown, then stop listening first.  Stopping entails
            // canceling active listening which may generate an IO event, so
            // instigate the stop and get out.
            try {
                LOG_DEBUG(d2_logger, isc::log::DBGLVL_START_SHUT,
                          DHCP_DDNS_QUEUE_MGR_STOPPING)
                    .arg(reconf_queue_flag_ ? "reconfiguration" : "shutdown");
                queue_mgr_->stopListening();
            } catch (const isc::Exception& ex) {
                // It is very unlikely that we would experience an error
                // here, but theoretically possible.
                LOG_ERROR(d2_logger, DHCP_DDNS_QUEUE_MGR_STOP_ERROR)
                          .arg(ex.what());
            }
        }
        break;

    case D2QueueMgr::STOPPED_QUEUE_FULL: {
            // Resume receiving once the queue has decreased by twenty
            // percent.  This is an arbitrary choice. @todo this value should
            // probably be configurable.
            size_t threshold = (((queue_mgr_->getMaxQueueSize()
                                * QUEUE_RESTART_PERCENT)) / 100);
            if (queue_mgr_->getQueueSize() <= threshold) {
                LOG_INFO (d2_logger, DHCP_DDNS_QUEUE_MGR_RESUMING)
                          .arg(threshold).arg(queue_mgr_->getMaxQueueSize());
                try {
                    queue_mgr_->startListening();
                } catch (const isc::Exception& ex) {
                    LOG_ERROR(d2_logger, DHCP_DDNS_QUEUE_MGR_RESUME_ERROR)
                              .arg(ex.what());
                }
            }

        break;
        }

    case D2QueueMgr::STOPPED_RECV_ERROR:
        // If the receive error is not due to some fallout from shutting
        // down then we will attempt to recover by reconfiguring the listener.
        // This will close and destruct the current listener and make a new
        // one with new resources.
        // @todo This may need a safety valve such as retry count or a timer
        // to keep from endlessly retrying over and over, with little time
        // in between.
        if (!shouldShutdown()) {
            LOG_INFO (d2_logger, DHCP_DDNS_QUEUE_MGR_RECOVERING);
            reconfigureQueueMgr();
        }
        break;

    case D2QueueMgr::STOPPING:
        // We are waiting for IO to cancel, so this is a NOP.
        // @todo Possible timer for self-defense?  We could conceivably
        // get into a condition where we never get the event, which would
        // leave us stuck in stopping.  This is hugely unlikely but possible?
        break;

    default:
        // If the reconfigure flag is set, then we are in a state now where
        // we can do the reconfigure. In other words, we aren't RUNNING or
        // STOPPING.
        if (reconf_queue_flag_) {
            LOG_DEBUG(d2_logger, isc::log::DBGLVL_TRACE_BASIC,
                      DHCP_DDNS_QUEUE_MGR_RECONFIGURING);
            reconfigureQueueMgr();
        }
        break;
    }
}

void
D2Process::reconfigureQueueMgr() {
    // Set reconfigure flag to false.  We are only here because we have
    // a valid configuration to work with so if we fail below, it will be
    // an operational issue, such as a busy IP address. That will leave
    // queue manager in INITTED state, which is fine.
    // What we don't want is to continually attempt to reconfigure so set
    // the flag false now.
    // @todo This method assumes only 1 type of listener.  This will change
    // to support at least a TCP version, possibly some form of RDBMS listener
    // as well.
    reconf_queue_flag_ = false;
    try {
        // Wipe out the current listener.
        queue_mgr_->removeListener();

        // Get the configuration parameters that affect Queue Manager.
        const D2ParamsPtr& d2_params = getD2CfgMgr()->getD2Params();

        // Warn the user if the server address is not the loopback.
        /// @todo Remove this once we provide a secure mechanism.
        std::string ip_address =  d2_params->getIpAddress().toText();
        if (ip_address != "127.0.0.1" && ip_address != "::1") {
            LOG_WARN(d2_logger, DHCP_DDNS_NOT_ON_LOOPBACK).arg(ip_address);
        }

        // Instantiate the listener.
        if (d2_params->getNcrProtocol() == dhcp_ddns::NCR_UDP) {
            queue_mgr_->initUDPListener(d2_params->getIpAddress(),
                                        d2_params->getPort(),
                                        d2_params->getNcrFormat(), true);
        } else {
            /// @todo Add TCP/IP once it's supported
            // We should never get this far but if we do deal with it.
            isc_throw(DProcessBaseError, "Unsupported NCR listener protocol:"
                      << dhcp_ddns::ncrProtocolToString(d2_params->
                                                        getNcrProtocol()));
        }

        // Now start it. This assumes that starting is a synchronous,
        // blocking call that executes quickly.  @todo Should that change then
        // we will have to expand the state model to accommodate this.
        queue_mgr_->startListening();
    } catch (const isc::Exception& ex) {
        // Queue manager failed to initialize and therefore not listening.
        // This is most likely due to an unavailable IP address or port,
        // which is a configuration issue.
        LOG_ERROR(d2_logger, DHCP_DDNS_QUEUE_MGR_START_ERROR).arg(ex.what());
    }
}

<<<<<<< HEAD
=======
isc::data::ConstElementPtr
D2Process::command(const std::string& command,
                   isc::data::ConstElementPtr args) {
    // @todo This is the initial implementation.  If and when D2 is extended
    // to support its own commands, this implementation must change. Otherwise
    // it should reject all commands as it does now.
    LOG_DEBUG(d2_logger, isc::log::DBGLVL_TRACE_BASIC, DHCP_DDNS_COMMAND)
        .arg(command).arg(args ? args->str() : "(no args)");

    return (isc::config::createAnswer(COMMAND_INVALID, "Unrecognized command: "
                                      + command));
}

>>>>>>> 863addd7
D2Process::~D2Process() {
};

D2CfgMgrPtr
D2Process::getD2CfgMgr() {
    // The base class gives a base class pointer to our configuration manager.
    // Since we are D2, and we need D2 specific extensions, we need a pointer
    // to D2CfgMgr for some things.
    return (boost::dynamic_pointer_cast<D2CfgMgr>(getCfgMgr()));
}

const char* D2Process::getShutdownTypeStr(const ShutdownType& type) {
    const char* str = "invalid";
    switch (type) {
    case SD_NORMAL:
        str = "normal";
        break;
    case SD_DRAIN_FIRST:
        str = "drain_first";
        break;
    case SD_NOW:
        str = "now";
        break;
    default:
        break;
    }

    return (str);
}

}; // namespace isc::d2
}; // namespace isc<|MERGE_RESOLUTION|>--- conflicted
+++ resolved
@@ -362,22 +362,6 @@
     }
 }
 
-<<<<<<< HEAD
-=======
-isc::data::ConstElementPtr
-D2Process::command(const std::string& command,
-                   isc::data::ConstElementPtr args) {
-    // @todo This is the initial implementation.  If and when D2 is extended
-    // to support its own commands, this implementation must change. Otherwise
-    // it should reject all commands as it does now.
-    LOG_DEBUG(d2_logger, isc::log::DBGLVL_TRACE_BASIC, DHCP_DDNS_COMMAND)
-        .arg(command).arg(args ? args->str() : "(no args)");
-
-    return (isc::config::createAnswer(COMMAND_INVALID, "Unrecognized command: "
-                                      + command));
-}
-
->>>>>>> 863addd7
 D2Process::~D2Process() {
 };
 

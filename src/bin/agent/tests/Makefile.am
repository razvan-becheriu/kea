--- conflicted
+++ resolved
@@ -6,12 +6,9 @@
 noinst_SCRIPTS = ca_process_tests.sh
 
 EXTRA_DIST  = ca_process_tests.sh.in
-<<<<<<< HEAD
-=======
 EXTRA_DIST += testdata/get_config.json
 
 noinst_LTLIBRARIES = libbasic.la
->>>>>>> 86995f8b
 
 # test using command-line arguments, so use check-local target instead of TESTS
 check-local:
@@ -45,8 +42,6 @@
 
 TESTS =
 if HAVE_GTEST
-
-noinst_LTLIBRARIES = libbasic.la
 
 TESTS += ca_unittests
 

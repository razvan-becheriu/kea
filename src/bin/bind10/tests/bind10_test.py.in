# Copyright (C) 2011  Internet Systems Consortium.
#
# Permission to use, copy, modify, and distribute this software for any
# purpose with or without fee is hereby granted, provided that the above
# copyright notice and this permission notice appear in all copies.
#
# THE SOFTWARE IS PROVIDED "AS IS" AND INTERNET SYSTEMS CONSORTIUM
# DISCLAIMS ALL WARRANTIES WITH REGARD TO THIS SOFTWARE INCLUDING ALL
# IMPLIED WARRANTIES OF MERCHANTABILITY AND FITNESS. IN NO EVENT SHALL
# INTERNET SYSTEMS CONSORTIUM BE LIABLE FOR ANY SPECIAL, DIRECT,
# INDIRECT, OR CONSEQUENTIAL DAMAGES OR ANY DAMAGES WHATSOEVER RESULTING
# FROM LOSS OF USE, DATA OR PROFITS, WHETHER IN AN ACTION OF CONTRACT,
# NEGLIGENCE OR OTHER TORTIOUS ACTION, ARISING OUT OF OR IN CONNECTION
# WITH THE USE OR PERFORMANCE OF THIS SOFTWARE.

# Most of the time, we omit the "bind10_src" for brevity. Sometimes,
# we want to be explicit about what we do, like when hijacking a library
# call used by the bind10_src.
from bind10_src import ProcessInfo, BoB, parse_args, dump_pid, unlink_pid_file, _BASETIME
import bind10_src

# XXX: environment tests are currently disabled, due to the preprocessor
#      setup that we have now complicating the environment

import unittest
import sys
import os
import copy
import signal
import socket
from isc.net.addr import IPAddr
import time
import isc
import isc.log
<<<<<<< HEAD
import isc.bind10.socket_cache
=======
import errno
>>>>>>> 7ac21664

from isc.testutils.parse_args import TestOptParser, OptsError

class TestProcessInfo(unittest.TestCase):
    def setUp(self):
        # redirect stdout to a pipe so we can check that our
        # process spawning is doing the right thing with stdout
        self.old_stdout = os.dup(sys.stdout.fileno())
        self.pipes = os.pipe()
        os.dup2(self.pipes[1], sys.stdout.fileno())
        os.close(self.pipes[1])
        # note that we use dup2() to restore the original stdout
        # to the main program ASAP in each test... this prevents
        # hangs reading from the child process (as the pipe is only
        # open in the child), and also insures nice pretty output

    def tearDown(self):
        # clean up our stdout munging
        os.dup2(self.old_stdout, sys.stdout.fileno())
        os.close(self.pipes[0])

    def test_init(self):
        pi = ProcessInfo('Test Process', [ '/bin/echo', 'foo' ])
        pi.spawn()
        os.dup2(self.old_stdout, sys.stdout.fileno())
        self.assertEqual(pi.name, 'Test Process')
        self.assertEqual(pi.args, [ '/bin/echo', 'foo' ])
#        self.assertEqual(pi.env, { 'PATH': os.environ['PATH'],
#                                   'PYTHON_EXEC': os.environ['PYTHON_EXEC'] })
        self.assertEqual(pi.dev_null_stdout, False)
        self.assertEqual(os.read(self.pipes[0], 100), b"foo\n")
        self.assertNotEqual(pi.process, None)
        self.assertTrue(type(pi.pid) is int)

#    def test_setting_env(self):
#        pi = ProcessInfo('Test Process', [ '/bin/true' ], env={'FOO': 'BAR'})
#        os.dup2(self.old_stdout, sys.stdout.fileno())
#        self.assertEqual(pi.env, { 'PATH': os.environ['PATH'],
#                                   'PYTHON_EXEC': os.environ['PYTHON_EXEC'],
#                                   'FOO': 'BAR' })

    def test_setting_null_stdout(self):
        pi = ProcessInfo('Test Process', [ '/bin/echo', 'foo' ],
                         dev_null_stdout=True)
        pi.spawn()
        os.dup2(self.old_stdout, sys.stdout.fileno())
        self.assertEqual(pi.dev_null_stdout, True)
        self.assertEqual(os.read(self.pipes[0], 100), b"")

    def test_respawn(self):
        pi = ProcessInfo('Test Process', [ '/bin/echo', 'foo' ])
        pi.spawn()
        # wait for old process to work...
        self.assertEqual(os.read(self.pipes[0], 100), b"foo\n")
        # respawn it
        old_pid = pi.pid
        pi.respawn()
        os.dup2(self.old_stdout, sys.stdout.fileno())
        # make sure the new one started properly
        self.assertEqual(pi.name, 'Test Process')
        self.assertEqual(pi.args, [ '/bin/echo', 'foo' ])
#        self.assertEqual(pi.env, { 'PATH': os.environ['PATH'],
#                                   'PYTHON_EXEC': os.environ['PYTHON_EXEC'] })
        self.assertEqual(pi.dev_null_stdout, False)
        self.assertEqual(os.read(self.pipes[0], 100), b"foo\n")
        self.assertNotEqual(pi.process, None)
        self.assertTrue(type(pi.pid) is int)
        self.assertNotEqual(pi.pid, old_pid)

class TestCacheCommands(unittest.TestCase):
    """
    Test methods of boss related to the socket cache and socket handling.
    """
    def setUp(self):
        """
        Prepare the boss for some tests.

        Also prepare some variables we need.
        """
        self.__boss = BoB()
        # Fake the cache here so we can pretend it is us and hijack the
        # calls to its methods.
        self.__boss._socket_cache = self
        self.__boss._socket_path = '/socket/path'
        self.__raise_exception = None
        self.__socket_args = {
            "port": 53,
            "address": "::",
            "protocol": "UDP",
            "share_mode": "ANY",
            "share_name": "app"
        }
        # What was and wasn't called.
        self.__drop_app_called = None
        self.__get_socket_called = None
        self.__send_fd_called = None
        self.__get_token_called = None
        self.__drop_socket_called = None
        bind10_src.libutil_io_python.send_fd = self.__send_fd

    def __send_fd(self, to, socket):
        """
        A function to hook the send_fd in the bind10_src.
        """
        self.__send_fd_called = (to, socket)

    class FalseSocket:
        """
        A socket where we can fake methods we need instead of having a real
        socket.
        """
        def __init__(self):
            self.send = ""
        def fileno(self):
            """
            The file number. Used for identifying the remote application.
            """
            return 42

        def sendall(self, data):
            """
            Adds data to the self.send.
            """
            self.send += data

    def drop_application(self, application):
        """
        Part of pretending to be the cache. Logs the parameter to
        self.__drop_app_called.

        In the case self.__raise_exception is set, the exception there
        is raised instead.
        """
        if self.__raise_exception is not None:
            raise self.__raise_exception
        self.__drop_app_called = application

    def test_consumer_dead(self):
        """
        Test that it calls the drop_application method of the cache.
        """
        self.__boss.socket_consumer_dead(self.FalseSocket())
        self.assertEqual(42, self.__drop_app_called)

    def test_consumer_dead_invalid(self):
        """
        Test that it doesn't crash in case the application is not known to
        the cache, the boss doesn't crash, as this actually can happen in
        practice.
        """
        self.__raise_exception = ValueError("This application is unknown")
        # This doesn't crash
        self.__boss.socket_consumer_dead(self.FalseSocket())

    def get_socket(self, token, application):
        """
        Part of pretending to be the cache. If there's anything in
        __raise_exception, it is raised. Otherwise, the call is logged
        into __get_socket_called and a number is returned.
        """
        if self.__raise_exception is not None:
            raise self.__raise_exception
        self.__get_socket_called = (token, application)
        return 13

    def test_request_handler(self):
        """
        Test that a request for socket is forwarded and the socket is sent
        back, if it returns a socket.
        """
        socket = self.FalseSocket()
        # An exception from the cache
        self.__raise_exception = ValueError("Test value error")
        self.__boss.socket_request_handler("token", socket)
        # It was called, but it threw, so it is not noted here
        self.assertIsNone(self.__get_socket_called)
        self.assertEqual("0\n", socket.send)
        # It should not have sent any socket.
        self.assertIsNone(self.__send_fd_called)
        # Now prepare a valid scenario
        self.__raise_exception = None
        socket.send = ""
        self.__boss.socket_request_handler("token", socket)
        self.assertEqual("1\n", socket.send)
        self.assertEqual((42, 13), self.__send_fd_called)
        self.assertEqual(("token", 42), self.__get_socket_called)

    def get_token(self, protocol, address, port, share_mode, share_name):
        """
        Part of pretending to be the cache. If there's anything in
        __raise_exception, it is raised. Otherwise, the parameters are
        logged into __get_token_called and a token is returned.
        """
        if self.__raise_exception is not None:
            raise self.__raise_exception
        self.__get_token_called = (protocol, address, port, share_mode,
                                   share_name)
        return "token"

    def test_get_socket_ok(self):
        """
        Test the successful scenario of getting a socket.
        """
        result = self.__boss._get_socket(self.__socket_args)
        [code, answer] = result['result']
        self.assertEqual(0, code)
        self.assertEqual({
            'token': 'token',
            'path': '/socket/path'
        }, answer)
        addr = self.__get_token_called[1]
        self.assertTrue(isinstance(addr, IPAddr))
        self.assertEqual("::", str(addr))
        self.assertEqual(("UDP", addr, 53, "ANY", "app"),
                         self.__get_token_called)

    def test_get_socket_error(self):
        """
        Test that bad inputs are handled correctly, etc.
        """
        def check_code(code, args):
            """
            Pass the args there and check if it returns success or not.

            The rest is not tested, as it is already checked in the
            test_get_socket_ok.
            """
            [rcode, ranswer] = self.__boss._get_socket(args)['result']
            self.assertEqual(code, rcode)
            if code == 1:
                # This should be an error message. The exact formatting
                # is unknown, but we check it is string at least
                self.assertTrue(isinstance(ranswer, str))
        def mod_args(name, value):
            """
            Override a parameter in the args.
            """
            result = dict(self.__socket_args)
            result[name] = value
            return result

        # Port too large
        check_code(1, mod_args('port', 65536))
        # Not numeric address
        check_code(1, mod_args('address', 'example.org.'))
        # Some bad values of enum-like params
        check_code(1, mod_args('protocol', 'BAD PROTO'))
        check_code(1, mod_args('share_mode', 'BAD SHARE'))
        # Check missing parameters
        for param in self.__socket_args.keys():
            args = dict(self.__socket_args)
            del args[param]
            check_code(1, args)
        # These are OK values for the enum-like parameters
        # The ones from test_get_socket_ok are not tested here
        check_code(0, mod_args('protocol', 'TCP'))
        check_code(0, mod_args('share_mode', 'SAMEAPP'))
        check_code(0, mod_args('share_mode', 'NO'))
        # If an exception is raised from within the cache, it is converted
        # to an error, not propagated
        self.__raise_exception = Exception("Test exception")
        check_code(1, self.__socket_args)

    def drop_socket(self, token):
        """
        Part of pretending to be the cache. If there's anything in
        __raise_exception, it is raised. Otherwise, the parameter is stored
        in __drop_socket_called.
        """
        if self.__raise_exception is not None:
            raise self.__raise_exception
        self.__drop_socket_called = token

    def test_drop_socket(self):
        """
        Check the drop_socket command. It should directly call the method
        on the cache. Exceptions should be translated to error messages.
        """
        # This should be OK and just propagated to the call.
        self.assertEqual({"result": [0]},
                         self.__boss.command_handler("drop_socket",
                                                     {"token": "token"}))
        self.assertEqual("token", self.__drop_socket_called)
        self.__drop_socket_called = None
        # Missing parameter
        self.assertEqual({"result": [1, "Missing token parameter"]},
                         self.__boss.command_handler("drop_socket", {}))
        self.assertIsNone(self.__drop_socket_called)
        # An exception is raised from within the cache
        self.__raise_exception = ValueError("Test error")
        self.assertEqual({"result": [1, "Test error"]},
                         self.__boss.command_handler("drop_socket",
                         {"token": "token"}))


class TestBoB(unittest.TestCase):
    def test_init(self):
        bob = BoB()
        self.assertEqual(bob.verbose, False)
        self.assertEqual(bob.msgq_socket_file, None)
        self.assertEqual(bob.cc_session, None)
        self.assertEqual(bob.ccs, None)
        self.assertEqual(bob.components, {})
        self.assertEqual(bob.runnable, False)
        self.assertEqual(bob.uid, None)
        self.assertEqual(bob.username, None)
        self.assertEqual(bob.nocache, False)
        self.assertIsNone(bob._socket_cache)

    def test_set_creator(self):
        """
        Test the call to set_creator. First time, the cache is created
        with the passed creator. The next time, it throws an exception.
        """
        bob = BoB()
        # The cache doesn't use it at start, so just create an empty class
        class Creator: pass
        creator = Creator()
        bob.set_creator(creator)
        self.assertTrue(isinstance(bob._socket_cache,
                        isc.bind10.socket_cache.Cache))
        self.assertEqual(creator, bob._socket_cache._creator)
        self.assertRaises(ValueError, bob.set_creator, creator)

    def test_init_alternate_socket(self):
        bob = BoB("alt_socket_file")
        self.assertEqual(bob.verbose, False)
        self.assertEqual(bob.msgq_socket_file, "alt_socket_file")
        self.assertEqual(bob.cc_session, None)
        self.assertEqual(bob.ccs, None)
        self.assertEqual(bob.components, {})
        self.assertEqual(bob.runnable, False)
        self.assertEqual(bob.uid, None)
        self.assertEqual(bob.username, None)
        self.assertEqual(bob.nocache, False)

    def test_command_handler(self):
        class DummySession():
            def group_sendmsg(self, msg, group):
                (self.msg, self.group) = (msg, group)
            def group_recvmsg(self, nonblock, seq): pass
        class DummyModuleCCSession():
            module_spec = isc.config.module_spec.ModuleSpec({
                    "module_name": "Boss",
                    "statistics": [
                        {
                            "item_name": "boot_time",
                            "item_type": "string",
                            "item_optional": False,
                            "item_default": "1970-01-01T00:00:00Z",
                            "item_title": "Boot time",
                            "item_description": "A date time when bind10 process starts initially",
                            "item_format": "date-time"
                            }
                        ]
                    })
            def get_module_spec(self):
                return self.module_spec
        bob = BoB()
        bob.verbose = True
        bob.cc_session = DummySession()
        bob.ccs = DummyModuleCCSession()
        # a bad command
        self.assertEqual(bob.command_handler(-1, None),
                         isc.config.ccsession.create_answer(1, "bad command"))
        # "shutdown" command
        self.assertEqual(bob.command_handler("shutdown", None),
                         isc.config.ccsession.create_answer(0))
        self.assertFalse(bob.runnable)
        # "getstats" command
        self.assertEqual(bob.command_handler("getstats", None),
                         isc.config.ccsession.create_answer(0,
                            { "owner": "Boss",
                              "data": {
                                'boot_time': time.strftime('%Y-%m-%dT%H:%M:%SZ', _BASETIME)
                            }}))
        # "sendstats" command
        self.assertEqual(bob.command_handler("sendstats", None),
                         isc.config.ccsession.create_answer(0))
        self.assertEqual(bob.cc_session.group, "Stats")
        self.assertEqual(bob.cc_session.msg,
                         isc.config.ccsession.create_command(
                "set", { "owner": "Boss",
                         "data": {
                        "boot_time": time.strftime("%Y-%m-%dT%H:%M:%SZ", _BASETIME)
                        }}))
        # "ping" command
        self.assertEqual(bob.command_handler("ping", None),
                         isc.config.ccsession.create_answer(0, "pong"))
        # "show_processes" command
        self.assertEqual(bob.command_handler("show_processes", None),
                         isc.config.ccsession.create_answer(0,
                                                            bob.get_processes()))
        # an unknown command
        self.assertEqual(bob.command_handler("__UNKNOWN__", None),
                         isc.config.ccsession.create_answer(1, "Unknown command"))

        # Fake the get_token of cache and test the command works
        bob._socket_path = '/socket/path'
        class cache:
            def get_token(self, protocol, addr, port, share_mode, share_name):
                return str(addr) + ':' + str(port)
        bob._socket_cache = cache()
        args = {
            "port": 53,
            "address": "0.0.0.0",
            "protocol": "UDP",
            "share_mode": "ANY",
            "share_name": "app"
        }
        # at all and this is the easiest way to check.
        self.assertEqual({'result': [0, {'token': '0.0.0.0:53',
                                         'path': '/socket/path'}]},
                         bob.command_handler("get_socket", args))
        # The drop_socket is not tested here, but in TestCacheCommands.
        # It needs the cache mocks to be in place and they are there.

# Class for testing the BoB without actually starting processes.
# This is used for testing the start/stop components routines and
# the BoB commands.
#
# Testing that external processes start is outside the scope
# of the unit test, by overriding the process start methods we can check
# that the right processes are started depending on the configuration
# options.
class MockBob(BoB):
    def __init__(self):
        BoB.__init__(self)

        # Set flags as to which of the overridden methods has been run.
        self.msgq = False
        self.cfgmgr = False
        self.ccsession = False
        self.auth = False
        self.resolver = False
        self.xfrout = False
        self.xfrin = False
        self.zonemgr = False
        self.stats = False
        self.stats_httpd = False
        self.cmdctl = False
        self.dhcp6 = False
        self.dhcp4 = False
        self.c_channel_env = {}
        self.components = { }
        self.creator = False

        class MockSockCreator(isc.bind10.component.Component):
            def __init__(self, process, boss, kind, address=None, params=None):
                isc.bind10.component.Component.__init__(self, process, boss,
                                                        kind, 'SockCreator')
                self._start_func = boss.start_creator

        specials = isc.bind10.special_component.get_specials()
        specials['sockcreator'] = MockSockCreator
        self._component_configurator = \
            isc.bind10.component.Configurator(self, specials)

    def start_creator(self):
        self.creator = True
        procinfo = ProcessInfo('b10-sockcreator', ['/bin/false'])
        procinfo.pid = 1
        return procinfo

    def _read_bind10_config(self):
        # Configuration options are set directly
        pass

    def start_msgq(self):
        self.msgq = True
        procinfo = ProcessInfo('b10-msgq', ['/bin/false'])
        procinfo.pid = 2
        return procinfo

    def start_ccsession(self, c_channel_env):
        # this is not a process, don't have to do anything with procinfo
        self.ccsession = True

    def start_cfgmgr(self):
        self.cfgmgr = True
        procinfo = ProcessInfo('b10-cfgmgr', ['/bin/false'])
        procinfo.pid = 3
        return procinfo

    def start_auth(self):
        self.auth = True
        procinfo = ProcessInfo('b10-auth', ['/bin/false'])
        procinfo.pid = 5
        return procinfo

    def start_resolver(self):
        self.resolver = True
        procinfo = ProcessInfo('b10-resolver', ['/bin/false'])
        procinfo.pid = 6
        return procinfo

    def start_simple(self, name):
        procmap = { 'b10-zonemgr': self.start_zonemgr,
                    'b10-stats': self.start_stats,
                    'b10-stats-httpd': self.start_stats_httpd,
                    'b10-cmdctl': self.start_cmdctl,
                    'b10-dhcp6': self.start_dhcp6,
                    'b10-dhcp4': self.start_dhcp4 }
        return procmap[name]()

    def start_xfrout(self):
        self.xfrout = True
        procinfo = ProcessInfo('b10-xfrout', ['/bin/false'])
        procinfo.pid = 7
        return procinfo

    def start_xfrin(self):
        self.xfrin = True
        procinfo = ProcessInfo('b10-xfrin', ['/bin/false'])
        procinfo.pid = 8
        return procinfo

    def start_zonemgr(self):
        self.zonemgr = True
        procinfo = ProcessInfo('b10-zonemgr', ['/bin/false'])
        procinfo.pid = 9
        return procinfo

    def start_stats(self):
        self.stats = True
        procinfo = ProcessInfo('b10-stats', ['/bin/false'])
        procinfo.pid = 10
        return procinfo

    def start_stats_httpd(self):
        self.stats_httpd = True
        procinfo = ProcessInfo('b10-stats-httpd', ['/bin/false'])
        procinfo.pid = 11
        return procinfo

    def start_cmdctl(self):
        self.cmdctl = True
        procinfo = ProcessInfo('b10-cmdctl', ['/bin/false'])
        procinfo.pid = 12
        return procinfo

    def start_dhcp6(self):
        self.dhcp6 = True
        procinfo = ProcessInfo('b10-dhcp6', ['/bin/false'])
        procinfo.pid = 13
        return procinfo

    def start_dhcp4(self):
        self.dhcp4 = True
        procinfo = ProcessInfo('b10-dhcp4', ['/bin/false'])
        procinfo.pid = 14
        return procinfo

    def stop_process(self, process, recipient):
        procmap = { 'b10-auth': self.stop_auth,
                    'b10-resolver': self.stop_resolver,
                    'b10-xfrout': self.stop_xfrout,
                    'b10-xfrin': self.stop_xfrin,
                    'b10-zonemgr': self.stop_zonemgr,
                    'b10-stats': self.stop_stats,
                    'b10-stats-httpd': self.stop_stats_httpd,
                    'b10-cmdctl': self.stop_cmdctl }
        procmap[process]()

    # Some functions to pretend we stop processes, use by stop_process
    def stop_msgq(self):
        if self.msgq:
            del self.components[2]
        self.msgq = False

    def stop_cfgmgr(self):
        if self.cfgmgr:
            del self.components[3]
        self.cfgmgr = False

    def stop_auth(self):
        if self.auth:
            del self.components[5]
        self.auth = False

    def stop_resolver(self):
        if self.resolver:
            del self.components[6]
        self.resolver = False

    def stop_xfrout(self):
        if self.xfrout:
            del self.components[7]
        self.xfrout = False

    def stop_xfrin(self):
        if self.xfrin:
            del self.components[8]
        self.xfrin = False

    def stop_zonemgr(self):
        if self.zonemgr:
            del self.components[9]
        self.zonemgr = False

    def stop_stats(self):
        if self.stats:
            del self.components[10]
        self.stats = False

    def stop_stats_httpd(self):
        if self.stats_httpd:
            del self.components[11]
        self.stats_httpd = False

    def stop_cmdctl(self):
        if self.cmdctl:
            del self.components[12]
        self.cmdctl = False

class TestStartStopProcessesBob(unittest.TestCase):
    """
    Check that the start_all_components method starts the right combination
    of components and that the right components are started and stopped
    according to changes in configuration.
    """
    def check_environment_unchanged(self):
        # Check whether the environment has not been changed
        self.assertEqual(original_os_environ, os.environ)

    def check_started(self, bob, core, auth, resolver):
        """
        Check that the right sets of services are started. The ones that
        should be running are specified by the core, auth and resolver parameters
        (they are groups of processes, eg. auth means b10-auth, -xfrout, -xfrin
        and -zonemgr).
        """
        self.assertEqual(bob.msgq, core)
        self.assertEqual(bob.cfgmgr, core)
        self.assertEqual(bob.ccsession, core)
        self.assertEqual(bob.creator, core)
        self.assertEqual(bob.auth, auth)
        self.assertEqual(bob.resolver, resolver)
        self.assertEqual(bob.xfrout, auth)
        self.assertEqual(bob.xfrin, auth)
        self.assertEqual(bob.zonemgr, auth)
        self.assertEqual(bob.stats, core)
        self.assertEqual(bob.stats_httpd, core)
        self.assertEqual(bob.cmdctl, core)
        self.check_environment_unchanged()

    def check_preconditions(self, bob):
        self.check_started(bob, False, False, False)

    def check_started_none(self, bob):
        """
        Check that the situation is according to configuration where no servers
        should be started. Some components still need to be running.
        """
        self.check_started(bob, True, False, False)
        self.check_environment_unchanged()

    def check_started_both(self, bob):
        """
        Check the situation is according to configuration where both servers
        (auth and resolver) are enabled.
        """
        self.check_started(bob, True, True, True)
        self.check_environment_unchanged()

    def check_started_auth(self, bob):
        """
        Check the set of components needed to run auth only is started.
        """
        self.check_started(bob, True, True, False)
        self.check_environment_unchanged()

    def check_started_resolver(self, bob):
        """
        Check the set of components needed to run resolver only is started.
        """
        self.check_started(bob, True, False, True)
        self.check_environment_unchanged()

    def check_started_dhcp(self, bob, v4, v6):
        """
        Check if proper combinations of DHCPv4 and DHCpv6 can be started
        """
        self.assertEqual(v4, bob.dhcp4)
        self.assertEqual(v6, bob.dhcp6)
        self.check_environment_unchanged()

    def construct_config(self, start_auth, start_resolver):
        # The things that are common, not turned on an off
        config = {}
        config['b10-stats'] = { 'kind': 'dispensable', 'address': 'Stats' }
        config['b10-stats-httpd'] = { 'kind': 'dispensable',
                                      'address': 'StatsHttpd' }
        config['b10-cmdctl'] = { 'kind': 'needed', 'special': 'cmdctl' }
        if start_auth:
            config['b10-auth'] = { 'kind': 'needed', 'special': 'auth' }
            config['b10-xfrout'] = { 'kind': 'dispensable',
                                     'special': 'xfrout' }
            config['b10-xfrin'] = { 'kind': 'dispensable', 'special': 'xfrin' }
            config['b10-zonemgr'] = { 'kind': 'dispensable',
                                      'address': 'Zonemgr' }
        if start_resolver:
            config['b10-resolver'] = { 'kind': 'needed',
                                       'special': 'resolver' }
        return {'components': config}

    def config_start_init(self, start_auth, start_resolver):
        """
        Test the configuration is loaded at the startup.
        """
        bob = MockBob()
        config = self.construct_config(start_auth, start_resolver)
        class CC:
            def get_full_config(self):
                return config
        # Provide the fake CC with data
        bob.ccs = CC()
        # And make sure it's not overwritten
        def start_ccsession():
            bob.ccsession = True
        bob.start_ccsession = lambda _: start_ccsession()
        # We need to return the original _read_bind10_config
        bob._read_bind10_config = lambda: BoB._read_bind10_config(bob)
        bob.start_all_components()
        self.check_started(bob, True, start_auth, start_resolver)
        self.check_environment_unchanged()

    def test_start_none(self):
        self.config_start_init(False, False)

    def test_start_resolver(self):
        self.config_start_init(False, True)

    def test_start_auth(self):
        self.config_start_init(True, False)

    def test_start_both(self):
        self.config_start_init(True, True)

    def test_config_start(self):
        """
        Test that the configuration starts and stops components according
        to configuration changes.
        """

        # Create BoB and ensure correct initialization
        bob = MockBob()
        self.check_preconditions(bob)

        bob.start_all_components()
        bob.runnable = True
        bob.config_handler(self.construct_config(False, False))
        self.check_started_none(bob)

        # Enable both at once
        bob.config_handler(self.construct_config(True, True))
        self.check_started_both(bob)

        # Not touched by empty change
        bob.config_handler({})
        self.check_started_both(bob)

        # Not touched by change to the same configuration
        bob.config_handler(self.construct_config(True, True))
        self.check_started_both(bob)

        # Turn them both off again
        bob.config_handler(self.construct_config(False, False))
        self.check_started_none(bob)

        # Not touched by empty change
        bob.config_handler({})
        self.check_started_none(bob)

        # Not touched by change to the same configuration
        bob.config_handler(self.construct_config(False, False))
        self.check_started_none(bob)

        # Start and stop auth separately
        bob.config_handler(self.construct_config(True, False))
        self.check_started_auth(bob)

        bob.config_handler(self.construct_config(False, False))
        self.check_started_none(bob)

        # Start and stop resolver separately
        bob.config_handler(self.construct_config(False, True))
        self.check_started_resolver(bob)

        bob.config_handler(self.construct_config(False, False))
        self.check_started_none(bob)

        # Alternate
        bob.config_handler(self.construct_config(True, False))
        self.check_started_auth(bob)

        bob.config_handler(self.construct_config(False, True))
        self.check_started_resolver(bob)

        bob.config_handler(self.construct_config(True, False))
        self.check_started_auth(bob)

    def test_config_start_once(self):
        """
        Tests that a component is started only once.
        """
        # Create BoB and ensure correct initialization
        bob = MockBob()
        self.check_preconditions(bob)

        bob.start_all_components()

        bob.runnable = True
        bob.config_handler(self.construct_config(True, True))
        self.check_started_both(bob)

        bob.start_auth = lambda: self.fail("Started auth again")
        bob.start_xfrout = lambda: self.fail("Started xfrout again")
        bob.start_xfrin = lambda: self.fail("Started xfrin again")
        bob.start_zonemgr = lambda: self.fail("Started zonemgr again")
        bob.start_resolver = lambda: self.fail("Started resolver again")

        # Send again we want to start them. Should not do it, as they are.
        bob.config_handler(self.construct_config(True, True))

    def test_config_not_started_early(self):
        """
        Test that components are not started by the config handler before
        startup.
        """
        bob = MockBob()
        self.check_preconditions(bob)

        bob.start_auth = lambda: self.fail("Started auth again")
        bob.start_xfrout = lambda: self.fail("Started xfrout again")
        bob.start_xfrin = lambda: self.fail("Started xfrin again")
        bob.start_zonemgr = lambda: self.fail("Started zonemgr again")
        bob.start_resolver = lambda: self.fail("Started resolver again")

        bob.config_handler({'start_auth': True, 'start_resolver': True})

    # Checks that DHCP (v4 and v6) components are started when expected
    def test_start_dhcp(self):

        # Create BoB and ensure correct initialization
        bob = MockBob()
        self.check_preconditions(bob)

        bob.start_all_components()
        bob.config_handler(self.construct_config(False, False))
        self.check_started_dhcp(bob, False, False)

    def test_start_dhcp_v6only(self):
        # Create BoB and ensure correct initialization
        bob = MockBob()
        self.check_preconditions(bob)
        # v6 only enabled
        bob.start_all_components()
        bob.runnable = True
        bob._BoB_started = True
        config = self.construct_config(False, False)
        config['components']['b10-dhcp6'] = { 'kind': 'needed',
                                              'address': 'Dhcp6' }
        bob.config_handler(config)
        self.check_started_dhcp(bob, False, True)

        # uncomment when dhcpv4 becomes implemented
        # v4 only enabled
        #bob.cfg_start_dhcp6 = False
        #bob.cfg_start_dhcp4 = True
        #self.check_started_dhcp(bob, True, False)

        # both v4 and v6 enabled
        #bob.cfg_start_dhcp6 = True
        #bob.cfg_start_dhcp4 = True
        #self.check_started_dhcp(bob, True, True)

class MockComponent:
    def __init__(self, name, pid):
        self.name = lambda: name
        self.pid = lambda: pid


class TestBossCmd(unittest.TestCase):
    def test_ping(self):
        """
        Confirm simple ping command works.
        """
        bob = MockBob()
        answer = bob.command_handler("ping", None)
        self.assertEqual(answer, {'result': [0, 'pong']})

    def test_show_processes_empty(self):
        """
        Confirm getting a list of processes works.
        """
        bob = MockBob()
        answer = bob.command_handler("show_processes", None)
        self.assertEqual(answer, {'result': [0, []]})

    def test_show_processes(self):
        """
        Confirm getting a list of processes works.
        """
        bob = MockBob()
        bob.register_process(1, MockComponent('first', 1))
        bob.register_process(2, MockComponent('second', 2))
        answer = bob.command_handler("show_processes", None)
        processes = [[1, 'first'],
                     [2, 'second']]
        self.assertEqual(answer, {'result': [0, processes]})

class TestParseArgs(unittest.TestCase):
    """
    This tests parsing of arguments of the bind10 master process.
    """
    #TODO: Write tests for the original parsing, bad options, etc.
    def test_no_opts(self):
        """
        Test correct default values when no options are passed.
        """
        options = parse_args([], TestOptParser)
        self.assertEqual(None, options.data_path)
        self.assertEqual(None, options.config_file)
        self.assertEqual(None, options.cmdctl_port)

    def test_data_path(self):
        """
        Test it can parse the data path.
        """
        self.assertRaises(OptsError, parse_args, ['-p'], TestOptParser)
        self.assertRaises(OptsError, parse_args, ['--data-path'],
                          TestOptParser)
        options = parse_args(['-p', '/data/path'], TestOptParser)
        self.assertEqual('/data/path', options.data_path)
        options = parse_args(['--data-path=/data/path'], TestOptParser)
        self.assertEqual('/data/path', options.data_path)

    def test_config_filename(self):
        """
        Test it can parse the config switch.
        """
        self.assertRaises(OptsError, parse_args, ['-c'], TestOptParser)
        self.assertRaises(OptsError, parse_args, ['--config-file'],
                          TestOptParser)
        options = parse_args(['-c', 'config-file'], TestOptParser)
        self.assertEqual('config-file', options.config_file)
        options = parse_args(['--config-file=config-file'], TestOptParser)
        self.assertEqual('config-file', options.config_file)

    def test_cmdctl_port(self):
        """
        Test it can parse the command control port.
        """
        self.assertRaises(OptsError, parse_args, ['--cmdctl-port=abc'],
                                                TestOptParser)
        self.assertRaises(OptsError, parse_args, ['--cmdctl-port=100000000'],
                                                TestOptParser)
        self.assertRaises(OptsError, parse_args, ['--cmdctl-port'],
                          TestOptParser)
        options = parse_args(['--cmdctl-port=1234'], TestOptParser)
        self.assertEqual(1234, options.cmdctl_port)

class TestPIDFile(unittest.TestCase):
    def setUp(self):
        self.pid_file = '@builddir@' + os.sep + 'bind10.pid'
        if os.path.exists(self.pid_file):
            os.unlink(self.pid_file)

    def tearDown(self):
        if os.path.exists(self.pid_file):
            os.unlink(self.pid_file)

    def check_pid_file(self):
        # dump PID to the file, and confirm the content is correct
        dump_pid(self.pid_file)
        my_pid = os.getpid()
        self.assertEqual(my_pid, int(open(self.pid_file, "r").read()))

    def test_dump_pid(self):
        self.check_pid_file()

        # make sure any existing content will be removed
        open(self.pid_file, "w").write('dummy data\n')
        self.check_pid_file()

    def test_unlink_pid_file_notexist(self):
        dummy_data = 'dummy_data\n'
        open(self.pid_file, "w").write(dummy_data)
        unlink_pid_file("no_such_pid_file")
        # the file specified for unlink_pid_file doesn't exist,
        # and the original content of the file should be intact.
        self.assertEqual(dummy_data, open(self.pid_file, "r").read())

    def test_dump_pid_with_none(self):
        # Check the behavior of dump_pid() and unlink_pid_file() with None.
        # This should be no-op.
        dump_pid(None)
        self.assertFalse(os.path.exists(self.pid_file))

        dummy_data = 'dummy_data\n'
        open(self.pid_file, "w").write(dummy_data)
        unlink_pid_file(None)
        self.assertEqual(dummy_data, open(self.pid_file, "r").read())

    def test_dump_pid_failure(self):
        # the attempt to open file will fail, which should result in exception.
        self.assertRaises(IOError, dump_pid,
                          'nonexistent_dir' + os.sep + 'bind10.pid')

class TestBossComponents(unittest.TestCase):
    """
    Test the boss propagates component configuration properly to the
    component configurator and acts sane.
    """
    def setUp(self):
        self.__param = None
        self.__called = False
        self.__compconfig = {
            'comp': {
                'kind': 'needed',
                'process': 'cat'
            }
        }

    def __unary_hook(self, param):
        """
        A hook function that stores the parameter for later examination.
        """
        self.__param = param

    def __nullary_hook(self):
        """
        A hook function that notes down it was called.
        """
        self.__called = True

    def __check_core(self, config):
        """
        A function checking that the config contains parts for the valid
        core component configuration.
        """
        self.assertIsNotNone(config)
        for component in ['sockcreator', 'msgq', 'cfgmgr']:
            self.assertTrue(component in config)
            self.assertEqual(component, config[component]['special'])
            self.assertEqual('core', config[component]['kind'])

    def __check_extended(self, config):
        """
        This checks that the config contains the core and one more component.
        """
        self.__check_core(config)
        self.assertTrue('comp' in config)
        self.assertEqual('cat', config['comp']['process'])
        self.assertEqual('needed', config['comp']['kind'])
        self.assertEqual(4, len(config))

    def test_correct_run(self):
        """
        Test the situation when we run in usual scenario, nothing fails,
        we just start, reconfigure and then stop peacefully.
        """
        bob = MockBob()
        # Start it
        orig = bob._component_configurator.startup
        bob._component_configurator.startup = self.__unary_hook
        bob.start_all_components()
        bob._component_configurator.startup = orig
        self.__check_core(self.__param)
        self.assertEqual(3, len(self.__param))

        # Reconfigure it
        self.__param = None
        orig = bob._component_configurator.reconfigure
        bob._component_configurator.reconfigure = self.__unary_hook
        # Otherwise it does not work
        bob.runnable = True
        bob.config_handler({'components': self.__compconfig})
        self.__check_extended(self.__param)
        currconfig = self.__param
        # If we reconfigure it, but it does not contain the components part,
        # nothing is called
        bob.config_handler({})
        self.assertEqual(self.__param, currconfig)
        self.__param = None
        bob._component_configurator.reconfigure = orig
        # Check a configuration that messes up the core components is rejected.
        compconf = dict(self.__compconfig)
        compconf['msgq'] = { 'process': 'echo' }
        result = bob.config_handler({'components': compconf})
        # Check it rejected it
        self.assertEqual(1, result['result'][0])

        # We can't call shutdown, that one relies on the stuff in main
        # We check somewhere else that the shutdown is actually called
        # from there (the test_kills).

    def test_kills(self):
        """
        Test that the boss kills components which don't want to stop.
        """
        bob = MockBob()
        killed = []
        class ImmortalComponent:
            """
            An immortal component. It does not stop when it is told so
            (anyway it is not told so). It does not die if it is killed
            the first time. It dies only when killed forcefully.
            """
            def kill(self, forcefull=False):
                killed.append(forcefull)
                if forcefull:
                    bob.components = {}
            def pid(self):
                return 1
            def name(self):
                return "Immortal"
        bob.components = {}
        bob.register_process(1, ImmortalComponent())

        # While at it, we check the configurator shutdown is actually called
        orig = bob._component_configurator.shutdown
        bob._component_configurator.shutdown = self.__nullary_hook
        self.__called = False

        bob.shutdown()

        self.assertEqual([False, True], killed)
        self.assertTrue(self.__called)

        bob._component_configurator.shutdown = orig

    def test_component_shutdown(self):
        """
        Test the component_shutdown sets all variables accordingly.
        """
        bob = MockBob()
        self.assertRaises(Exception, bob.component_shutdown, 1)
        self.assertEqual(1, bob.exitcode)
        bob._BoB__started = True
        bob.component_shutdown(2)
        self.assertEqual(2, bob.exitcode)
        self.assertFalse(bob.runnable)

    def test_init_config(self):
        """
        Test initial configuration is loaded.
        """
        bob = MockBob()
        # Start it
        bob._component_configurator.reconfigure = self.__unary_hook
        # We need to return the original read_bind10_config
        bob._read_bind10_config = lambda: BoB._read_bind10_config(bob)
        # And provide a session to read the data from
        class CC:
            pass
        bob.ccs = CC()
        bob.ccs.get_full_config = lambda: {'components': self.__compconfig}
        bob.start_all_components()
        self.__check_extended(self.__param)

class SocketSrvTest(unittest.TestCase):
    """
    This tests some methods of boss related to the unix domain sockets used
    to transfer other sockets to applications.
    """
    def setUp(self):
        """
        Create the boss to test, testdata and backup some functions.
        """
        self.__boss = BoB()
        self.__select_backup = bind10_src.select.select
        self.__select_called = None
        self.__socket_data_called = None
        self.__consumer_dead_called = None
        self.__socket_request_handler_called = None

    def tearDown(self):
        """
        Restore functions.
        """
        bind10_src.select.select = self.__select_backup

    class __FalseSocket:
        """
        A mock socket for the select and accept and stuff like that.
        """
        def __init__(self, owner, fileno=42):
            self.__owner = owner
            self.__fileno = fileno
            self.data = None
            self.closed = False

        def fileno(self):
            return self.__fileno

        def accept(self):
            return self.__class__(self.__owner, 13)

        def recv(self, bufsize, flags=0):
            self.__owner.assertEqual(1, bufsize)
            self.__owner.assertEqual(socket.MSG_DONTWAIT, flags)
            if isinstance(self.data, socket.error):
                raise self.data
            elif self.data is not None:
                if len(self.data):
                    result = self.data[0:1]
                    self.data = self.data[1:]
                    return result
                else:
                    raise socket.error(errno.EAGAIN, "Would block")
            else:
                return b''

        def close(self):
            self.closed = True

    class __CCS:
        """
        A mock CCS, just to provide the socket file number.
        """
        class __Socket:
            def fileno(self):
                return 1
        def get_socket(self):
            return self.__Socket()

    def __select_accept(self, r, w, x, t):
        self.__select_called = (r, w, x, t)
        return ([42], [], [])

    def __select_data(self, r, w, x, t):
        self.__select_called = (r, w, x, t)
        return ([13], [], [])

    def __accept(self):
        """
        Hijact the accept method of the boss.

        Notes down it was called and stops the boss.
        """
        self.__accept_called = True
        self.__boss.runnable = False

    def test_srv_accept_called(self):
        """
        Test that the _srv_accept method of boss is called when the listening
        socket is readable.
        """
        self.__boss.runnable = True
        self.__boss._srv_socket = self.__FalseSocket(self)
        self.__boss._srv_accept = self.__accept
        self.__boss.ccs = self.__CCS()
        bind10_src.select.select = self.__select_accept
        self.__boss.run(2)
        # It called the accept
        self.assertTrue(self.__accept_called)
        # And the select had the right parameters
        self.assertEqual(([2, 1, 42], [], [], None), self.__select_called)

    def test_srv_accept(self):
        """
        Test how the _srv_accept method works.
        """
        self.__boss._srv_socket = self.__FalseSocket(self)
        self.__boss._srv_accept()
        # After we accepted, a new socket is added there
        socket = self.__boss._unix_sockets[13][0]
        # The socket is properly stored there
        self.assertIsInstance(socket, self.__FalseSocket)
        # And the buffer (yet empty) is there
        self.assertEqual({13: (socket, b'')}, self.__boss._unix_sockets)

    def __socket_data(self, socket):
        self.__boss.runnable = False
        self.__socket_data_called = socket

    def test_socket_data(self):
        """
        Test that a socket that wants attention gets it.
        """
        self.__boss._srv_socket = self.__FalseSocket(self)
        self.__boss._socket_data = self.__socket_data
        self.__boss.ccs = self.__CCS()
        self.__boss._unix_sockets = {13: (self.__FalseSocket(self, 13), b'')}
        self.__boss.runnable = True
        bind10_src.select.select = self.__select_data
        self.__boss.run(2)
        self.assertEqual(13, self.__socket_data_called)
        self.assertEqual(([2, 1, 42, 13], [], [], None), self.__select_called)

    def __prepare_data(self, data):
        socket = self.__FalseSocket(self, 13)
        self.__boss._unix_sockets = {13: (socket, b'')}
        socket.data = data
        self.__boss.socket_consumer_dead = self.__consumer_dead
        self.__boss.socket_request_handler = self.__socket_request_handler
        return socket

    def __consumer_dead(self, socket):
        self.__consumer_dead_called = socket

    def __socket_request_handler(self, token, socket):
        self.__socket_request_handler_called = (token, socket)

    def test_socket_closed(self):
        """
        Test that a socket is removed and the socket_consumer_dead is called
        when it is closed.
        """
        socket = self.__prepare_data(None)
        self.__boss._socket_data(13)
        self.assertEqual(socket, self.__consumer_dead_called)
        self.assertEqual({}, self.__boss._unix_sockets)
        self.assertTrue(socket.closed)

    def test_socket_short(self):
        """
        Test that if there's not enough data to get the whole socket, it is
        kept there, but nothing is called.
        """
        socket = self.__prepare_data(b'tok')
        self.__boss._socket_data(13)
        self.assertEqual({13: (socket, b'tok')}, self.__boss._unix_sockets)
        self.assertFalse(socket.closed)
        self.assertIsNone(self.__consumer_dead_called)
        self.assertIsNone(self.__socket_request_handler_called)

    def test_socket_continue(self):
        """
        Test that we call the token handling function when the whole token
        comes. This test pretends to continue reading where the previous one
        stopped.
        """
        socket = self.__prepare_data(b"en\nanothe")
        # The data to finish
        self.__boss._unix_sockets[13] = (socket, b'tok')
        self.__boss._socket_data(13)
        self.assertEqual({13: (socket, b'anothe')}, self.__boss._unix_sockets)
        self.assertFalse(socket.closed)
        self.assertIsNone(self.__consumer_dead_called)
        self.assertEqual((b'token', socket),
                         self.__socket_request_handler_called)

    def test_broken_socket(self):
        """
        If the socket raises an exception during the read other than EAGAIN,
        it is broken and we remove it.
        """
        sock = self.__prepare_data(socket.error(errno.ENOMEM,
            "There's more memory available, but not for you"))
        self.__boss._socket_data(13)
        self.assertEqual(sock, self.__consumer_dead_called)
        self.assertEqual({}, self.__boss._unix_sockets)
        self.assertTrue(sock.closed)

if __name__ == '__main__':
    # store os.environ for test_unchanged_environment
    original_os_environ = copy.deepcopy(os.environ)
    isc.log.resetUnitTestRootLogger()
    unittest.main()<|MERGE_RESOLUTION|>--- conflicted
+++ resolved
@@ -32,11 +32,8 @@
 import time
 import isc
 import isc.log
-<<<<<<< HEAD
 import isc.bind10.socket_cache
-=======
 import errno
->>>>>>> 7ac21664
 
 from isc.testutils.parse_args import TestOptParser, OptsError
 

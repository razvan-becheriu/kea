--- conflicted
+++ resolved
@@ -282,7 +282,6 @@
                         }
                     }
 
-
                     if (iface.empty()) {
                         iface = (*subnet)->getIface();
                         continue;
@@ -399,6 +398,11 @@
     // Print the list of known backends.
     HostDataSourceFactory::printRegistered();
 
+    // This is a way to convert ConstElementPtr to ElementPtr.
+    // We need a config that can be edited, because we will insert
+    // default values and will insert derived values as well.
+    ElementPtr mutable_cfg = boost::const_pointer_cast<Element>(config_set);
+
     // Answer will hold the result.
     ConstElementPtr answer;
     // Rollback informs whether error occurred and original data
@@ -412,16 +416,9 @@
 
         SrvConfigPtr srv_config = CfgMgr::instance().getStagingCfg();
 
-<<<<<<< HEAD
-        // This is a way to convert ConstElementPtr to ElementPtr.
-        // We need a config that can be edited, because we will insert
-        // default values and will insert derived values as well.
-        ElementPtr mutable_cfg = boost::const_pointer_cast<Element>(config_set);
-=======
         // Preserve all scalar global parameters
         srv_config->extractConfiguredGlobals(config_set);
 
->>>>>>> d229ba76
         // Set all default values if not specified by the user.
         SimpleParser6::setAllDefaults(mutable_cfg);
 

// Copyright (C) 2014 Internet Systems Consortium, Inc. ("ISC")
//
// Permission to use, copy, modify, and/or distribute this software for any
// purpose with or without fee is hereby granted, provided that the above
// copyright notice and this permission notice appear in all copies.
//
// THE SOFTWARE IS PROVIDED "AS IS" AND ISC DISCLAIMS ALL WARRANTIES WITH
// REGARD TO THIS SOFTWARE INCLUDING ALL IMPLIED WARRANTIES OF MERCHANTABILITY
// AND FITNESS.  IN NO EVENT SHALL ISC BE LIABLE FOR ANY SPECIAL, DIRECT,
// INDIRECT, OR CONSEQUENTIAL DAMAGES OR ANY DAMAGES WHATSOEVER RESULTING FROM
// LOSS OF USE, DATA OR PROFITS, WHETHER IN AN ACTION OF CONTRACT, NEGLIGENCE
// OR OTHER TORTIOUS ACTION, ARISING OUT OF OR IN CONNECTION WITH THE USE OR
// PERFORMANCE OF THIS SOFTWARE.

#include <config.h>

#include <asiolink/asiolink.h>
#include <dhcpsrv/dhcp_config_parser.h>
#include <dhcpsrv/cfgmgr.h>
#include <dhcp6/json_config_parser.h>
#include <dhcp6/ctrl_dhcp6_srv.h>
#include <dhcp6/dhcp6_log.h>
#include <exceptions/exceptions.h>

<<<<<<< HEAD
#include <cassert>
#include <iostream>
#include <signal.h>
=======
>>>>>>> 6e4dd3ae
#include <string>

using namespace isc::asiolink;
using namespace isc::dhcp;
using namespace std;

namespace {

/// @brief Configure DHCPv6 server using the configuration file specified.
///
/// This function is used to both configure the DHCP server on its startup
/// and dynamically reconfigure the server when SIGHUP signal is received.
///
/// It fetches DHCPv6 server's configuration from the 'Dhcp6' section of
/// the JSON configuration file.
///
/// @param file_name Configuration file location.
void configure(const std::string& file_name) {
    // This is a configuration backend implementation that reads the
    // configuration from a JSON file.

    isc::data::ConstElementPtr json;
    isc::data::ConstElementPtr dhcp6;
    isc::data::ConstElementPtr result;

    // Basic sanity check: file name must not be empty.
    try {
        if (file_name.empty()) {
            // Basic sanity check: file name must not be empty.
            isc_throw(isc::BadValue, "JSON configuration file not specified. Please "
                      "use -c command line option.");
        }

        // Read contents of the file and parse it as JSON
        json = isc::data::Element::fromJSONFile(file_name, true);

        if (!json) {
            LOG_ERROR(dhcp6_logger, DHCP6_CONFIG_LOAD_FAIL)
                .arg("Config file " + file_name + " missing or empty.");
            isc_throw(isc::BadValue, "Unable to process JSON configuration file:"
                      + file_name);
        }

        // Get Dhcp6 component from the config
        dhcp6 = json->get("Dhcp6");

        if (!dhcp6) {
            LOG_ERROR(dhcp6_logger, DHCP6_CONFIG_LOAD_FAIL)
                .arg("Config file " + file_name + " does not include 'Dhcp6' entry.");
            isc_throw(isc::BadValue, "Unable to process JSON configuration file:"
                      + file_name);
        }

        // Use parsed JSON structures to configure the server
        result = ControlledDhcpv6Srv::processCommand("config-reload", dhcp6);

    }  catch (const std::exception& ex) {
        LOG_ERROR(dhcp6_logger, DHCP6_CONFIG_LOAD_FAIL).arg(ex.what());
        isc_throw(isc::BadValue, "Unable to process JSON configuration file:"
                  + file_name);
    }

    if (!result) {
        // Undetermined status of the configuration. This should never happen,
        // but as the configureDhcp6Server returns a pointer, it is theoretically
        // possible that it will return NULL.
        LOG_ERROR(dhcp6_logger, DHCP6_CONFIG_LOAD_FAIL)
            .arg("Configuration failed: Undefined result of configureDhcp6Server"
                 "() function after attempting to read " + file_name);
        return;
    }

    // Now check is the returned result is successful (rcode=0) or not
    isc::data::ConstElementPtr comment; /// see @ref isc::config::parseAnswer
    int rcode;
    comment = isc::config::parseAnswer(rcode, result);
    if (rcode != 0) {
        string reason = "";
        if (comment) {
            reason = string(" (") + comment->stringValue() + string(")");
        }
        LOG_ERROR(dhcp6_logger, DHCP6_CONFIG_LOAD_FAIL).arg(reason);
        isc_throw(isc::BadValue, "Failed to apply configuration:" << reason);
    }
}

/// @brief Signals handler for DHCPv6 server.
///
/// This signal handler handles the following signals received by the DHCPv6
/// server process:
/// - SIGHUP - triggers server's dynamic reconfiguration.
/// - SIGTERM - triggers server's shut down.
/// - SIGINT - triggers server's shut down.
///
/// @param signo Signal number received.
void signalHandler(int signo) {
    // SIGHUP signals a request to reconfigure the server.
    if (signo == SIGHUP) {
        // Get configuration file name.
        std::string file = ControlledDhcpv6Srv::getInstance()->getConfigFile();
        try {
            LOG_INFO(dhcp6_logger, DHCP6_DYNAMIC_RECONFIGURATION).arg(file);
            configure(file);
        } catch (const std::exception& ex) {
            // Log the unsuccessful reconfiguration. The reason for failure
            // should be already logged. Don't rethrow an exception so as
            // the server keeps working.
            LOG_ERROR(dhcp6_logger, DHCP6_DYNAMIC_RECONFIGURATION_FAIL)
                .arg(file);
        }
    } else if ((signo == SIGTERM) || (signo == SIGINT)) {
        ElementPtr params(new isc::data::MapElement());
        ControlledDhcpv6Srv::processCommand("shutdown", params);
    }
}

}

namespace isc {
namespace dhcp {

void
ControlledDhcpv6Srv::init(const std::string& file_name) {
    // Call parent class's init to initialize file name.
    Daemon::init(file_name);

    // Configure the server using JSON file.
    configure(file_name);

    // We don't need to call openActiveSockets() or startD2() as these
    // methods are called in processConfig() which is called by
    // processCommand("reload-config", ...)

    // Set signal handlers. When the SIGHUP is received by the process
    // the server reconfiguration will be triggered. When SIGTERM or
    // SIGINT will be received, the server will start shutting down.
    signal(SIGHUP, signalHandler);
    signal(SIGTERM, signalHandler);
    signal(SIGINT, signalHandler);
}

void ControlledDhcpv6Srv::cleanup() {
    // Nothing to do here. No need to disconnect from anything.
}

/// This is a logger initialization for JSON file backend.
/// For now, it's just setting log messages to be printed on stdout.
/// @todo: Implement this properly (see #3427)
void Daemon::loggerInit(const char*, bool verbose) {

    setenv("B10_LOCKFILE_DIR_FROM_BUILD", "/tmp", 1);
    setenv("B10_LOGGER_ROOT", "kea", 0);
    setenv("B10_LOGGER_SEVERITY", (verbose ? "DEBUG":"INFO"), 0);
    setenv("B10_LOGGER_DBGLEVEL", "99", 0);
    setenv("B10_LOGGER_DESTINATION",  "stdout", 0);
    isc::log::initLogger();
}

};
};<|MERGE_RESOLUTION|>--- conflicted
+++ resolved
@@ -22,12 +22,8 @@
 #include <dhcp6/dhcp6_log.h>
 #include <exceptions/exceptions.h>
 
-<<<<<<< HEAD
-#include <cassert>
-#include <iostream>
 #include <signal.h>
-=======
->>>>>>> 6e4dd3ae
+
 #include <string>
 
 using namespace isc::asiolink;
@@ -139,7 +135,7 @@
                 .arg(file);
         }
     } else if ((signo == SIGTERM) || (signo == SIGINT)) {
-        ElementPtr params(new isc::data::MapElement());
+        isc::data::ElementPtr params(new isc::data::MapElement());
         ControlledDhcpv6Srv::processCommand("shutdown", params);
     }
 }

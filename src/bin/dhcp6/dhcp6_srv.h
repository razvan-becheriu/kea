--- conflicted
+++ resolved
@@ -74,14 +74,7 @@
     /// old or create new DUID.
     ///
     /// @param port port on will all sockets will listen
-<<<<<<< HEAD
     Dhcpv6Srv(uint16_t port = DHCP6_SERVER_PORT);
-=======
-    /// @param dbconfig Lease manager configuration string.  The default
-    ///        of the "memfile" manager is used for testing.
-    Dhcpv6Srv(uint16_t port = DHCP6_SERVER_PORT,
-              const char* dbconfig = "type=memfile");
->>>>>>> c4df99ea
 
     /// @brief Destructor. Used during DHCPv6 service shutdown.
     virtual ~Dhcpv6Srv();

--- conflicted
+++ resolved
@@ -15,15 +15,12 @@
 #ifndef DHCP6_CONFIG_PARSER_H
 #define DHCP6_CONFIG_PARSER_H
 
-<<<<<<< HEAD
 /// @todo: This header file and its .cc counterpart are very similar between
-/// DHCPv4 and DHCPv6. They should be merged. A ticket #2355.
-=======
+/// DHCPv4 and DHCPv6. They should be merged. See ticket #2355.
+
 #include <cc/data.h>
 #include <exceptions/exceptions.h>
-
 #include <string>
->>>>>>> 92758ecf
 
 namespace isc {
 namespace dhcp {

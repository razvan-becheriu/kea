/* Copyright (C) 2016-2018 Internet Systems Consortium, Inc. ("ISC")

   This Source Code Form is subject to the terms of the Mozilla Public
   License, v. 2.0. If a copy of the MPL was not distributed with this
   file, You can obtain one at http://mozilla.org/MPL/2.0/. */

%skeleton "lalr1.cc" /* -*- C++ -*- */
%require "3.0.0"
%defines
%define parser_class_name {Dhcp6Parser}
%define api.prefix {parser6_}
%define api.token.constructor
%define api.value.type variant
%define api.namespace {isc::dhcp}
%define parse.assert
%code requires
{
#include <string>
#include <cc/data.h>
#include <dhcp/option.h>
#include <boost/lexical_cast.hpp>
#include <dhcp6/parser_context_decl.h>

using namespace isc::dhcp;
using namespace isc::data;
using namespace std;
}
// The parsing context.
%param { isc::dhcp::Parser6Context& ctx }
%locations
%define parse.trace
%define parse.error verbose
%code
{
#include <dhcp6/parser_context.h>
}


%define api.token.prefix {TOKEN_}
// Tokens in an order which makes sense and related to the intented use.
// Actual regexps for tokens are defined in dhcp6_lexer.ll.
%token
  END  0  "end of file"
  COMMA ","
  COLON ":"
  LSQUARE_BRACKET "["
  RSQUARE_BRACKET "]"
  LCURLY_BRACKET "{"
  RCURLY_BRACKET "}"
  NULL_TYPE "null"

  DHCP6 "Dhcp6"
  INTERFACES_CONFIG "interfaces-config"
  INTERFACES "interfaces"
  RE_DETECT "re-detect"

  LEASE_DATABASE "lease-database"
  HOSTS_DATABASE "hosts-database"
  TYPE "type"
  MEMFILE "memfile"
  MYSQL "mysql"
  POSTGRESQL "postgresql"
  CQL "cql"
  USER "user"
  PASSWORD "password"
  HOST "host"
  PORT "port"
  PERSIST "persist"
  LFC_INTERVAL "lfc-interval"
  READONLY "readonly"
  CONNECT_TIMEOUT "connect-timeout"
  TCP_NODELAY "tcp-nodelay"
  RECONNECT_WAIT_TIME "reconnect-wait-time"
  REQUEST_TIMEOUT "request-timeout"
  TCP_KEEPALIVE "tcp-keepalive"
  PROTOCOL "protocol"
  CONTACT_POINTS "contact-points"
  MAX_RECONNECT_TRIES "max-reconnect-tries"
  RECONNECT_WAIT_TIME "reconnect-wait-time"
  KEYSPACE "keyspace"
  SSL_CERT "ssl-cert"

  PREFERRED_LIFETIME "preferred-lifetime"
  VALID_LIFETIME "valid-lifetime"
  RENEW_TIMER "renew-timer"
  REBIND_TIMER "rebind-timer"
  DECLINE_PROBATION_PERIOD "decline-probation-period"
  SUBNET6 "subnet6"
  OPTION_DEF "option-def"
  OPTION_DATA "option-data"
  NAME "name"
  DATA "data"
  CODE "code"
  SPACE "space"
  CSV_FORMAT "csv-format"
  ALWAYS_SEND "always-send"
  RECORD_TYPES "record-types"
  ENCAPSULATE "encapsulate"
  ARRAY "array"

  POOLS "pools"
  POOL "pool"
  PD_POOLS "pd-pools"
  PREFIX "prefix"
  PREFIX_LEN "prefix-len"
  EXCLUDED_PREFIX "excluded-prefix"
  EXCLUDED_PREFIX_LEN "excluded-prefix-len"
  DELEGATED_LEN "delegated-len"
  USER_CONTEXT "user-context"
  COMMENT "comment"

  SUBNET "subnet"
  INTERFACE "interface"
  INTERFACE_ID "interface-id"
  ID "id"
  RAPID_COMMIT "rapid-commit"
  RESERVATION_MODE "reservation-mode"
  DISABLED "disabled"
  OUT_OF_POOL "out-of-pool"
  ALL "all"
  SHARED_NETWORKS "shared-networks"

  MAC_SOURCES "mac-sources"
  RELAY_SUPPLIED_OPTIONS "relay-supplied-options"
  HOST_RESERVATION_IDENTIFIERS "host-reservation-identifiers"

  CLIENT_CLASSES "client-classes"
  TEST "test"
  CLIENT_CLASS "client-class"

  RESERVATIONS "reservations"
  IP_ADDRESSES "ip-addresses"
  PREFIXES "prefixes"
  DUID "duid"
  HW_ADDRESS "hw-address"
  HOSTNAME "hostname"
  FLEX_ID "flex-id"

  RELAY "relay"
  IP_ADDRESS "ip-address"

  HOOKS_LIBRARIES "hooks-libraries"
  LIBRARY "library"
  PARAMETERS "parameters"

  EXPIRED_LEASES_PROCESSING "expired-leases-processing"
  RECLAIM_TIMER_WAIT_TIME "reclaim-timer-wait-time"
  FLUSH_RECLAIMED_TIMER_WAIT_TIME "flush-reclaimed-timer-wait-time"
  HOLD_RECLAIMED_TIME "hold-reclaimed-time"
  MAX_RECLAIM_LEASES "max-reclaim-leases"
  MAX_RECLAIM_TIME "max-reclaim-time"
  UNWARNED_RECLAIM_CYCLES "unwarned-reclaim-cycles"

  SERVER_ID "server-id"
  LLT "LLT"
  EN "EN"
  LL "LL"
  IDENTIFIER "identifier"
  HTYPE "htype"
  TIME "time"
  ENTERPRISE_ID "enterprise-id"

  DHCP4O6_PORT "dhcp4o6-port"

  CONTROL_SOCKET "control-socket"
  SOCKET_TYPE "socket-type"
  SOCKET_NAME "socket-name"

  DHCP_DDNS "dhcp-ddns"
  ENABLE_UPDATES "enable-updates"
  QUALIFYING_SUFFIX "qualifying-suffix"
  SERVER_IP "server-ip"
  SERVER_PORT "server-port"
  SENDER_IP "sender-ip"
  SENDER_PORT "sender-port"
  MAX_QUEUE_SIZE "max-queue-size"
  NCR_PROTOCOL "ncr-protocol"
  NCR_FORMAT "ncr-format"
  ALWAYS_INCLUDE_FQDN "always-include-fqdn"
  OVERRIDE_NO_UPDATE "override-no-update"
  OVERRIDE_CLIENT_UPDATE "override-client-update"
  REPLACE_CLIENT_NAME "replace-client-name"
  GENERATED_PREFIX "generated-prefix"
  UDP "UDP"
  TCP "TCP"
  JSON "JSON"
  WHEN_PRESENT "when-present"
  NEVER "never"
  ALWAYS "always"
  WHEN_NOT_PRESENT "when-not-present"

  LOGGING "Logging"
  LOGGERS "loggers"
  OUTPUT_OPTIONS "output_options"
  OUTPUT "output"
  DEBUGLEVEL "debuglevel"
  SEVERITY "severity"
  FLUSH "flush"
  MAXSIZE "maxsize"
  MAXVER "maxver"

  DHCP4 "Dhcp4"
  DHCPDDNS "DhcpDdns"
  CONTROL_AGENT "Control-agent"

 // Not real tokens, just a way to signal what the parser is expected to
 // parse.
  TOPLEVEL_JSON
  TOPLEVEL_DHCP6
  SUB_DHCP6
  SUB_INTERFACES6
  SUB_SUBNET6
  SUB_POOL6
  SUB_PD_POOL
  SUB_RESERVATION
  SUB_OPTION_DEFS
  SUB_OPTION_DEF
  SUB_OPTION_DATA
  SUB_HOOKS_LIBRARY
  SUB_DHCP_DDNS
  SUB_LOGGING
;

%token <std::string> STRING "constant string"
%token <int64_t> INTEGER "integer"
%token <double> FLOAT "floating point"
%token <bool> BOOLEAN "boolean"

%type <ElementPtr> value
%type <ElementPtr> map_value
%type <ElementPtr> db_type
%type <ElementPtr> hr_mode
%type <ElementPtr> duid_type
%type <ElementPtr> ncr_protocol_value
%type <ElementPtr> replace_client_name_value

%printer { yyoutput << $$; } <*>;

%%

// The whole grammar starts with a map, because the config file
// consists of Dhcp, Logger and DhcpDdns entries in one big { }.
// We made the same for subparsers at the exception of the JSON value.
%start start;

start: TOPLEVEL_JSON { ctx.ctx_ = ctx.NO_KEYWORD; } sub_json
     | TOPLEVEL_DHCP6 { ctx.ctx_ = ctx.CONFIG; } syntax_map
     | SUB_DHCP6 { ctx.ctx_ = ctx.DHCP6; } sub_dhcp6
     | SUB_INTERFACES6 { ctx.ctx_ = ctx.INTERFACES_CONFIG; } sub_interfaces6
     | SUB_SUBNET6 { ctx.ctx_ = ctx.SUBNET6; } sub_subnet6
     | SUB_POOL6 { ctx.ctx_ = ctx.POOLS; } sub_pool6
     | SUB_PD_POOL { ctx.ctx_ = ctx.PD_POOLS; } sub_pd_pool
     | SUB_RESERVATION { ctx.ctx_ = ctx.RESERVATIONS; } sub_reservation
     | SUB_OPTION_DEFS { ctx.ctx_ = ctx.DHCP6; } sub_option_def_list
     | SUB_OPTION_DEF { ctx.ctx_ = ctx.OPTION_DEF; } sub_option_def
     | SUB_OPTION_DATA { ctx.ctx_ = ctx.OPTION_DATA; } sub_option_data
     | SUB_HOOKS_LIBRARY { ctx.ctx_ = ctx.HOOKS_LIBRARIES; } sub_hooks_library
     | SUB_DHCP_DDNS { ctx.ctx_ = ctx.DHCP_DDNS; } sub_dhcp_ddns
     | SUB_LOGGING { ctx.ctx_ = ctx.LOGGING; } sub_logging
     ;

// ---- generic JSON parser ---------------------------------

// Note that ctx_ is NO_KEYWORD here

// Values rule
value: INTEGER { $$ = ElementPtr(new IntElement($1, ctx.loc2pos(@1))); }
     | FLOAT { $$ = ElementPtr(new DoubleElement($1, ctx.loc2pos(@1))); }
     | BOOLEAN { $$ = ElementPtr(new BoolElement($1, ctx.loc2pos(@1))); }
     | STRING { $$ = ElementPtr(new StringElement($1, ctx.loc2pos(@1))); }
     | NULL_TYPE { $$ = ElementPtr(new NullElement(ctx.loc2pos(@1))); }
     | map2 { $$ = ctx.stack_.back(); ctx.stack_.pop_back(); }
     | list_generic { $$ = ctx.stack_.back(); ctx.stack_.pop_back(); }
     ;

sub_json: value {
    // Push back the JSON value on the stack
    ctx.stack_.push_back($1);
};

map2: LCURLY_BRACKET {
    // This code is executed when we're about to start parsing
    // the content of the map
    ElementPtr m(new MapElement(ctx.loc2pos(@1)));
    ctx.stack_.push_back(m);
} map_content RCURLY_BRACKET {
    // map parsing completed. If we ever want to do any wrap up
    // (maybe some sanity checking), this would be the best place
    // for it.
};

map_value: map2 { $$ = ctx.stack_.back(); ctx.stack_.pop_back(); };

// Assignments rule
map_content: %empty // empty map
           | not_empty_map
           ;

not_empty_map: STRING COLON value {
                  // map containing a single entry
                  ctx.stack_.back()->set($1, $3);
                  }
             | not_empty_map COMMA STRING COLON value {
                  // map consisting of a shorter map followed by
                  // comma and string:value
                  ctx.stack_.back()->set($3, $5);
                  }
             ;

list_generic: LSQUARE_BRACKET {
    ElementPtr l(new ListElement(ctx.loc2pos(@1)));
    ctx.stack_.push_back(l);
} list_content RSQUARE_BRACKET {
    // list parsing complete. Put any sanity checking here
};

list_content: %empty // Empty list
            | not_empty_list
            ;

not_empty_list: value {
                  // List consisting of a single element.
                  ctx.stack_.back()->add($1);
                  }
              | not_empty_list COMMA value {
                  // List ending with , and a value.
                  ctx.stack_.back()->add($3);
                  }
              ;

// This one is used in syntax parser and is restricted to strings.
list_strings: LSQUARE_BRACKET {
    // List parsing about to start
} list_strings_content RSQUARE_BRACKET {
    // list parsing complete. Put any sanity checking here
    //ctx.stack_.pop_back();
};

list_strings_content: %empty // Empty list
                    | not_empty_list_strings
                    ;

not_empty_list_strings: STRING {
                          ElementPtr s(new StringElement($1, ctx.loc2pos(@1)));
                          ctx.stack_.back()->add(s);
                          }
                      | not_empty_list_strings COMMA STRING {
                          ElementPtr s(new StringElement($3, ctx.loc2pos(@3)));
                          ctx.stack_.back()->add(s);
                          }
                      ;

// ---- generic JSON parser ends here ----------------------------------

// ---- syntax checking parser starts here -----------------------------

// Unknown keyword in a map
unknown_map_entry: STRING COLON {
    const std::string& where = ctx.contextName();
    const std::string& keyword = $1;
    error(@1,
          "got unexpected keyword \"" + keyword + "\" in " + where + " map.");
};


// This defines the top-level { } that holds Control-agent, Dhcp6, Dhcp4,
// DhcpDdns or Logging objects.
syntax_map: LCURLY_BRACKET {
    // This code is executed when we're about to start parsing
    // the content of the map
    ElementPtr m(new MapElement(ctx.loc2pos(@1)));
    ctx.stack_.push_back(m);
} global_objects RCURLY_BRACKET {
    // map parsing completed. If we ever want to do any wrap up
    // (maybe some sanity checking), this would be the best place
    // for it.

    // Dhcp6 is required
    ctx.require("Dhcp6", ctx.loc2pos(@1), ctx.loc2pos(@4));
};

// This represents top-level entries: Dhcp6, Dhcp4, DhcpDdns, Logging
global_objects: global_object
              | global_objects COMMA global_object
              ;

// This represents a single top level entry, e.g. Dhcp6 or DhcpDdns.
global_object: dhcp6_object
             | logging_object
             | dhcp4_json_object
             | dhcpddns_json_object
             | control_agent_json_object
             | unknown_map_entry
             ;

dhcp6_object: DHCP6 {
    // This code is executed when we're about to start parsing
    // the content of the map
    ElementPtr m(new MapElement(ctx.loc2pos(@1)));
    ctx.stack_.back()->set("Dhcp6", m);
    ctx.stack_.push_back(m);
    ctx.enter(ctx.DHCP6);
} COLON LCURLY_BRACKET global_params RCURLY_BRACKET {
    // No global parameter is required
    ctx.stack_.pop_back();
    ctx.leave();
};

// subparser: similar to the corresponding rule but without parent
// so the stack is empty at the rule entry.
sub_dhcp6: LCURLY_BRACKET {
    // Parse the Dhcp6 map
    ElementPtr m(new MapElement(ctx.loc2pos(@1)));
    ctx.stack_.push_back(m);
} global_params RCURLY_BRACKET {
    // No global parameter is required
    // parsing completed
};

global_params: global_param
             | global_params COMMA global_param
             ;

// These are the parameters that are allowed in the top-level for
// Dhcp6.
global_param: preferred_lifetime
            | valid_lifetime
            | renew_timer
            | rebind_timer
            | decline_probation_period
            | subnet6_list
            | shared_networks
            | interfaces_config
            | lease_database
            | hosts_database
            | mac_sources
            | relay_supplied_options
            | host_reservation_identifiers
            | client_classes
            | option_def_list
            | option_data_list
            | hooks_libraries
            | expired_leases_processing
            | server_id
            | dhcp4o6_port
            | control_socket
            | dhcp_ddns
            | user_context
            | comment
            | unknown_map_entry
            ;

preferred_lifetime: PREFERRED_LIFETIME COLON INTEGER {
    ElementPtr prf(new IntElement($3, ctx.loc2pos(@3)));
    ctx.stack_.back()->set("preferred-lifetime", prf);
};

valid_lifetime: VALID_LIFETIME COLON INTEGER {
    ElementPtr prf(new IntElement($3, ctx.loc2pos(@3)));
    ctx.stack_.back()->set("valid-lifetime", prf);
};

renew_timer: RENEW_TIMER COLON INTEGER {
    ElementPtr prf(new IntElement($3, ctx.loc2pos(@3)));
    ctx.stack_.back()->set("renew-timer", prf);
};

rebind_timer: REBIND_TIMER COLON INTEGER {
    ElementPtr prf(new IntElement($3, ctx.loc2pos(@3)));
    ctx.stack_.back()->set("rebind-timer", prf);
};

decline_probation_period: DECLINE_PROBATION_PERIOD COLON INTEGER {
    ElementPtr dpp(new IntElement($3, ctx.loc2pos(@3)));
    ctx.stack_.back()->set("decline-probation-period", dpp);
};

interfaces_config: INTERFACES_CONFIG {
    ElementPtr i(new MapElement(ctx.loc2pos(@1)));
    ctx.stack_.back()->set("interfaces-config", i);
    ctx.stack_.push_back(i);
    ctx.enter(ctx.INTERFACES_CONFIG);
} COLON LCURLY_BRACKET interfaces_config_params RCURLY_BRACKET {
    // No interfaces config param is required
    ctx.stack_.pop_back();
    ctx.leave();
};

sub_interfaces6: LCURLY_BRACKET {
    // Parse the interfaces-config map
    ElementPtr m(new MapElement(ctx.loc2pos(@1)));
    ctx.stack_.push_back(m);
} interfaces_config_params RCURLY_BRACKET {
    // No interfaces config param is required
    // parsing completed
};

interfaces_config_params: interfaces_config_param
                        | interfaces_config_params COMMA interfaces_config_param
                        ;

interfaces_config_param: interfaces_list
                       | re_detect
                       | user_context
                       | comment
                       | unknown_map_entry
                       ;

interfaces_list: INTERFACES {
    ElementPtr l(new ListElement(ctx.loc2pos(@1)));
    ctx.stack_.back()->set("interfaces", l);
    ctx.stack_.push_back(l);
    ctx.enter(ctx.NO_KEYWORD);
} COLON list_strings {
    ctx.stack_.pop_back();
    ctx.leave();
};

re_detect: RE_DETECT COLON BOOLEAN {
    ElementPtr b(new BoolElement($3, ctx.loc2pos(@3)));
    ctx.stack_.back()->set("re-detect", b);
};

lease_database: LEASE_DATABASE {
    ElementPtr i(new MapElement(ctx.loc2pos(@1)));
    ctx.stack_.back()->set("lease-database", i);
    ctx.stack_.push_back(i);
    ctx.enter(ctx.LEASE_DATABASE);
} COLON LCURLY_BRACKET database_map_params RCURLY_BRACKET {
    // The type parameter is required
    ctx.require("type", ctx.loc2pos(@4), ctx.loc2pos(@6));
    ctx.stack_.pop_back();
    ctx.leave();
};

hosts_database: HOSTS_DATABASE {
    ElementPtr i(new MapElement(ctx.loc2pos(@1)));
    ctx.stack_.back()->set("hosts-database", i);
    ctx.stack_.push_back(i);
    ctx.enter(ctx.HOSTS_DATABASE);
} COLON LCURLY_BRACKET database_map_params RCURLY_BRACKET {
    // The type parameter is required
    ctx.require("type", ctx.loc2pos(@4), ctx.loc2pos(@6));
    ctx.stack_.pop_back();
    ctx.leave();
};

database_map_params: database_map_param
                   | database_map_params COMMA database_map_param
                   ;

database_map_param: database_type
                  | user
                  | password
                  | host
                  | port
                  | name
                  | persist
                  | lfc_interval
                  | readonly
                  | connect_timeout
                  | tcp_nodelay
                  | reconnect_wait_time
                  | request_timeout
                  | tcp_keepalive
                  | contact_points
                  | max_reconnect_tries
                  | reconnect_wait_time
                  | keyspace
                  | ssl_cert
                  | protocol
                  | unknown_map_entry
                  ;

database_type: TYPE {
    ctx.enter(ctx.DATABASE_TYPE);
} COLON db_type {
    ctx.stack_.back()->set("type", $4);
    ctx.leave();
};

db_type: MEMFILE { $$ = ElementPtr(new StringElement("memfile", ctx.loc2pos(@1))); }
       | MYSQL { $$ = ElementPtr(new StringElement("mysql", ctx.loc2pos(@1))); }
       | POSTGRESQL { $$ = ElementPtr(new StringElement("postgresql", ctx.loc2pos(@1))); }
       | CQL { $$ = ElementPtr(new StringElement("cql", ctx.loc2pos(@1))); }
       ;

user: USER {
    ctx.enter(ctx.NO_KEYWORD);
} COLON STRING {
    ElementPtr user(new StringElement($4, ctx.loc2pos(@4)));
    ctx.stack_.back()->set("user", user);
    ctx.leave();
};

password: PASSWORD {
    ctx.enter(ctx.NO_KEYWORD);
} COLON STRING {
    ElementPtr pwd(new StringElement($4, ctx.loc2pos(@4)));
    ctx.stack_.back()->set("password", pwd);
    ctx.leave();
};

host: HOST {
    ctx.enter(ctx.NO_KEYWORD);
} COLON STRING {
    ElementPtr h(new StringElement($4, ctx.loc2pos(@4)));
    ctx.stack_.back()->set("host", h);
    ctx.leave();
};

port: PORT COLON INTEGER {
    ElementPtr p(new IntElement($3, ctx.loc2pos(@3)));
    ctx.stack_.back()->set("port", p);
};

name: NAME {
    ctx.enter(ctx.NO_KEYWORD);
} COLON STRING {
    ElementPtr name(new StringElement($4, ctx.loc2pos(@4)));
    ctx.stack_.back()->set("name", name);
    ctx.leave();
};

persist: PERSIST COLON BOOLEAN {
    ElementPtr n(new BoolElement($3, ctx.loc2pos(@3)));
    ctx.stack_.back()->set("persist", n);
};

lfc_interval: LFC_INTERVAL COLON INTEGER {
    ElementPtr n(new IntElement($3, ctx.loc2pos(@3)));
    ctx.stack_.back()->set("lfc-interval", n);
};

readonly: READONLY COLON BOOLEAN {
    ElementPtr n(new BoolElement($3, ctx.loc2pos(@3)));
    ctx.stack_.back()->set("readonly", n);
};

connect_timeout: CONNECT_TIMEOUT COLON INTEGER {
    ElementPtr n(new IntElement($3, ctx.loc2pos(@3)));
    ctx.stack_.back()->set("connect-timeout", n);
};

tcp_nodelay: TCP_NODELAY COLON BOOLEAN {
    ElementPtr n(new BoolElement($3, ctx.loc2pos(@3)));
    ctx.stack_.back()->set("tcp-nodelay", n);
};

reconnect_wait_time: RECONNECT_WAIT_TIME COLON INTEGER {
    ElementPtr n(new IntElement($3, ctx.loc2pos(@3)));
    ctx.stack_.back()->set("reconnect-wait-time", n);
};

request_timeout: REQUEST_TIMEOUT COLON INTEGER {
    ElementPtr n(new IntElement($3, ctx.loc2pos(@3)));
    ctx.stack_.back()->set("request-timeout", n);
};

tcp_keepalive: TCP_KEEPALIVE COLON INTEGER {
    ElementPtr n(new IntElement($3, ctx.loc2pos(@3)));
    ctx.stack_.back()->set("tcp-keepalive", n);
};

protocol: PROTOCOL {
    ctx.enter(ctx.NO_KEYWORD);
} COLON STRING {
    ElementPtr protocol(new StringElement($4, ctx.loc2pos(@4)));
    ctx.stack_.back()->set("protocol", protocol);
    ctx.leave();
};

contact_points: CONTACT_POINTS {
    ctx.enter(ctx.NO_KEYWORD);
} COLON STRING {
    ElementPtr cp(new StringElement($4, ctx.loc2pos(@4)));
    ctx.stack_.back()->set("contact-points", cp);
    ctx.leave();
};

<<<<<<< HEAD
ssl_cert: SSL_CERT {
    ctx.enter(ctx.NO_KEYWORD);
} COLON STRING {
    ElementPtr cp(new StringElement($4, ctx.loc2pos(@4)));
    ctx.stack_.back()->set("ssl-cert", cp);
    ctx.leave();
=======
max_reconnect_tries: MAX_RECONNECT_TRIES COLON INTEGER {
    ElementPtr n(new IntElement($3, ctx.loc2pos(@3)));
    ctx.stack_.back()->set("max-reconnect-tries", n);
};

reconnect_wait_time: RECONNECT_WAIT_TIME COLON INTEGER {
    ElementPtr n(new IntElement($3, ctx.loc2pos(@3)));
    ctx.stack_.back()->set("reconnect-wait-time", n);
>>>>>>> 4eb1198b
};

keyspace: KEYSPACE {
    ctx.enter(ctx.NO_KEYWORD);
} COLON STRING {
    ElementPtr ks(new StringElement($4, ctx.loc2pos(@4)));
    ctx.stack_.back()->set("keyspace", ks);
    ctx.leave();
};

mac_sources: MAC_SOURCES {
    ElementPtr l(new ListElement(ctx.loc2pos(@1)));
    ctx.stack_.back()->set("mac-sources", l);
    ctx.stack_.push_back(l);
    ctx.enter(ctx.MAC_SOURCES);
} COLON LSQUARE_BRACKET mac_sources_list RSQUARE_BRACKET {
    ctx.stack_.pop_back();
    ctx.leave();
};

mac_sources_list: mac_sources_value
                | mac_sources_list COMMA mac_sources_value
;

mac_sources_value: duid_id
                 | string_id
                 ;

duid_id : DUID {
    ElementPtr duid(new StringElement("duid", ctx.loc2pos(@1)));
    ctx.stack_.back()->add(duid);
};

string_id : STRING {
    ElementPtr duid(new StringElement($1, ctx.loc2pos(@1)));
    ctx.stack_.back()->add(duid);
};

host_reservation_identifiers: HOST_RESERVATION_IDENTIFIERS {
    ElementPtr l(new ListElement(ctx.loc2pos(@1)));
    ctx.stack_.back()->set("host-reservation-identifiers", l);
    ctx.stack_.push_back(l);
    ctx.enter(ctx.HOST_RESERVATION_IDENTIFIERS);
} COLON LSQUARE_BRACKET host_reservation_identifiers_list RSQUARE_BRACKET {
    ctx.stack_.pop_back();
    ctx.leave();
};

host_reservation_identifiers_list: host_reservation_identifier
    | host_reservation_identifiers_list COMMA host_reservation_identifier
    ;

host_reservation_identifier: duid_id
                           | hw_address_id
                           | flex_id
                           ;

hw_address_id : HW_ADDRESS {
    ElementPtr hwaddr(new StringElement("hw-address", ctx.loc2pos(@1)));
    ctx.stack_.back()->add(hwaddr);
};

flex_id : FLEX_ID {
    ElementPtr flex_id(new StringElement("flex-id", ctx.loc2pos(@1)));
    ctx.stack_.back()->add(flex_id);
};

// list_content below accepts any value when options are by name (string)
// or by code (number)
relay_supplied_options: RELAY_SUPPLIED_OPTIONS {
    ElementPtr l(new ListElement(ctx.loc2pos(@1)));
    ctx.stack_.back()->set("relay-supplied-options", l);
    ctx.stack_.push_back(l);
    ctx.enter(ctx.NO_KEYWORD);
} COLON LSQUARE_BRACKET list_content RSQUARE_BRACKET {
    ctx.stack_.pop_back();
    ctx.leave();
};

hooks_libraries: HOOKS_LIBRARIES {
    ElementPtr l(new ListElement(ctx.loc2pos(@1)));
    ctx.stack_.back()->set("hooks-libraries", l);
    ctx.stack_.push_back(l);
    ctx.enter(ctx.HOOKS_LIBRARIES);
} COLON LSQUARE_BRACKET hooks_libraries_list RSQUARE_BRACKET {
    ctx.stack_.pop_back();
    ctx.leave();
};

hooks_libraries_list: %empty
                    | not_empty_hooks_libraries_list
                    ;

not_empty_hooks_libraries_list: hooks_library
    | not_empty_hooks_libraries_list COMMA hooks_library
    ;

hooks_library: LCURLY_BRACKET {
    ElementPtr m(new MapElement(ctx.loc2pos(@1)));
    ctx.stack_.back()->add(m);
    ctx.stack_.push_back(m);
} hooks_params RCURLY_BRACKET {
    // The library hooks parameter is required
    ctx.require("library", ctx.loc2pos(@1), ctx.loc2pos(@4));
    ctx.stack_.pop_back();
};

sub_hooks_library: LCURLY_BRACKET {
    // Parse the hooks-libraries list entry map
    ElementPtr m(new MapElement(ctx.loc2pos(@1)));
    ctx.stack_.push_back(m);
} hooks_params RCURLY_BRACKET {
    // The library hooks parameter is required
    ctx.require("library", ctx.loc2pos(@1), ctx.loc2pos(@4));
    // parsing completed
};

hooks_params: hooks_param
            | hooks_params COMMA hooks_param
            | unknown_map_entry
            ;

hooks_param: library
           | parameters
           ;

library: LIBRARY {
    ctx.enter(ctx.NO_KEYWORD);
} COLON STRING {
    ElementPtr lib(new StringElement($4, ctx.loc2pos(@4)));
    ctx.stack_.back()->set("library", lib);
    ctx.leave();
};

parameters: PARAMETERS {
    ctx.enter(ctx.NO_KEYWORD);
} COLON value {
    ctx.stack_.back()->set("parameters", $4);
    ctx.leave();
};

// --- expired-leases-processing ------------------------
expired_leases_processing: EXPIRED_LEASES_PROCESSING {
    ElementPtr m(new MapElement(ctx.loc2pos(@1)));
    ctx.stack_.back()->set("expired-leases-processing", m);
    ctx.stack_.push_back(m);
    ctx.enter(ctx.EXPIRED_LEASES_PROCESSING);
} COLON LCURLY_BRACKET expired_leases_params RCURLY_BRACKET {
    // No expired lease parameter is required
    ctx.stack_.pop_back();
    ctx.leave();
};

expired_leases_params: expired_leases_param
                     | expired_leases_params COMMA expired_leases_param
                     ;

expired_leases_param: reclaim_timer_wait_time
                    | flush_reclaimed_timer_wait_time
                    | hold_reclaimed_time
                    | max_reclaim_leases
                    | max_reclaim_time
                    | unwarned_reclaim_cycles
                    ;

reclaim_timer_wait_time: RECLAIM_TIMER_WAIT_TIME COLON INTEGER {
    ElementPtr value(new IntElement($3, ctx.loc2pos(@3)));
    ctx.stack_.back()->set("reclaim-timer-wait-time", value);
};

flush_reclaimed_timer_wait_time: FLUSH_RECLAIMED_TIMER_WAIT_TIME COLON INTEGER {
    ElementPtr value(new IntElement($3, ctx.loc2pos(@3)));
    ctx.stack_.back()->set("flush-reclaimed-timer-wait-time", value);
};

hold_reclaimed_time: HOLD_RECLAIMED_TIME COLON INTEGER {
    ElementPtr value(new IntElement($3, ctx.loc2pos(@3)));
    ctx.stack_.back()->set("hold-reclaimed-time", value);
};

max_reclaim_leases: MAX_RECLAIM_LEASES COLON INTEGER {
    ElementPtr value(new IntElement($3, ctx.loc2pos(@3)));
    ctx.stack_.back()->set("max-reclaim-leases", value);
};

max_reclaim_time: MAX_RECLAIM_TIME COLON INTEGER {
    ElementPtr value(new IntElement($3, ctx.loc2pos(@3)));
    ctx.stack_.back()->set("max-reclaim-time", value);
};

unwarned_reclaim_cycles: UNWARNED_RECLAIM_CYCLES COLON INTEGER {
    ElementPtr value(new IntElement($3, ctx.loc2pos(@3)));
    ctx.stack_.back()->set("unwarned-reclaim-cycles", value);
};

// --- subnet6 ------------------------------------------
// This defines subnet6 as a list of maps.
// "subnet6": [ ... ]
subnet6_list: SUBNET6 {
    ElementPtr l(new ListElement(ctx.loc2pos(@1)));
    ctx.stack_.back()->set("subnet6", l);
    ctx.stack_.push_back(l);
    ctx.enter(ctx.SUBNET6);
} COLON LSQUARE_BRACKET subnet6_list_content RSQUARE_BRACKET {
    ctx.stack_.pop_back();
    ctx.leave();
};

// This defines the ... in "subnet6": [ ... ]
// It can either be empty (no subnets defined), have one subnet
// or have multiple subnets separate by comma.
subnet6_list_content: %empty
                    | not_empty_subnet6_list
                    ;

not_empty_subnet6_list: subnet6
                      | not_empty_subnet6_list COMMA subnet6
                      ;

// --- Subnet definitions -------------------------------

// This defines a single subnet, i.e. a single map with
// subnet6 array.
subnet6: LCURLY_BRACKET {
    ElementPtr m(new MapElement(ctx.loc2pos(@1)));
    ctx.stack_.back()->add(m);
    ctx.stack_.push_back(m);
} subnet6_params RCURLY_BRACKET {
    // Once we reached this place, the subnet parsing is now complete.
    // If we want to, we can implement default values here.
    // In particular we can do things like this:
    // if (!ctx.stack_.back()->get("interface")) {
    //     ctx.stack_.back()->set("interface", StringElement("loopback"));
    // }
    //
    // We can also stack up one level (Dhcp6) and copy over whatever
    // global parameters we want to:
    // if (!ctx.stack_.back()->get("renew-timer")) {
    //     ElementPtr renew = ctx_stack_[...].get("renew-timer");
    //     if (renew) {
    //         ctx.stack_.back()->set("renew-timer", renew);
    //     }
    // }

    // The subnet subnet6 parameter is required
    ctx.require("subnet", ctx.loc2pos(@1), ctx.loc2pos(@4));
    ctx.stack_.pop_back();
};

sub_subnet6: LCURLY_BRACKET {
    // Parse the subnet6 list entry map
    ElementPtr m(new MapElement(ctx.loc2pos(@1)));
    ctx.stack_.push_back(m);
} subnet6_params RCURLY_BRACKET {
    // The subnet subnet6 parameter is required
    ctx.require("subnet", ctx.loc2pos(@1), ctx.loc2pos(@4));
    // parsing completed
};

// This defines that subnet can have one or more parameters.
subnet6_params: subnet6_param
              | subnet6_params COMMA subnet6_param
              ;

// This defines a list of allowed parameters for each subnet.
subnet6_param: preferred_lifetime
             | valid_lifetime
             | renew_timer
             | rebind_timer
             | option_data_list
             | pools_list
             | pd_pools_list
             | subnet
             | interface
             | interface_id
             | id
             | rapid_commit
             | client_class
             | reservations
             | reservation_mode
             | relay
             | user_context
             | comment
             | unknown_map_entry
             ;

subnet: SUBNET {
    ctx.enter(ctx.NO_KEYWORD);
} COLON STRING {
    ElementPtr subnet(new StringElement($4, ctx.loc2pos(@4)));
    ctx.stack_.back()->set("subnet", subnet);
    ctx.leave();
};

interface: INTERFACE {
    ctx.enter(ctx.NO_KEYWORD);
} COLON STRING {
    ElementPtr iface(new StringElement($4, ctx.loc2pos(@4)));
    ctx.stack_.back()->set("interface", iface);
    ctx.leave();
};

interface_id: INTERFACE_ID {
    ctx.enter(ctx.NO_KEYWORD);
} COLON STRING {
    ElementPtr iface(new StringElement($4, ctx.loc2pos(@4)));
    ctx.stack_.back()->set("interface-id", iface);
    ctx.leave();
};

client_class: CLIENT_CLASS {
    ctx.enter(ctx.CLIENT_CLASS);
} COLON STRING {
    ElementPtr cls(new StringElement($4, ctx.loc2pos(@4)));
    ctx.stack_.back()->set("client-class", cls);
    ctx.leave();
};

reservation_mode: RESERVATION_MODE {
    ctx.enter(ctx.RESERVATION_MODE);
} COLON hr_mode {
    ctx.stack_.back()->set("reservation-mode", $4);
    ctx.leave();
};

hr_mode: DISABLED { $$ = ElementPtr(new StringElement("disabled", ctx.loc2pos(@1))); }
       | OUT_OF_POOL { $$ = ElementPtr(new StringElement("out-of-pool", ctx.loc2pos(@1))); }
       | ALL { $$ = ElementPtr(new StringElement("all", ctx.loc2pos(@1))); }
       ;

id: ID COLON INTEGER {
    ElementPtr id(new IntElement($3, ctx.loc2pos(@3)));
    ctx.stack_.back()->set("id", id);
};

rapid_commit: RAPID_COMMIT COLON BOOLEAN {
    ElementPtr rc(new BoolElement($3, ctx.loc2pos(@3)));
    ctx.stack_.back()->set("rapid-commit", rc);
};


// ---- shared-networks ---------------------

shared_networks: SHARED_NETWORKS {
    ElementPtr l(new ListElement(ctx.loc2pos(@1)));
    ctx.stack_.back()->set("shared-networks", l);
    ctx.stack_.push_back(l);
    ctx.enter(ctx.SHARED_NETWORK);
} COLON LSQUARE_BRACKET shared_networks_content RSQUARE_BRACKET {
    ctx.stack_.pop_back();
    ctx.leave();
};

// This allows 0 or more shared network definitions.
shared_networks_content: %empty
                    | shared_networks_list
                    ;

// This allows 1 or more shared network definitions.
shared_networks_list: shared_network
                    | shared_networks_list COMMA shared_network
                    ;

shared_network: LCURLY_BRACKET {
    ElementPtr m(new MapElement(ctx.loc2pos(@1)));
    ctx.stack_.back()->add(m);
    ctx.stack_.push_back(m);
} shared_network_params RCURLY_BRACKET {
    ctx.stack_.pop_back();
}

shared_network_params: shared_network_param
                     | shared_network_params COMMA shared_network_param
                     ;

shared_network_param: name
                    | subnet6_list
                    | interface
                    | interface_id
                    | renew_timer
                    | rebind_timer
                    | option_data_list
                    | relay
                    | reservation_mode
                    | client_class
                    | preferred_lifetime
                    | rapid_commit
                    | valid_lifetime
                    | user_context
                    | comment
                    | unknown_map_entry
                    ;

// ---- option-def --------------------------

// This defines the "option-def": [ ... ] entry that may appear
// at a global option.
option_def_list: OPTION_DEF {
    ElementPtr l(new ListElement(ctx.loc2pos(@1)));
    ctx.stack_.back()->set("option-def", l);
    ctx.stack_.push_back(l);
    ctx.enter(ctx.OPTION_DEF);
} COLON LSQUARE_BRACKET option_def_list_content RSQUARE_BRACKET {
    ctx.stack_.pop_back();
    ctx.leave();
};

// This defines the top level scope when the parser is told to parse
// option definitions. It works as a subset limited to option
// definitions
sub_option_def_list: LCURLY_BRACKET {
    ElementPtr m(new MapElement(ctx.loc2pos(@1)));
    ctx.stack_.push_back(m);
} option_def_list RCURLY_BRACKET {
    // parsing completed
};

// This defines the content of option-def. It may be empty,
// have one entry or multiple entries separated by comma.
option_def_list_content: %empty
                       | not_empty_option_def_list
                       ;

not_empty_option_def_list: option_def_entry
                         | not_empty_option_def_list COMMA option_def_entry
                          ;

// This defines the content of a single entry { ... } within
// option-def list.
option_def_entry: LCURLY_BRACKET {
    ElementPtr m(new MapElement(ctx.loc2pos(@1)));
    ctx.stack_.back()->add(m);
    ctx.stack_.push_back(m);
} option_def_params RCURLY_BRACKET {
    // The name, code and type option def parameters are required.
    ctx.require("name", ctx.loc2pos(@1), ctx.loc2pos(@4));
    ctx.require("code", ctx.loc2pos(@1), ctx.loc2pos(@4));
    ctx.require("type", ctx.loc2pos(@1), ctx.loc2pos(@4));
    ctx.stack_.pop_back();
};

// This defines the top level scope when the parser is told to parse a single
// option definition. It's almost exactly the same as option_def_entry, except
// that it does leave its value on stack.
sub_option_def: LCURLY_BRACKET {
    // Parse the option-def list entry map
    ElementPtr m(new MapElement(ctx.loc2pos(@1)));
    ctx.stack_.push_back(m);
} option_def_params RCURLY_BRACKET {
    // The name, code and type option def parameters are required.
    ctx.require("name", ctx.loc2pos(@1), ctx.loc2pos(@4));
    ctx.require("code", ctx.loc2pos(@1), ctx.loc2pos(@4));
    ctx.require("type", ctx.loc2pos(@1), ctx.loc2pos(@4));
    // parsing completed
};

// This defines parameters specified inside the map that itself
// is an entry in option-def list.
option_def_params: %empty
                 | not_empty_option_def_params
                 ;

not_empty_option_def_params: option_def_param
                           | not_empty_option_def_params COMMA option_def_param
                           ;

option_def_param: option_def_name
                | option_def_code
                | option_def_type
                | option_def_record_types
                | option_def_space
                | option_def_encapsulate
                | option_def_array
                | user_context
                | comment
                | unknown_map_entry
                ;

option_def_name: name;

code: CODE COLON INTEGER {
    ElementPtr code(new IntElement($3, ctx.loc2pos(@3)));
    ctx.stack_.back()->set("code", code);
};

option_def_code: code;

option_def_type: TYPE {
    ctx.enter(ctx.NO_KEYWORD);
} COLON STRING {
    ElementPtr prf(new StringElement($4, ctx.loc2pos(@4)));
    ctx.stack_.back()->set("type", prf);
    ctx.leave();
};

option_def_record_types: RECORD_TYPES {
    ctx.enter(ctx.NO_KEYWORD);
} COLON STRING {
    ElementPtr rtypes(new StringElement($4, ctx.loc2pos(@4)));
    ctx.stack_.back()->set("record-types", rtypes);
    ctx.leave();
};

space: SPACE {
    ctx.enter(ctx.NO_KEYWORD);
} COLON STRING {
    ElementPtr space(new StringElement($4, ctx.loc2pos(@4)));
    ctx.stack_.back()->set("space", space);
    ctx.leave();
};

option_def_space: space;

option_def_encapsulate: ENCAPSULATE {
    ctx.enter(ctx.NO_KEYWORD);
} COLON STRING {
    ElementPtr encap(new StringElement($4, ctx.loc2pos(@4)));
    ctx.stack_.back()->set("encapsulate", encap);
    ctx.leave();
};

option_def_array: ARRAY COLON BOOLEAN {
    ElementPtr array(new BoolElement($3, ctx.loc2pos(@3)));
    ctx.stack_.back()->set("array", array);
};

// ---- option-data --------------------------

// This defines the "option-data": [ ... ] entry that may appear
// in several places, but most notably in subnet6 entries.
option_data_list: OPTION_DATA {
    ElementPtr l(new ListElement(ctx.loc2pos(@1)));
    ctx.stack_.back()->set("option-data", l);
    ctx.stack_.push_back(l);
    ctx.enter(ctx.OPTION_DATA);
} COLON LSQUARE_BRACKET option_data_list_content RSQUARE_BRACKET {
    ctx.stack_.pop_back();
    ctx.leave();
};

// This defines the content of option-data. It may be empty,
// have one entry or multiple entries separated by comma.
option_data_list_content: %empty
                        | not_empty_option_data_list
                        ;

// This defines the content of option-data list. It can either
// be a single value or multiple entries separated by comma.
not_empty_option_data_list: option_data_entry
                          | not_empty_option_data_list COMMA option_data_entry
                          ;

// This defines th content of a single entry { ... } within
// option-data list.
option_data_entry: LCURLY_BRACKET {
    ElementPtr m(new MapElement(ctx.loc2pos(@1)));
    ctx.stack_.back()->add(m);
    ctx.stack_.push_back(m);
} option_data_params RCURLY_BRACKET {
    /// @todo: the code or name parameters are required.
    ctx.stack_.pop_back();
};

// This defines the top level scope when the parser is told to parse a single
// option data. It's almost exactly the same as option_data_entry, except
// that it does leave its value on stack.
sub_option_data: LCURLY_BRACKET {
    // Parse the option-data list entry map
    ElementPtr m(new MapElement(ctx.loc2pos(@1)));
    ctx.stack_.push_back(m);
} option_data_params RCURLY_BRACKET {
    /// @todo: the code or name parameters are required.
    // parsing completed
};

// This defines parameters specified inside the map that itself
// is an entry in option-data list. It can either be empty
// or have a non-empty list of parameters.
option_data_params: %empty
                  | not_empty_option_data_params
                  ;

// Those parameters can either be a single parameter or
// a list of parameters separated by comma.
not_empty_option_data_params: option_data_param
    | not_empty_option_data_params COMMA option_data_param
    ;

// Each single option-data parameter can be one of the following
// expressions.
option_data_param: option_data_name
                 | option_data_data
                 | option_data_code
                 | option_data_space
                 | option_data_csv_format
                 | option_data_always_send
                 | user_context
                 | comment
                 | unknown_map_entry
                 ;

option_data_name: name;

option_data_data: DATA {
    ctx.enter(ctx.NO_KEYWORD);
} COLON STRING {
    ElementPtr data(new StringElement($4, ctx.loc2pos(@4)));
    ctx.stack_.back()->set("data", data);
    ctx.leave();
};

option_data_code: code;

option_data_space: space;

option_data_csv_format: CSV_FORMAT COLON BOOLEAN {
    ElementPtr space(new BoolElement($3, ctx.loc2pos(@3)));
    ctx.stack_.back()->set("csv-format", space);
};

option_data_always_send: ALWAYS_SEND COLON BOOLEAN {
    ElementPtr persist(new BoolElement($3, ctx.loc2pos(@3)));
    ctx.stack_.back()->set("always-send", persist);
};

// ---- pools ------------------------------------

// This defines the "pools": [ ... ] entry that may appear in subnet6.
pools_list: POOLS {
    ElementPtr l(new ListElement(ctx.loc2pos(@1)));
    ctx.stack_.back()->set("pools", l);
    ctx.stack_.push_back(l);
    ctx.enter(ctx.POOLS);
} COLON LSQUARE_BRACKET pools_list_content RSQUARE_BRACKET {
    ctx.stack_.pop_back();
    ctx.leave();
};

// Pools may be empty, contain a single pool entry or multiple entries
// separate by commas.
pools_list_content: %empty
                  | not_empty_pools_list
                  ;

not_empty_pools_list: pool_list_entry
                    | not_empty_pools_list COMMA pool_list_entry
                    ;

pool_list_entry: LCURLY_BRACKET {
    ElementPtr m(new MapElement(ctx.loc2pos(@1)));
    ctx.stack_.back()->add(m);
    ctx.stack_.push_back(m);
} pool_params RCURLY_BRACKET {
    // The pool parameter is required.
    ctx.require("pool", ctx.loc2pos(@1), ctx.loc2pos(@4));
    ctx.stack_.pop_back();
};

sub_pool6: LCURLY_BRACKET {
    // Parse the pool list entry map
    ElementPtr m(new MapElement(ctx.loc2pos(@1)));
    ctx.stack_.push_back(m);
} pool_params RCURLY_BRACKET {
    // The pool parameter is required.
    ctx.require("pool", ctx.loc2pos(@1), ctx.loc2pos(@4));
};

pool_params: pool_param
           | pool_params COMMA pool_param
           ;

pool_param: pool_entry
          | option_data_list
          | client_class
          | user_context
          | comment
          | unknown_map_entry
          ;

pool_entry: POOL {
    ctx.enter(ctx.NO_KEYWORD);
} COLON STRING {
    ElementPtr pool(new StringElement($4, ctx.loc2pos(@4)));
    ctx.stack_.back()->set("pool", pool);
    ctx.leave();
};

user_context: USER_CONTEXT {
    ctx.enter(ctx.NO_KEYWORD);
} COLON map_value {
    ElementPtr parent = ctx.stack_.back();
    ElementPtr user_context = $4;
    ConstElementPtr old = parent->get("user-context");

    // Handle already existing user context
    if (old) {
        // Check if it was a comment or a duplicate
        if ((old->size() != 1) || !old->contains("comment")) {
            std::stringstream msg;
            msg << "duplicate user-context entries (previous at "
                << old->getPosition().str() << ")";
            error(@1, msg.str());
        }
        // Merge the comment
        user_context->set("comment", old->get("comment"));
    }

    // Set the user context
    parent->set("user-context", user_context);
    ctx.leave();
};

comment: COMMENT {
    ctx.enter(ctx.NO_KEYWORD);
} COLON STRING {
    ElementPtr parent = ctx.stack_.back();
    ElementPtr user_context(new MapElement(ctx.loc2pos(@1)));
    ElementPtr comment(new StringElement($4, ctx.loc2pos(@4)));
    user_context->set("comment", comment);

    // Handle already existing user context
    ConstElementPtr old = parent->get("user-context");
    if (old) {
        // Check for duplicate comment
        if (old->contains("comment")) {
            std::stringstream msg;
            msg << "duplicate user-context/comment entries (previous at "
                << old->getPosition().str() << ")";
            error(@1, msg.str());
        }
        // Merge the user context in the comment
        merge(user_context, old);
    }

    // Set the user context
    parent->set("user-context", user_context);
    ctx.leave();
};

// --- end of pools definition -------------------------------

// --- pd-pools ----------------------------------------------
pd_pools_list: PD_POOLS {
    ElementPtr l(new ListElement(ctx.loc2pos(@1)));
    ctx.stack_.back()->set("pd-pools", l);
    ctx.stack_.push_back(l);
    ctx.enter(ctx.PD_POOLS);
} COLON LSQUARE_BRACKET pd_pools_list_content RSQUARE_BRACKET {
    ctx.stack_.pop_back();
    ctx.leave();
};

// Pools may be empty, contain a single pool entry or multiple entries
// separate by commas.
pd_pools_list_content: %empty
                     | not_empty_pd_pools_list
                     ;

not_empty_pd_pools_list: pd_pool_entry
                       | not_empty_pd_pools_list COMMA pd_pool_entry
                       ;

pd_pool_entry: LCURLY_BRACKET {
    ElementPtr m(new MapElement(ctx.loc2pos(@1)));
    ctx.stack_.back()->add(m);
    ctx.stack_.push_back(m);
} pd_pool_params RCURLY_BRACKET {
    // The prefix, prefix len and delegated len parameters are required.
    ctx.require("prefix", ctx.loc2pos(@1), ctx.loc2pos(@4));
    ctx.require("prefix-len", ctx.loc2pos(@1), ctx.loc2pos(@4));
    ctx.require("delegated-len", ctx.loc2pos(@1), ctx.loc2pos(@4));
    ctx.stack_.pop_back();
};

sub_pd_pool: LCURLY_BRACKET {
    // Parse the pd-pool list entry map
    ElementPtr m(new MapElement(ctx.loc2pos(@1)));
    ctx.stack_.push_back(m);
} pd_pool_params RCURLY_BRACKET {
    // The prefix, prefix len and delegated len parameters are required.
    ctx.require("prefix", ctx.loc2pos(@1), ctx.loc2pos(@4));
    ctx.require("prefix-len", ctx.loc2pos(@1), ctx.loc2pos(@4));
    ctx.require("delegated-len", ctx.loc2pos(@1), ctx.loc2pos(@4));
    // parsing completed
};

pd_pool_params: pd_pool_param
              | pd_pool_params COMMA pd_pool_param
              ;

pd_pool_param: pd_prefix
             | pd_prefix_len
             | pd_delegated_len
             | option_data_list
             | client_class
             | excluded_prefix
             | excluded_prefix_len
             | user_context
             | comment
             | unknown_map_entry
             ;

pd_prefix: PREFIX {
    ctx.enter(ctx.NO_KEYWORD);
} COLON STRING {
    ElementPtr prf(new StringElement($4, ctx.loc2pos(@4)));
    ctx.stack_.back()->set("prefix", prf);
    ctx.leave();
};

pd_prefix_len: PREFIX_LEN COLON INTEGER {
    ElementPtr prf(new IntElement($3, ctx.loc2pos(@3)));
    ctx.stack_.back()->set("prefix-len", prf);
};

excluded_prefix: EXCLUDED_PREFIX {
    ctx.enter(ctx.NO_KEYWORD);
} COLON STRING {
    ElementPtr prf(new StringElement($4, ctx.loc2pos(@4)));
    ctx.stack_.back()->set("excluded-prefix", prf);
    ctx.leave();
};

excluded_prefix_len: EXCLUDED_PREFIX_LEN COLON INTEGER {
    ElementPtr prf(new IntElement($3, ctx.loc2pos(@3)));
    ctx.stack_.back()->set("excluded-prefix-len", prf);
};

pd_delegated_len: DELEGATED_LEN COLON INTEGER {
    ElementPtr deleg(new IntElement($3, ctx.loc2pos(@3)));
    ctx.stack_.back()->set("delegated-len", deleg);
};

// --- end of pd-pools ---------------------------------------

// --- reservations ------------------------------------------
reservations: RESERVATIONS {
    ElementPtr l(new ListElement(ctx.loc2pos(@1)));
    ctx.stack_.back()->set("reservations", l);
    ctx.stack_.push_back(l);
    ctx.enter(ctx.RESERVATIONS);
} COLON LSQUARE_BRACKET reservations_list RSQUARE_BRACKET {
    ctx.stack_.pop_back();
    ctx.leave();
};

reservations_list: %empty
                 | not_empty_reservations_list
                 ;

not_empty_reservations_list: reservation
                           | not_empty_reservations_list COMMA reservation
                           ;

reservation: LCURLY_BRACKET {
    ElementPtr m(new MapElement(ctx.loc2pos(@1)));
    ctx.stack_.back()->add(m);
    ctx.stack_.push_back(m);
} reservation_params RCURLY_BRACKET {
    /// @todo: an identifier parameter is required.
    ctx.stack_.pop_back();
};

sub_reservation: LCURLY_BRACKET {
    // Parse the reservations list entry map
    ElementPtr m(new MapElement(ctx.loc2pos(@1)));
    ctx.stack_.push_back(m);
} reservation_params RCURLY_BRACKET {
    /// @todo: an identifier parameter is required.
    // parsing completed
};

reservation_params: %empty
                  | not_empty_reservation_params
                  ;

not_empty_reservation_params: reservation_param
    | not_empty_reservation_params COMMA reservation_param
    ;

/// @todo probably need to add mac-address as well here
reservation_param: duid
                 | reservation_client_classes
                 | ip_addresses
                 | prefixes
                 | hw_address
                 | hostname
                 | flex_id_value
                 | option_data_list
                 | user_context
                 | comment
                 | unknown_map_entry
                 ;

ip_addresses: IP_ADDRESSES {
    ElementPtr l(new ListElement(ctx.loc2pos(@1)));
    ctx.stack_.back()->set("ip-addresses", l);
    ctx.stack_.push_back(l);
    ctx.enter(ctx.NO_KEYWORD);
} COLON list_strings {
    ctx.stack_.pop_back();
    ctx.leave();
};

prefixes: PREFIXES  {
    ElementPtr l(new ListElement(ctx.loc2pos(@1)));
    ctx.stack_.back()->set("prefixes", l);
    ctx.stack_.push_back(l);
    ctx.enter(ctx.NO_KEYWORD);
} COLON list_strings {
    ctx.stack_.pop_back();
    ctx.leave();
};

duid: DUID {
    ctx.enter(ctx.NO_KEYWORD);
} COLON STRING {
    ElementPtr d(new StringElement($4, ctx.loc2pos(@4)));
    ctx.stack_.back()->set("duid", d);
    ctx.leave();
};

hw_address: HW_ADDRESS {
    ctx.enter(ctx.NO_KEYWORD);
} COLON STRING {
    ElementPtr hw(new StringElement($4, ctx.loc2pos(@4)));
    ctx.stack_.back()->set("hw-address", hw);
    ctx.leave();
};

hostname: HOSTNAME {
    ctx.enter(ctx.NO_KEYWORD);
} COLON STRING {
    ElementPtr host(new StringElement($4, ctx.loc2pos(@4)));
    ctx.stack_.back()->set("hostname", host);
    ctx.leave();
};

flex_id_value: FLEX_ID {
    ctx.enter(ctx.NO_KEYWORD);
} COLON STRING {
    ElementPtr hw(new StringElement($4, ctx.loc2pos(@4)));
    ctx.stack_.back()->set("flex-id", hw);
    ctx.leave();
};

reservation_client_classes: CLIENT_CLASSES {
    ElementPtr c(new ListElement(ctx.loc2pos(@1)));
    ctx.stack_.back()->set("client-classes", c);
    ctx.stack_.push_back(c);
    ctx.enter(ctx.NO_KEYWORD);
} COLON list_strings {
    ctx.stack_.pop_back();
    ctx.leave();
};

// --- end of reservations definitions -----------------------

// --- relay -------------------------------------------------
relay: RELAY {
    ElementPtr m(new MapElement(ctx.loc2pos(@1)));
    ctx.stack_.back()->set("relay", m);
    ctx.stack_.push_back(m);
    ctx.enter(ctx.RELAY);
} COLON LCURLY_BRACKET relay_map RCURLY_BRACKET {
    ctx.stack_.pop_back();
    ctx.leave();
};

relay_map: IP_ADDRESS {
    ctx.enter(ctx.NO_KEYWORD);
} COLON STRING {
    ElementPtr ip(new StringElement($4, ctx.loc2pos(@4)));
    ctx.stack_.back()->set("ip-address", ip);
    ctx.leave();
};

// --- end of relay definitions ------------------------------

// --- client classes ----------------------------------------
client_classes: CLIENT_CLASSES {
    ElementPtr l(new ListElement(ctx.loc2pos(@1)));
    ctx.stack_.back()->set("client-classes", l);
    ctx.stack_.push_back(l);
    ctx.enter(ctx.CLIENT_CLASSES);
} COLON LSQUARE_BRACKET client_classes_list RSQUARE_BRACKET {
    ctx.stack_.pop_back();
    ctx.leave();
};

client_classes_list: client_class_entry
                   | client_classes_list COMMA client_class_entry
                   ;

client_class_entry: LCURLY_BRACKET {
    ElementPtr m(new MapElement(ctx.loc2pos(@1)));
    ctx.stack_.back()->add(m);
    ctx.stack_.push_back(m);
} client_class_params RCURLY_BRACKET {
    // The name client class parameter is required.
    ctx.require("name", ctx.loc2pos(@1), ctx.loc2pos(@4));
    ctx.stack_.pop_back();
};

client_class_params: %empty
                   | not_empty_client_class_params
                   ;

not_empty_client_class_params: client_class_param
    | not_empty_client_class_params COMMA client_class_param
    ;

client_class_param: client_class_name
                  | client_class_test
                  | option_data_list
                  | user_context
                  | comment
                  | unknown_map_entry
                  ;

client_class_name: name;

client_class_test: TEST {
    ctx.enter(ctx.NO_KEYWORD);
} COLON STRING {
    ElementPtr test(new StringElement($4, ctx.loc2pos(@4)));
    ctx.stack_.back()->set("test", test);
    ctx.leave();
};

// --- end of client classes ---------------------------------

// --- server-id ---------------------------------------------
server_id: SERVER_ID {
    ElementPtr m(new MapElement(ctx.loc2pos(@1)));
    ctx.stack_.back()->set("server-id", m);
    ctx.stack_.push_back(m);
    ctx.enter(ctx.SERVER_ID);
} COLON LCURLY_BRACKET server_id_params RCURLY_BRACKET {
    // The type parameter is required.
    ctx.require("type", ctx.loc2pos(@4), ctx.loc2pos(@6));
    ctx.stack_.pop_back();
    ctx.leave();
};

server_id_params: server_id_param
                | server_id_params COMMA server_id_param
                ;

server_id_param: server_id_type
               | identifier
               | time
               | htype
               | enterprise_id
               | persist
               | user_context
               | comment
               | unknown_map_entry
               ;

server_id_type: TYPE {
    ctx.enter(ctx.DUID_TYPE);
} COLON duid_type {
    ctx.stack_.back()->set("type", $4);
    ctx.leave();
};

duid_type: LLT { $$ = ElementPtr(new StringElement("LLT", ctx.loc2pos(@1))); }
         | EN { $$ = ElementPtr(new StringElement("EN", ctx.loc2pos(@1))); }
         | LL { $$ = ElementPtr(new StringElement("LL", ctx.loc2pos(@1))); }
         ;

htype: HTYPE COLON INTEGER {
    ElementPtr htype(new IntElement($3, ctx.loc2pos(@3)));
    ctx.stack_.back()->set("htype", htype);
};

identifier: IDENTIFIER {
    ctx.enter(ctx.NO_KEYWORD);
} COLON STRING {
    ElementPtr id(new StringElement($4, ctx.loc2pos(@4)));
    ctx.stack_.back()->set("identifier", id);
    ctx.leave();
};

time: TIME COLON INTEGER {
    ElementPtr time(new IntElement($3, ctx.loc2pos(@3)));
    ctx.stack_.back()->set("time", time);
};

enterprise_id: ENTERPRISE_ID COLON INTEGER {
    ElementPtr time(new IntElement($3, ctx.loc2pos(@3)));
    ctx.stack_.back()->set("enterprise-id", time);
};

// --- end of server-id --------------------------------------

dhcp4o6_port: DHCP4O6_PORT COLON INTEGER {
    ElementPtr time(new IntElement($3, ctx.loc2pos(@3)));
    ctx.stack_.back()->set("dhcp4o6-port", time);
};

// --- control socket ----------------------------------------

control_socket: CONTROL_SOCKET {
    ElementPtr m(new MapElement(ctx.loc2pos(@1)));
    ctx.stack_.back()->set("control-socket", m);
    ctx.stack_.push_back(m);
    ctx.enter(ctx.CONTROL_SOCKET);
} COLON LCURLY_BRACKET control_socket_params RCURLY_BRACKET {
    ctx.stack_.pop_back();
    ctx.leave();
};

control_socket_params: control_socket_param
                     | control_socket_params COMMA control_socket_param
                     ;

control_socket_param: socket_type
                    | socket_name
                    | user_context
                    | comment
                    | unknown_map_entry
                    ;

socket_type: SOCKET_TYPE {
    ctx.enter(ctx.NO_KEYWORD);
} COLON STRING {
    ElementPtr stype(new StringElement($4, ctx.loc2pos(@4)));
    ctx.stack_.back()->set("socket-type", stype);
    ctx.leave();
};

socket_name: SOCKET_NAME {
    ctx.enter(ctx.NO_KEYWORD);
} COLON STRING {
    ElementPtr name(new StringElement($4, ctx.loc2pos(@4)));
    ctx.stack_.back()->set("socket-name", name);
    ctx.leave();
};

// --- dhcp ddns ---------------------------------------------

dhcp_ddns: DHCP_DDNS {
    ElementPtr m(new MapElement(ctx.loc2pos(@1)));
    ctx.stack_.back()->set("dhcp-ddns", m);
    ctx.stack_.push_back(m);
    ctx.enter(ctx.DHCP_DDNS);
} COLON LCURLY_BRACKET dhcp_ddns_params RCURLY_BRACKET {
    // The enable updates DHCP DDNS parameter is required.
    ctx.require("enable-updates", ctx.loc2pos(@4), ctx.loc2pos(@6));
    ctx.stack_.pop_back();
    ctx.leave();
};

sub_dhcp_ddns: LCURLY_BRACKET {
    // Parse the dhcp-ddns map
    ElementPtr m(new MapElement(ctx.loc2pos(@1)));
    ctx.stack_.push_back(m);
} dhcp_ddns_params RCURLY_BRACKET {
    // The enable updates DHCP DDNS parameter is required.
    ctx.require("enable-updates", ctx.loc2pos(@1), ctx.loc2pos(@4));
    // parsing completed
};

dhcp_ddns_params: dhcp_ddns_param
                | dhcp_ddns_params COMMA dhcp_ddns_param
                ;

dhcp_ddns_param: enable_updates
               | qualifying_suffix
               | server_ip
               | server_port
               | sender_ip
               | sender_port
               | max_queue_size
               | ncr_protocol
               | ncr_format
               | always_include_fqdn
               | override_no_update
               | override_client_update
               | replace_client_name
               | generated_prefix
               | user_context
               | comment
               | unknown_map_entry
               ;

enable_updates: ENABLE_UPDATES COLON BOOLEAN {
    ElementPtr b(new BoolElement($3, ctx.loc2pos(@3)));
    ctx.stack_.back()->set("enable-updates", b);
};

qualifying_suffix: QUALIFYING_SUFFIX {
    ctx.enter(ctx.NO_KEYWORD);
} COLON STRING {
    ElementPtr s(new StringElement($4, ctx.loc2pos(@4)));
    ctx.stack_.back()->set("qualifying-suffix", s);
    ctx.leave();
};

server_ip: SERVER_IP {
    ctx.enter(ctx.NO_KEYWORD);
} COLON STRING {
    ElementPtr s(new StringElement($4, ctx.loc2pos(@4)));
    ctx.stack_.back()->set("server-ip", s);
    ctx.leave();
};

server_port: SERVER_PORT COLON INTEGER {
    ElementPtr i(new IntElement($3, ctx.loc2pos(@3)));
    ctx.stack_.back()->set("server-port", i);
};

sender_ip: SENDER_IP {
    ctx.enter(ctx.NO_KEYWORD);
} COLON STRING {
    ElementPtr s(new StringElement($4, ctx.loc2pos(@4)));
    ctx.stack_.back()->set("sender-ip", s);
    ctx.leave();
};

sender_port: SENDER_PORT COLON INTEGER {
    ElementPtr i(new IntElement($3, ctx.loc2pos(@3)));
    ctx.stack_.back()->set("sender-port", i);
};

max_queue_size: MAX_QUEUE_SIZE COLON INTEGER {
    ElementPtr i(new IntElement($3, ctx.loc2pos(@3)));
    ctx.stack_.back()->set("max-queue-size", i);
};

ncr_protocol: NCR_PROTOCOL {
    ctx.enter(ctx.NCR_PROTOCOL);
} COLON ncr_protocol_value {
    ctx.stack_.back()->set("ncr-protocol", $4);
    ctx.leave();
};

ncr_protocol_value:
    UDP { $$ = ElementPtr(new StringElement("UDP", ctx.loc2pos(@1))); }
  | TCP { $$ = ElementPtr(new StringElement("TCP", ctx.loc2pos(@1))); }
  ;

ncr_format: NCR_FORMAT {
    ctx.enter(ctx.NCR_FORMAT);
} COLON JSON {
    ElementPtr json(new StringElement("JSON", ctx.loc2pos(@4)));
    ctx.stack_.back()->set("ncr-format", json);
    ctx.leave();
};

always_include_fqdn: ALWAYS_INCLUDE_FQDN COLON BOOLEAN {
    ElementPtr b(new BoolElement($3, ctx.loc2pos(@3)));
    ctx.stack_.back()->set("always-include-fqdn", b);
};

override_no_update: OVERRIDE_NO_UPDATE COLON BOOLEAN {
    ElementPtr b(new BoolElement($3, ctx.loc2pos(@3)));
    ctx.stack_.back()->set("override-no-update", b);
};

override_client_update: OVERRIDE_CLIENT_UPDATE COLON BOOLEAN {
    ElementPtr b(new BoolElement($3, ctx.loc2pos(@3)));
    ctx.stack_.back()->set("override-client-update", b);
};

replace_client_name: REPLACE_CLIENT_NAME {
    ctx.enter(ctx.REPLACE_CLIENT_NAME);
} COLON replace_client_name_value {
    ctx.stack_.back()->set("replace-client-name", $4);
    ctx.leave();
};

replace_client_name_value:
    WHEN_PRESENT {
      $$ = ElementPtr(new StringElement("when-present", ctx.loc2pos(@1)));
      }
  | NEVER {
      $$ = ElementPtr(new StringElement("never", ctx.loc2pos(@1)));
      }
  | ALWAYS {
      $$ = ElementPtr(new StringElement("always", ctx.loc2pos(@1)));
      }
  | WHEN_NOT_PRESENT {
      $$ = ElementPtr(new StringElement("when-not-present", ctx.loc2pos(@1)));
      }
  | BOOLEAN  {
      error(@1, "boolean values for the replace-client-name are "
                "no longer supported");
      }
  ;

generated_prefix: GENERATED_PREFIX {
    ctx.enter(ctx.NO_KEYWORD);
} COLON STRING {
    ElementPtr s(new StringElement($4, ctx.loc2pos(@4)));
    ctx.stack_.back()->set("generated-prefix", s);
    ctx.leave();
};

// JSON entries for Dhcp4 and DhcpDdns

dhcp4_json_object: DHCP4 {
    ctx.enter(ctx.NO_KEYWORD);
} COLON value {
    ctx.stack_.back()->set("Dhcp4", $4);
    ctx.leave();
};

dhcpddns_json_object: DHCPDDNS {
    ctx.enter(ctx.NO_KEYWORD);
} COLON value {
    ctx.stack_.back()->set("DhcpDdns", $4);
    ctx.leave();
};

control_agent_json_object: CONTROL_AGENT {
    ctx.enter(ctx.NO_KEYWORD);
} COLON value {
    ctx.stack_.back()->set("Control-agent", $4);
    ctx.leave();
};


// --- logging entry -----------------------------------------

// This defines the top level "Logging" object. It parses
// the following "Logging": { ... }. The ... is defined
// by logging_params
logging_object: LOGGING {
    ElementPtr m(new MapElement(ctx.loc2pos(@1)));
    ctx.stack_.back()->set("Logging", m);
    ctx.stack_.push_back(m);
    ctx.enter(ctx.LOGGING);
} COLON LCURLY_BRACKET logging_params RCURLY_BRACKET {
    ctx.stack_.pop_back();
    ctx.leave();
};

sub_logging: LCURLY_BRACKET {
    // Parse the Logging map
    ElementPtr m(new MapElement(ctx.loc2pos(@1)));
    ctx.stack_.push_back(m);
} logging_params RCURLY_BRACKET {
    // parsing completed
};

// This defines the list of allowed parameters that may appear
// in the top-level Logging object. It can either be a single
// parameter or several parameters separated by commas.
logging_params: logging_param
              | logging_params COMMA logging_param
              ;

// There's currently only one parameter defined, which is "loggers".
logging_param: loggers;

// "loggers", the only parameter currently defined in "Logging" object,
// is "loggers": [ ... ].
loggers: LOGGERS {
    ElementPtr l(new ListElement(ctx.loc2pos(@1)));
    ctx.stack_.back()->set("loggers", l);
    ctx.stack_.push_back(l);
    ctx.enter(ctx.LOGGERS);
}  COLON LSQUARE_BRACKET loggers_entries RSQUARE_BRACKET {
    ctx.stack_.pop_back();
    ctx.leave();
};

// These are the parameters allowed in loggers: either one logger
// entry or multiple entries separate by commas.
loggers_entries: logger_entry
               | loggers_entries COMMA logger_entry
               ;

// This defines a single entry defined in loggers in Logging.
logger_entry: LCURLY_BRACKET {
    ElementPtr l(new MapElement(ctx.loc2pos(@1)));
    ctx.stack_.back()->add(l);
    ctx.stack_.push_back(l);
} logger_params RCURLY_BRACKET {
    ctx.stack_.pop_back();
};

logger_params: logger_param
             | logger_params COMMA logger_param
             ;

logger_param: name
            | output_options_list
            | debuglevel
            | severity
            | user_context
            | comment
            | unknown_map_entry
            ;

debuglevel: DEBUGLEVEL COLON INTEGER {
    ElementPtr dl(new IntElement($3, ctx.loc2pos(@3)));
    ctx.stack_.back()->set("debuglevel", dl);
};

severity: SEVERITY {
    ctx.enter(ctx.NO_KEYWORD);
} COLON STRING {
    ElementPtr sev(new StringElement($4, ctx.loc2pos(@4)));
    ctx.stack_.back()->set("severity", sev);
    ctx.leave();
};

output_options_list: OUTPUT_OPTIONS {
    ElementPtr l(new ListElement(ctx.loc2pos(@1)));
    ctx.stack_.back()->set("output_options", l);
    ctx.stack_.push_back(l);
    ctx.enter(ctx.OUTPUT_OPTIONS);
} COLON LSQUARE_BRACKET output_options_list_content RSQUARE_BRACKET {
    ctx.stack_.pop_back();
    ctx.leave();
};

output_options_list_content: output_entry
                           | output_options_list_content COMMA output_entry
                           ;

output_entry: LCURLY_BRACKET {
    ElementPtr m(new MapElement(ctx.loc2pos(@1)));
    ctx.stack_.back()->add(m);
    ctx.stack_.push_back(m);
} output_params_list RCURLY_BRACKET {
    ctx.stack_.pop_back();
};

output_params_list: output_params
                  | output_params_list COMMA output_params
                  ;

output_params: output
             | flush
             | maxsize
             | maxver
             ;

output: OUTPUT {
    ctx.enter(ctx.NO_KEYWORD);
} COLON STRING {
    ElementPtr sev(new StringElement($4, ctx.loc2pos(@4)));
    ctx.stack_.back()->set("output", sev);
    ctx.leave();
};

flush: FLUSH COLON BOOLEAN {
    ElementPtr flush(new BoolElement($3, ctx.loc2pos(@3)));
    ctx.stack_.back()->set("flush", flush);
}

maxsize: MAXSIZE COLON INTEGER {
    ElementPtr maxsize(new IntElement($3, ctx.loc2pos(@3)));
    ctx.stack_.back()->set("maxsize", maxsize);
}

maxver: MAXVER COLON INTEGER {
    ElementPtr maxver(new IntElement($3, ctx.loc2pos(@3)));
    ctx.stack_.back()->set("maxver", maxver);
}

%%

void
isc::dhcp::Dhcp6Parser::error(const location_type& loc,
                              const std::string& what)
{
    ctx.error(loc, what);
}<|MERGE_RESOLUTION|>--- conflicted
+++ resolved
@@ -75,10 +75,9 @@
   TCP_KEEPALIVE "tcp-keepalive"
   PROTOCOL "protocol"
   CONTACT_POINTS "contact-points"
-  MAX_RECONNECT_TRIES "max-reconnect-tries"
-  RECONNECT_WAIT_TIME "reconnect-wait-time"
   KEYSPACE "keyspace"
   SSL_CERT "ssl-cert"
+  MAX_RECONNECT_TRIES "max-reconnect-tries"
 
   PREFERRED_LIFETIME "preferred-lifetime"
   VALID_LIFETIME "valid-lifetime"
@@ -678,31 +677,25 @@
     ctx.leave();
 };
 
-<<<<<<< HEAD
 ssl_cert: SSL_CERT {
     ctx.enter(ctx.NO_KEYWORD);
 } COLON STRING {
     ElementPtr cp(new StringElement($4, ctx.loc2pos(@4)));
     ctx.stack_.back()->set("ssl-cert", cp);
     ctx.leave();
-=======
+};
+
+keyspace: KEYSPACE {
+    ctx.enter(ctx.NO_KEYWORD);
+} COLON STRING {
+    ElementPtr ks(new StringElement($4, ctx.loc2pos(@4)));
+    ctx.stack_.back()->set("keyspace", ks);
+    ctx.leave();
+};
+
 max_reconnect_tries: MAX_RECONNECT_TRIES COLON INTEGER {
     ElementPtr n(new IntElement($3, ctx.loc2pos(@3)));
     ctx.stack_.back()->set("max-reconnect-tries", n);
-};
-
-reconnect_wait_time: RECONNECT_WAIT_TIME COLON INTEGER {
-    ElementPtr n(new IntElement($3, ctx.loc2pos(@3)));
-    ctx.stack_.back()->set("reconnect-wait-time", n);
->>>>>>> 4eb1198b
-};
-
-keyspace: KEYSPACE {
-    ctx.enter(ctx.NO_KEYWORD);
-} COLON STRING {
-    ElementPtr ks(new StringElement($4, ctx.loc2pos(@4)));
-    ctx.stack_.back()->set("keyspace", ks);
-    ctx.leave();
 };
 
 mac_sources: MAC_SOURCES {

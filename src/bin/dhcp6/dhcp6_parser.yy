/* Copyright (C) 2016-2018 Internet Systems Consortium, Inc. ("ISC")

   This Source Code Form is subject to the terms of the Mozilla Public
   License, v. 2.0. If a copy of the MPL was not distributed with this
   file, You can obtain one at http://mozilla.org/MPL/2.0/. */

%skeleton "lalr1.cc" /* -*- C++ -*- */
%require "3.0.0"
%defines
%define parser_class_name {Dhcp6Parser}
%define api.prefix {parser6_}
%define api.token.constructor
%define api.value.type variant
%define api.namespace {isc::dhcp}
%define parse.assert
%code requires
{
#include <string>
#include <cc/data.h>
#include <dhcp/option.h>
#include <boost/lexical_cast.hpp>
#include <dhcp6/parser_context_decl.h>

using namespace isc::dhcp;
using namespace isc::data;
using namespace std;
}
// The parsing context.
%param { isc::dhcp::Parser6Context& ctx }
%locations
%define parse.trace
%define parse.error verbose
%code
{
#include <dhcp6/parser_context.h>
}


%define api.token.prefix {TOKEN_}
// Tokens in an order which makes sense and related to the intented use.
// Actual regexps for tokens are defined in dhcp6_lexer.ll.
%token
  END  0  "end of file"
  COMMA ","
  COLON ":"
  LSQUARE_BRACKET "["
  RSQUARE_BRACKET "]"
  LCURLY_BRACKET "{"
  RCURLY_BRACKET "}"
  NULL_TYPE "null"

  DHCP6 "Dhcp6"
  CONFIG_CONTROL "config-control"
  CONFIG_DATABASES "config-databases"
  INTERFACES_CONFIG "interfaces-config"
  INTERFACES "interfaces"
  RE_DETECT "re-detect"

  LEASE_DATABASE "lease-database"
  HOSTS_DATABASE "hosts-database"
  HOSTS_DATABASES "hosts-databases"
  TYPE "type"
  MEMFILE "memfile"
  MYSQL "mysql"
  POSTGRESQL "postgresql"
  CQL "cql"
  USER "user"
  PASSWORD "password"
  HOST "host"
  PORT "port"
  PERSIST "persist"
  LFC_INTERVAL "lfc-interval"
  READONLY "readonly"
  CONNECT_TIMEOUT "connect-timeout"
  TCP_NODELAY "tcp-nodelay"
  RECONNECT_WAIT_TIME "reconnect-wait-time"
  REQUEST_TIMEOUT "request-timeout"
  TCP_KEEPALIVE "tcp-keepalive"
  CONTACT_POINTS "contact-points"
  KEYSPACE "keyspace"
  MAX_RECONNECT_TRIES "max-reconnect-tries"

  PREFERRED_LIFETIME "preferred-lifetime"
  VALID_LIFETIME "valid-lifetime"
  RENEW_TIMER "renew-timer"
  REBIND_TIMER "rebind-timer"
  DECLINE_PROBATION_PERIOD "decline-probation-period"
  SERVER_TAG "server-tag"
  SUBNET6 "subnet6"
  OPTION_DEF "option-def"
  OPTION_DATA "option-data"
  NAME "name"
  DATA "data"
  CODE "code"
  SPACE "space"
  CSV_FORMAT "csv-format"
  ALWAYS_SEND "always-send"
  RECORD_TYPES "record-types"
  ENCAPSULATE "encapsulate"
  ARRAY "array"

  POOLS "pools"
  POOL "pool"
  PD_POOLS "pd-pools"
  PREFIX "prefix"
  PREFIX_LEN "prefix-len"
  EXCLUDED_PREFIX "excluded-prefix"
  EXCLUDED_PREFIX_LEN "excluded-prefix-len"
  DELEGATED_LEN "delegated-len"
  USER_CONTEXT "user-context"
  COMMENT "comment"

  SUBNET "subnet"
  INTERFACE "interface"
  INTERFACE_ID "interface-id"
  ID "id"
  RAPID_COMMIT "rapid-commit"
  RESERVATION_MODE "reservation-mode"
  DISABLED "disabled"
  OUT_OF_POOL "out-of-pool"
  GLOBAL "global"
  ALL "all"
  SHARED_NETWORKS "shared-networks"

  MAC_SOURCES "mac-sources"
  RELAY_SUPPLIED_OPTIONS "relay-supplied-options"
  HOST_RESERVATION_IDENTIFIERS "host-reservation-identifiers"

  SANITY_CHECKS "sanity-checks"
  LEASE_CHECKS "lease-checks"

  CLIENT_CLASSES "client-classes"
  REQUIRE_CLIENT_CLASSES "require-client-classes"
  TEST "test"
  ONLY_IF_REQUIRED "only-if-required"
  CLIENT_CLASS "client-class"

  RESERVATIONS "reservations"
  IP_ADDRESSES "ip-addresses"
  PREFIXES "prefixes"
  DUID "duid"
  HW_ADDRESS "hw-address"
  HOSTNAME "hostname"
  FLEX_ID "flex-id"

  RELAY "relay"
  IP_ADDRESS "ip-address"

  HOOKS_LIBRARIES "hooks-libraries"
  LIBRARY "library"
  PARAMETERS "parameters"

  EXPIRED_LEASES_PROCESSING "expired-leases-processing"
  RECLAIM_TIMER_WAIT_TIME "reclaim-timer-wait-time"
  FLUSH_RECLAIMED_TIMER_WAIT_TIME "flush-reclaimed-timer-wait-time"
  HOLD_RECLAIMED_TIME "hold-reclaimed-time"
  MAX_RECLAIM_LEASES "max-reclaim-leases"
  MAX_RECLAIM_TIME "max-reclaim-time"
  UNWARNED_RECLAIM_CYCLES "unwarned-reclaim-cycles"

  SERVER_ID "server-id"
  LLT "LLT"
  EN "EN"
  LL "LL"
  IDENTIFIER "identifier"
  HTYPE "htype"
  TIME "time"
  ENTERPRISE_ID "enterprise-id"

  DHCP4O6_PORT "dhcp4o6-port"

  CONTROL_SOCKET "control-socket"
  SOCKET_TYPE "socket-type"
  SOCKET_NAME "socket-name"

  DHCP_QUEUE_CONTROL "dhcp-queue-control"

  DHCP_DDNS "dhcp-ddns"
  ENABLE_UPDATES "enable-updates"
  QUALIFYING_SUFFIX "qualifying-suffix"
  SERVER_IP "server-ip"
  SERVER_PORT "server-port"
  SENDER_IP "sender-ip"
  SENDER_PORT "sender-port"
  MAX_QUEUE_SIZE "max-queue-size"
  NCR_PROTOCOL "ncr-protocol"
  NCR_FORMAT "ncr-format"
  OVERRIDE_NO_UPDATE "override-no-update"
  OVERRIDE_CLIENT_UPDATE "override-client-update"
  REPLACE_CLIENT_NAME "replace-client-name"
  GENERATED_PREFIX "generated-prefix"
  UDP "UDP"
  TCP "TCP"
  JSON "JSON"
  WHEN_PRESENT "when-present"
  NEVER "never"
  ALWAYS "always"
  WHEN_NOT_PRESENT "when-not-present"
  HOSTNAME_CHAR_SET "hostname-char-set"
  HOSTNAME_CHAR_REPLACEMENT "hostname-char-replacement"

  LOGGING "Logging"
  LOGGERS "loggers"
  OUTPUT_OPTIONS "output_options"
  OUTPUT "output"
  DEBUGLEVEL "debuglevel"
  SEVERITY "severity"
  FLUSH "flush"
  MAXSIZE "maxsize"
  MAXVER "maxver"

  DHCP4 "Dhcp4"
  DHCPDDNS "DhcpDdns"
  CONTROL_AGENT "Control-agent"

 // Not real tokens, just a way to signal what the parser is expected to
 // parse.
  TOPLEVEL_JSON
  TOPLEVEL_DHCP6
  SUB_DHCP6
  SUB_INTERFACES6
  SUB_SUBNET6
  SUB_POOL6
  SUB_PD_POOL
  SUB_RESERVATION
  SUB_OPTION_DEFS
  SUB_OPTION_DEF
  SUB_OPTION_DATA
  SUB_HOOKS_LIBRARY
  SUB_DHCP_DDNS
  SUB_LOGGING
  SUB_CONFIG_CONTROL
;

%token <std::string> STRING "constant string"
%token <int64_t> INTEGER "integer"
%token <double> FLOAT "floating point"
%token <bool> BOOLEAN "boolean"

%type <ElementPtr> value
%type <ElementPtr> map_value
%type <ElementPtr> db_type
%type <ElementPtr> hr_mode
%type <ElementPtr> duid_type
%type <ElementPtr> ncr_protocol_value
%type <ElementPtr> replace_client_name_value

%printer { yyoutput << $$; } <*>;

%%

// The whole grammar starts with a map, because the config file
// consists of Dhcp, Logger and DhcpDdns entries in one big { }.
// We made the same for subparsers at the exception of the JSON value.
%start start;

start: TOPLEVEL_JSON { ctx.ctx_ = ctx.NO_KEYWORD; } sub_json
     | TOPLEVEL_DHCP6 { ctx.ctx_ = ctx.CONFIG; } syntax_map
     | SUB_DHCP6 { ctx.ctx_ = ctx.DHCP6; } sub_dhcp6
     | SUB_INTERFACES6 { ctx.ctx_ = ctx.INTERFACES_CONFIG; } sub_interfaces6
     | SUB_SUBNET6 { ctx.ctx_ = ctx.SUBNET6; } sub_subnet6
     | SUB_POOL6 { ctx.ctx_ = ctx.POOLS; } sub_pool6
     | SUB_PD_POOL { ctx.ctx_ = ctx.PD_POOLS; } sub_pd_pool
     | SUB_RESERVATION { ctx.ctx_ = ctx.RESERVATIONS; } sub_reservation
     | SUB_OPTION_DEFS { ctx.ctx_ = ctx.DHCP6; } sub_option_def_list
     | SUB_OPTION_DEF { ctx.ctx_ = ctx.OPTION_DEF; } sub_option_def
     | SUB_OPTION_DATA { ctx.ctx_ = ctx.OPTION_DATA; } sub_option_data
     | SUB_HOOKS_LIBRARY { ctx.ctx_ = ctx.HOOKS_LIBRARIES; } sub_hooks_library
     | SUB_DHCP_DDNS { ctx.ctx_ = ctx.DHCP_DDNS; } sub_dhcp_ddns
     | SUB_LOGGING { ctx.ctx_ = ctx.LOGGING; } sub_logging
     | SUB_CONFIG_CONTROL { ctx.ctx_ = ctx.CONFIG_CONTROL; } sub_config_control
     ;

// ---- generic JSON parser ---------------------------------

// Note that ctx_ is NO_KEYWORD here

// Values rule
value: INTEGER { $$ = ElementPtr(new IntElement($1, ctx.loc2pos(@1))); }
     | FLOAT { $$ = ElementPtr(new DoubleElement($1, ctx.loc2pos(@1))); }
     | BOOLEAN { $$ = ElementPtr(new BoolElement($1, ctx.loc2pos(@1))); }
     | STRING { $$ = ElementPtr(new StringElement($1, ctx.loc2pos(@1))); }
     | NULL_TYPE { $$ = ElementPtr(new NullElement(ctx.loc2pos(@1))); }
     | map2 { $$ = ctx.stack_.back(); ctx.stack_.pop_back(); }
     | list_generic { $$ = ctx.stack_.back(); ctx.stack_.pop_back(); }
     ;

sub_json: value {
    // Push back the JSON value on the stack
    ctx.stack_.push_back($1);
};

map2: LCURLY_BRACKET {
    // This code is executed when we're about to start parsing
    // the content of the map
    ElementPtr m(new MapElement(ctx.loc2pos(@1)));
    ctx.stack_.push_back(m);
} map_content RCURLY_BRACKET {
    // map parsing completed. If we ever want to do any wrap up
    // (maybe some sanity checking), this would be the best place
    // for it.
};

map_value: map2 { $$ = ctx.stack_.back(); ctx.stack_.pop_back(); };

// Assignments rule
map_content: %empty // empty map
           | not_empty_map
           ;

not_empty_map: STRING COLON value {
                  // map containing a single entry
                  ctx.stack_.back()->set($1, $3);
                  }
             | not_empty_map COMMA STRING COLON value {
                  // map consisting of a shorter map followed by
                  // comma and string:value
                  ctx.stack_.back()->set($3, $5);
                  }
             ;

list_generic: LSQUARE_BRACKET {
    ElementPtr l(new ListElement(ctx.loc2pos(@1)));
    ctx.stack_.push_back(l);
} list_content RSQUARE_BRACKET {
    // list parsing complete. Put any sanity checking here
};

list_content: %empty // Empty list
            | not_empty_list
            ;

not_empty_list: value {
                  // List consisting of a single element.
                  ctx.stack_.back()->add($1);
                  }
              | not_empty_list COMMA value {
                  // List ending with , and a value.
                  ctx.stack_.back()->add($3);
                  }
              ;

// This one is used in syntax parser and is restricted to strings.
list_strings: LSQUARE_BRACKET {
    // List parsing about to start
} list_strings_content RSQUARE_BRACKET {
    // list parsing complete. Put any sanity checking here
    //ctx.stack_.pop_back();
};

list_strings_content: %empty // Empty list
                    | not_empty_list_strings
                    ;

not_empty_list_strings: STRING {
                          ElementPtr s(new StringElement($1, ctx.loc2pos(@1)));
                          ctx.stack_.back()->add(s);
                          }
                      | not_empty_list_strings COMMA STRING {
                          ElementPtr s(new StringElement($3, ctx.loc2pos(@3)));
                          ctx.stack_.back()->add(s);
                          }
                      ;

// ---- generic JSON parser ends here ----------------------------------

// ---- syntax checking parser starts here -----------------------------

// Unknown keyword in a map
unknown_map_entry: STRING COLON {
    const std::string& where = ctx.contextName();
    const std::string& keyword = $1;
    error(@1,
          "got unexpected keyword \"" + keyword + "\" in " + where + " map.");
};


// This defines the top-level { } that holds Control-agent, Dhcp6, Dhcp4,
// DhcpDdns or Logging objects.
syntax_map: LCURLY_BRACKET {
    // This code is executed when we're about to start parsing
    // the content of the map
    ElementPtr m(new MapElement(ctx.loc2pos(@1)));
    ctx.stack_.push_back(m);
} global_objects RCURLY_BRACKET {
    // map parsing completed. If we ever want to do any wrap up
    // (maybe some sanity checking), this would be the best place
    // for it.

    // Dhcp6 is required
    ctx.require("Dhcp6", ctx.loc2pos(@1), ctx.loc2pos(@4));
};

// This represents top-level entries: Dhcp6, Dhcp4, DhcpDdns, Logging
global_objects: global_object
              | global_objects COMMA global_object
              ;

// This represents a single top level entry, e.g. Dhcp6 or DhcpDdns.
global_object: dhcp6_object
             | logging_object
             | dhcp4_json_object
             | dhcpddns_json_object
             | control_agent_json_object
             | unknown_map_entry
             ;

dhcp6_object: DHCP6 {
    // This code is executed when we're about to start parsing
    // the content of the map
    ElementPtr m(new MapElement(ctx.loc2pos(@1)));
    ctx.stack_.back()->set("Dhcp6", m);
    ctx.stack_.push_back(m);
    ctx.enter(ctx.DHCP6);
} COLON LCURLY_BRACKET global_params RCURLY_BRACKET {
    // No global parameter is required
    ctx.stack_.pop_back();
    ctx.leave();
};

// subparser: similar to the corresponding rule but without parent
// so the stack is empty at the rule entry.
sub_dhcp6: LCURLY_BRACKET {
    // Parse the Dhcp6 map
    ElementPtr m(new MapElement(ctx.loc2pos(@1)));
    ctx.stack_.push_back(m);
} global_params RCURLY_BRACKET {
    // No global parameter is required
    // parsing completed
};

global_params: global_param
             | global_params COMMA global_param
             ;

// These are the parameters that are allowed in the top-level for
// Dhcp6.
global_param: preferred_lifetime
            | valid_lifetime
            | renew_timer
            | rebind_timer
            | decline_probation_period
            | subnet6_list
            | shared_networks
            | interfaces_config
            | lease_database
            | hosts_database
            | hosts_databases
            | mac_sources
            | relay_supplied_options
            | host_reservation_identifiers
            | client_classes
            | option_def_list
            | option_data_list
            | hooks_libraries
            | expired_leases_processing
            | server_id
            | dhcp4o6_port
            | control_socket
            | dhcp_queue_control
            | dhcp_ddns
            | user_context
            | comment
            | sanity_checks
            | reservations
            | config_control
            | server_tag
            | reservation_mode
            | unknown_map_entry
            ;

preferred_lifetime: PREFERRED_LIFETIME COLON INTEGER {
    ElementPtr prf(new IntElement($3, ctx.loc2pos(@3)));
    ctx.stack_.back()->set("preferred-lifetime", prf);
};

valid_lifetime: VALID_LIFETIME COLON INTEGER {
    ElementPtr prf(new IntElement($3, ctx.loc2pos(@3)));
    ctx.stack_.back()->set("valid-lifetime", prf);
};

renew_timer: RENEW_TIMER COLON INTEGER {
    ElementPtr prf(new IntElement($3, ctx.loc2pos(@3)));
    ctx.stack_.back()->set("renew-timer", prf);
};

rebind_timer: REBIND_TIMER COLON INTEGER {
    ElementPtr prf(new IntElement($3, ctx.loc2pos(@3)));
    ctx.stack_.back()->set("rebind-timer", prf);
};

decline_probation_period: DECLINE_PROBATION_PERIOD COLON INTEGER {
    ElementPtr dpp(new IntElement($3, ctx.loc2pos(@3)));
    ctx.stack_.back()->set("decline-probation-period", dpp);
};

server_tag: SERVER_TAG  {
    ctx.enter(ctx.NO_KEYWORD);
} COLON STRING {
    ElementPtr stag(new StringElement($4, ctx.loc2pos(@4)));
    ctx.stack_.back()->set("server-tag", stag);
    ctx.leave();
};

interfaces_config: INTERFACES_CONFIG {
    ElementPtr i(new MapElement(ctx.loc2pos(@1)));
    ctx.stack_.back()->set("interfaces-config", i);
    ctx.stack_.push_back(i);
    ctx.enter(ctx.INTERFACES_CONFIG);
} COLON LCURLY_BRACKET interfaces_config_params RCURLY_BRACKET {
    // No interfaces config param is required
    ctx.stack_.pop_back();
    ctx.leave();
};

sub_interfaces6: LCURLY_BRACKET {
    // Parse the interfaces-config map
    ElementPtr m(new MapElement(ctx.loc2pos(@1)));
    ctx.stack_.push_back(m);
} interfaces_config_params RCURLY_BRACKET {
    // No interfaces config param is required
    // parsing completed
};

interfaces_config_params: interfaces_config_param
                        | interfaces_config_params COMMA interfaces_config_param
                        ;

interfaces_config_param: interfaces_list
                       | re_detect
                       | user_context
                       | comment
                       | unknown_map_entry
                       ;

interfaces_list: INTERFACES {
    ElementPtr l(new ListElement(ctx.loc2pos(@1)));
    ctx.stack_.back()->set("interfaces", l);
    ctx.stack_.push_back(l);
    ctx.enter(ctx.NO_KEYWORD);
} COLON list_strings {
    ctx.stack_.pop_back();
    ctx.leave();
};

re_detect: RE_DETECT COLON BOOLEAN {
    ElementPtr b(new BoolElement($3, ctx.loc2pos(@3)));
    ctx.stack_.back()->set("re-detect", b);
};

lease_database: LEASE_DATABASE {
    ElementPtr i(new MapElement(ctx.loc2pos(@1)));
    ctx.stack_.back()->set("lease-database", i);
    ctx.stack_.push_back(i);
    ctx.enter(ctx.LEASE_DATABASE);
} COLON LCURLY_BRACKET database_map_params RCURLY_BRACKET {
    // The type parameter is required
    ctx.require("type", ctx.loc2pos(@4), ctx.loc2pos(@6));
    ctx.stack_.pop_back();
    ctx.leave();
};

hosts_database: HOSTS_DATABASE {
    ElementPtr i(new MapElement(ctx.loc2pos(@1)));
    ctx.stack_.back()->set("hosts-database", i);
    ctx.stack_.push_back(i);
    ctx.enter(ctx.HOSTS_DATABASE);
} COLON LCURLY_BRACKET database_map_params RCURLY_BRACKET {
    // The type parameter is required
    ctx.require("type", ctx.loc2pos(@4), ctx.loc2pos(@6));
    ctx.stack_.pop_back();
    ctx.leave();
};

hosts_databases: HOSTS_DATABASES {
    ElementPtr l(new ListElement(ctx.loc2pos(@1)));
    ctx.stack_.back()->set("hosts-databases", l);
    ctx.stack_.push_back(l);
    ctx.enter(ctx.HOSTS_DATABASE);
} COLON LSQUARE_BRACKET database_list RSQUARE_BRACKET {
    ctx.stack_.pop_back();
    ctx.leave();
};

database_list: %empty
             | not_empty_database_list
             ;

not_empty_database_list: database
                       | not_empty_database_list COMMA database
                       ;

database: LCURLY_BRACKET {
    ElementPtr m(new MapElement(ctx.loc2pos(@1)));
    ctx.stack_.back()->add(m);
    ctx.stack_.push_back(m);
} database_map_params RCURLY_BRACKET {
    // The type parameter is required
    ctx.require("type", ctx.loc2pos(@1), ctx.loc2pos(@4));
    ctx.stack_.pop_back();
};

database_map_params: database_map_param
                   | database_map_params COMMA database_map_param
                   ;

database_map_param: database_type
                  | user
                  | password
                  | host
                  | port
                  | name
                  | persist
                  | lfc_interval
                  | readonly
                  | connect_timeout
                  | tcp_nodelay
                  | reconnect_wait_time
                  | request_timeout
                  | tcp_keepalive
                  | contact_points
                  | max_reconnect_tries
                  | keyspace
                  | unknown_map_entry
                  ;

database_type: TYPE {
    ctx.enter(ctx.DATABASE_TYPE);
} COLON db_type {
    ctx.stack_.back()->set("type", $4);
    ctx.leave();
};

db_type: MEMFILE { $$ = ElementPtr(new StringElement("memfile", ctx.loc2pos(@1))); }
       | MYSQL { $$ = ElementPtr(new StringElement("mysql", ctx.loc2pos(@1))); }
       | POSTGRESQL { $$ = ElementPtr(new StringElement("postgresql", ctx.loc2pos(@1))); }
       | CQL { $$ = ElementPtr(new StringElement("cql", ctx.loc2pos(@1))); }
       ;

user: USER {
    ctx.enter(ctx.NO_KEYWORD);
} COLON STRING {
    ElementPtr user(new StringElement($4, ctx.loc2pos(@4)));
    ctx.stack_.back()->set("user", user);
    ctx.leave();
};

password: PASSWORD {
    ctx.enter(ctx.NO_KEYWORD);
} COLON STRING {
    ElementPtr pwd(new StringElement($4, ctx.loc2pos(@4)));
    ctx.stack_.back()->set("password", pwd);
    ctx.leave();
};

host: HOST {
    ctx.enter(ctx.NO_KEYWORD);
} COLON STRING {
    ElementPtr h(new StringElement($4, ctx.loc2pos(@4)));
    ctx.stack_.back()->set("host", h);
    ctx.leave();
};

port: PORT COLON INTEGER {
    ElementPtr p(new IntElement($3, ctx.loc2pos(@3)));
    ctx.stack_.back()->set("port", p);
};

name: NAME {
    ctx.enter(ctx.NO_KEYWORD);
} COLON STRING {
    ElementPtr name(new StringElement($4, ctx.loc2pos(@4)));
    ctx.stack_.back()->set("name", name);
    ctx.leave();
};

persist: PERSIST COLON BOOLEAN {
    ElementPtr n(new BoolElement($3, ctx.loc2pos(@3)));
    ctx.stack_.back()->set("persist", n);
};

lfc_interval: LFC_INTERVAL COLON INTEGER {
    ElementPtr n(new IntElement($3, ctx.loc2pos(@3)));
    ctx.stack_.back()->set("lfc-interval", n);
};

readonly: READONLY COLON BOOLEAN {
    ElementPtr n(new BoolElement($3, ctx.loc2pos(@3)));
    ctx.stack_.back()->set("readonly", n);
};

connect_timeout: CONNECT_TIMEOUT COLON INTEGER {
    ElementPtr n(new IntElement($3, ctx.loc2pos(@3)));
    ctx.stack_.back()->set("connect-timeout", n);
};

tcp_nodelay: TCP_NODELAY COLON BOOLEAN {
    ElementPtr n(new BoolElement($3, ctx.loc2pos(@3)));
    ctx.stack_.back()->set("tcp-nodelay", n);
};

reconnect_wait_time: RECONNECT_WAIT_TIME COLON INTEGER {
    ElementPtr n(new IntElement($3, ctx.loc2pos(@3)));
    ctx.stack_.back()->set("reconnect-wait-time", n);
};

request_timeout: REQUEST_TIMEOUT COLON INTEGER {
    ElementPtr n(new IntElement($3, ctx.loc2pos(@3)));
    ctx.stack_.back()->set("request-timeout", n);
};

tcp_keepalive: TCP_KEEPALIVE COLON INTEGER {
    ElementPtr n(new IntElement($3, ctx.loc2pos(@3)));
    ctx.stack_.back()->set("tcp-keepalive", n);
};

contact_points: CONTACT_POINTS {
    ctx.enter(ctx.NO_KEYWORD);
} COLON STRING {
    ElementPtr cp(new StringElement($4, ctx.loc2pos(@4)));
    ctx.stack_.back()->set("contact-points", cp);
    ctx.leave();
};

keyspace: KEYSPACE {
    ctx.enter(ctx.NO_KEYWORD);
} COLON STRING {
    ElementPtr ks(new StringElement($4, ctx.loc2pos(@4)));
    ctx.stack_.back()->set("keyspace", ks);
    ctx.leave();
};

<<<<<<< HEAD
max_reconnect_tries: MAX_RECONNECT_TRIES COLON INTEGER {
    ElementPtr n(new IntElement($3, ctx.loc2pos(@3)));
    ctx.stack_.back()->set("max-reconnect-tries", n);
};
=======
sanity_checks: SANITY_CHECKS {
    ElementPtr m(new MapElement(ctx.loc2pos(@1)));
    ctx.stack_.back()->set("sanity-checks", m);
    ctx.stack_.push_back(m);
    ctx.enter(ctx.SANITY_CHECKS);
} COLON LCURLY_BRACKET sanity_checks_params RCURLY_BRACKET {
    ctx.stack_.pop_back();
    ctx.leave();
};

sanity_checks_params: sanity_checks_param
                    | sanity_checks_params COMMA sanity_checks_param;

sanity_checks_param: lease_checks;

lease_checks: LEASE_CHECKS {
    ctx.enter(ctx.NO_KEYWORD);
} COLON STRING {

    if ( (string($4) == "none") ||
         (string($4) == "warn") ||
         (string($4) == "fix") ||
         (string($4) == "fix-del") ||
         (string($4) == "del")) {
        ElementPtr user(new StringElement($4, ctx.loc2pos(@4)));
        ctx.stack_.back()->set("lease-checks", user);
        ctx.leave();
    } else {
        error(@4, "Unsupported 'lease-checks value: " + string($4) +
              ", supported values are: none, warn, fix, fix-del, del");
    }
}
>>>>>>> a02d7bdf

mac_sources: MAC_SOURCES {
    ElementPtr l(new ListElement(ctx.loc2pos(@1)));
    ctx.stack_.back()->set("mac-sources", l);
    ctx.stack_.push_back(l);
    ctx.enter(ctx.MAC_SOURCES);
} COLON LSQUARE_BRACKET mac_sources_list RSQUARE_BRACKET {
    ctx.stack_.pop_back();
    ctx.leave();
};

mac_sources_list: mac_sources_value
                | mac_sources_list COMMA mac_sources_value
;

mac_sources_value: duid_id
                 | string_id
                 ;

duid_id : DUID {
    ElementPtr duid(new StringElement("duid", ctx.loc2pos(@1)));
    ctx.stack_.back()->add(duid);
};

string_id : STRING {
    ElementPtr duid(new StringElement($1, ctx.loc2pos(@1)));
    ctx.stack_.back()->add(duid);
};

host_reservation_identifiers: HOST_RESERVATION_IDENTIFIERS {
    ElementPtr l(new ListElement(ctx.loc2pos(@1)));
    ctx.stack_.back()->set("host-reservation-identifiers", l);
    ctx.stack_.push_back(l);
    ctx.enter(ctx.HOST_RESERVATION_IDENTIFIERS);
} COLON LSQUARE_BRACKET host_reservation_identifiers_list RSQUARE_BRACKET {
    ctx.stack_.pop_back();
    ctx.leave();
};

host_reservation_identifiers_list: host_reservation_identifier
    | host_reservation_identifiers_list COMMA host_reservation_identifier
    ;

host_reservation_identifier: duid_id
                           | hw_address_id
                           | flex_id
                           ;

hw_address_id : HW_ADDRESS {
    ElementPtr hwaddr(new StringElement("hw-address", ctx.loc2pos(@1)));
    ctx.stack_.back()->add(hwaddr);
};

flex_id : FLEX_ID {
    ElementPtr flex_id(new StringElement("flex-id", ctx.loc2pos(@1)));
    ctx.stack_.back()->add(flex_id);
};

// list_content below accepts any value when options are by name (string)
// or by code (number)
relay_supplied_options: RELAY_SUPPLIED_OPTIONS {
    ElementPtr l(new ListElement(ctx.loc2pos(@1)));
    ctx.stack_.back()->set("relay-supplied-options", l);
    ctx.stack_.push_back(l);
    ctx.enter(ctx.NO_KEYWORD);
} COLON LSQUARE_BRACKET list_content RSQUARE_BRACKET {
    ctx.stack_.pop_back();
    ctx.leave();
};

hooks_libraries: HOOKS_LIBRARIES {
    ElementPtr l(new ListElement(ctx.loc2pos(@1)));
    ctx.stack_.back()->set("hooks-libraries", l);
    ctx.stack_.push_back(l);
    ctx.enter(ctx.HOOKS_LIBRARIES);
} COLON LSQUARE_BRACKET hooks_libraries_list RSQUARE_BRACKET {
    ctx.stack_.pop_back();
    ctx.leave();
};

hooks_libraries_list: %empty
                    | not_empty_hooks_libraries_list
                    ;

not_empty_hooks_libraries_list: hooks_library
    | not_empty_hooks_libraries_list COMMA hooks_library
    ;

hooks_library: LCURLY_BRACKET {
    ElementPtr m(new MapElement(ctx.loc2pos(@1)));
    ctx.stack_.back()->add(m);
    ctx.stack_.push_back(m);
} hooks_params RCURLY_BRACKET {
    // The library hooks parameter is required
    ctx.require("library", ctx.loc2pos(@1), ctx.loc2pos(@4));
    ctx.stack_.pop_back();
};

sub_hooks_library: LCURLY_BRACKET {
    // Parse the hooks-libraries list entry map
    ElementPtr m(new MapElement(ctx.loc2pos(@1)));
    ctx.stack_.push_back(m);
} hooks_params RCURLY_BRACKET {
    // The library hooks parameter is required
    ctx.require("library", ctx.loc2pos(@1), ctx.loc2pos(@4));
    // parsing completed
};

hooks_params: hooks_param
            | hooks_params COMMA hooks_param
            | unknown_map_entry
            ;

hooks_param: library
           | parameters
           ;

library: LIBRARY {
    ctx.enter(ctx.NO_KEYWORD);
} COLON STRING {
    ElementPtr lib(new StringElement($4, ctx.loc2pos(@4)));
    ctx.stack_.back()->set("library", lib);
    ctx.leave();
};

parameters: PARAMETERS {
    ctx.enter(ctx.NO_KEYWORD);
} COLON value {
    ctx.stack_.back()->set("parameters", $4);
    ctx.leave();
};

// --- expired-leases-processing ------------------------
expired_leases_processing: EXPIRED_LEASES_PROCESSING {
    ElementPtr m(new MapElement(ctx.loc2pos(@1)));
    ctx.stack_.back()->set("expired-leases-processing", m);
    ctx.stack_.push_back(m);
    ctx.enter(ctx.EXPIRED_LEASES_PROCESSING);
} COLON LCURLY_BRACKET expired_leases_params RCURLY_BRACKET {
    // No expired lease parameter is required
    ctx.stack_.pop_back();
    ctx.leave();
};

expired_leases_params: expired_leases_param
                     | expired_leases_params COMMA expired_leases_param
                     ;

expired_leases_param: reclaim_timer_wait_time
                    | flush_reclaimed_timer_wait_time
                    | hold_reclaimed_time
                    | max_reclaim_leases
                    | max_reclaim_time
                    | unwarned_reclaim_cycles
                    ;

reclaim_timer_wait_time: RECLAIM_TIMER_WAIT_TIME COLON INTEGER {
    ElementPtr value(new IntElement($3, ctx.loc2pos(@3)));
    ctx.stack_.back()->set("reclaim-timer-wait-time", value);
};

flush_reclaimed_timer_wait_time: FLUSH_RECLAIMED_TIMER_WAIT_TIME COLON INTEGER {
    ElementPtr value(new IntElement($3, ctx.loc2pos(@3)));
    ctx.stack_.back()->set("flush-reclaimed-timer-wait-time", value);
};

hold_reclaimed_time: HOLD_RECLAIMED_TIME COLON INTEGER {
    ElementPtr value(new IntElement($3, ctx.loc2pos(@3)));
    ctx.stack_.back()->set("hold-reclaimed-time", value);
};

max_reclaim_leases: MAX_RECLAIM_LEASES COLON INTEGER {
    ElementPtr value(new IntElement($3, ctx.loc2pos(@3)));
    ctx.stack_.back()->set("max-reclaim-leases", value);
};

max_reclaim_time: MAX_RECLAIM_TIME COLON INTEGER {
    ElementPtr value(new IntElement($3, ctx.loc2pos(@3)));
    ctx.stack_.back()->set("max-reclaim-time", value);
};

unwarned_reclaim_cycles: UNWARNED_RECLAIM_CYCLES COLON INTEGER {
    ElementPtr value(new IntElement($3, ctx.loc2pos(@3)));
    ctx.stack_.back()->set("unwarned-reclaim-cycles", value);
};

// --- subnet6 ------------------------------------------
// This defines subnet6 as a list of maps.
// "subnet6": [ ... ]
subnet6_list: SUBNET6 {
    ElementPtr l(new ListElement(ctx.loc2pos(@1)));
    ctx.stack_.back()->set("subnet6", l);
    ctx.stack_.push_back(l);
    ctx.enter(ctx.SUBNET6);
} COLON LSQUARE_BRACKET subnet6_list_content RSQUARE_BRACKET {
    ctx.stack_.pop_back();
    ctx.leave();
};

// This defines the ... in "subnet6": [ ... ]
// It can either be empty (no subnets defined), have one subnet
// or have multiple subnets separate by comma.
subnet6_list_content: %empty
                    | not_empty_subnet6_list
                    ;

not_empty_subnet6_list: subnet6
                      | not_empty_subnet6_list COMMA subnet6
                      ;

// --- Subnet definitions -------------------------------

// This defines a single subnet, i.e. a single map with
// subnet6 array.
subnet6: LCURLY_BRACKET {
    ElementPtr m(new MapElement(ctx.loc2pos(@1)));
    ctx.stack_.back()->add(m);
    ctx.stack_.push_back(m);
} subnet6_params RCURLY_BRACKET {
    // Once we reached this place, the subnet parsing is now complete.
    // If we want to, we can implement default values here.
    // In particular we can do things like this:
    // if (!ctx.stack_.back()->get("interface")) {
    //     ctx.stack_.back()->set("interface", StringElement("loopback"));
    // }
    //
    // We can also stack up one level (Dhcp6) and copy over whatever
    // global parameters we want to:
    // if (!ctx.stack_.back()->get("renew-timer")) {
    //     ElementPtr renew = ctx_stack_[...].get("renew-timer");
    //     if (renew) {
    //         ctx.stack_.back()->set("renew-timer", renew);
    //     }
    // }

    // The subnet subnet6 parameter is required
    ctx.require("subnet", ctx.loc2pos(@1), ctx.loc2pos(@4));
    ctx.stack_.pop_back();
};

sub_subnet6: LCURLY_BRACKET {
    // Parse the subnet6 list entry map
    ElementPtr m(new MapElement(ctx.loc2pos(@1)));
    ctx.stack_.push_back(m);
} subnet6_params RCURLY_BRACKET {
    // The subnet subnet6 parameter is required
    ctx.require("subnet", ctx.loc2pos(@1), ctx.loc2pos(@4));
    // parsing completed
};

// This defines that subnet can have one or more parameters.
subnet6_params: subnet6_param
              | subnet6_params COMMA subnet6_param
              ;

// This defines a list of allowed parameters for each subnet.
subnet6_param: preferred_lifetime
             | valid_lifetime
             | renew_timer
             | rebind_timer
             | option_data_list
             | pools_list
             | pd_pools_list
             | subnet
             | interface
             | interface_id
             | id
             | rapid_commit
             | client_class
             | require_client_classes
             | reservations
             | reservation_mode
             | relay
             | user_context
             | comment
             | unknown_map_entry
             ;

subnet: SUBNET {
    ctx.enter(ctx.NO_KEYWORD);
} COLON STRING {
    ElementPtr subnet(new StringElement($4, ctx.loc2pos(@4)));
    ctx.stack_.back()->set("subnet", subnet);
    ctx.leave();
};

interface: INTERFACE {
    ctx.enter(ctx.NO_KEYWORD);
} COLON STRING {
    ElementPtr iface(new StringElement($4, ctx.loc2pos(@4)));
    ctx.stack_.back()->set("interface", iface);
    ctx.leave();
};

interface_id: INTERFACE_ID {
    ctx.enter(ctx.NO_KEYWORD);
} COLON STRING {
    ElementPtr iface(new StringElement($4, ctx.loc2pos(@4)));
    ctx.stack_.back()->set("interface-id", iface);
    ctx.leave();
};

client_class: CLIENT_CLASS {
    ctx.enter(ctx.NO_KEYWORD);
} COLON STRING {
    ElementPtr cls(new StringElement($4, ctx.loc2pos(@4)));
    ctx.stack_.back()->set("client-class", cls);
    ctx.leave();
};

require_client_classes: REQUIRE_CLIENT_CLASSES {
    ElementPtr c(new ListElement(ctx.loc2pos(@1)));
    ctx.stack_.back()->set("require-client-classes", c);
    ctx.stack_.push_back(c);
    ctx.enter(ctx.NO_KEYWORD);
} COLON list_strings {
    ctx.stack_.pop_back();
    ctx.leave();
};

reservation_mode: RESERVATION_MODE {
    ctx.enter(ctx.RESERVATION_MODE);
} COLON hr_mode {
    ctx.stack_.back()->set("reservation-mode", $4);
    ctx.leave();
};

hr_mode: DISABLED { $$ = ElementPtr(new StringElement("disabled", ctx.loc2pos(@1))); }
       | OUT_OF_POOL { $$ = ElementPtr(new StringElement("out-of-pool", ctx.loc2pos(@1))); }
       | GLOBAL { $$ = ElementPtr(new StringElement("global", ctx.loc2pos(@1))); }
       | ALL { $$ = ElementPtr(new StringElement("all", ctx.loc2pos(@1))); }
       ;

id: ID COLON INTEGER {
    ElementPtr id(new IntElement($3, ctx.loc2pos(@3)));
    ctx.stack_.back()->set("id", id);
};

rapid_commit: RAPID_COMMIT COLON BOOLEAN {
    ElementPtr rc(new BoolElement($3, ctx.loc2pos(@3)));
    ctx.stack_.back()->set("rapid-commit", rc);
};


// ---- shared-networks ---------------------

shared_networks: SHARED_NETWORKS {
    ElementPtr l(new ListElement(ctx.loc2pos(@1)));
    ctx.stack_.back()->set("shared-networks", l);
    ctx.stack_.push_back(l);
    ctx.enter(ctx.SHARED_NETWORK);
} COLON LSQUARE_BRACKET shared_networks_content RSQUARE_BRACKET {
    ctx.stack_.pop_back();
    ctx.leave();
};

// This allows 0 or more shared network definitions.
shared_networks_content: %empty
                    | shared_networks_list
                    ;

// This allows 1 or more shared network definitions.
shared_networks_list: shared_network
                    | shared_networks_list COMMA shared_network
                    ;

shared_network: LCURLY_BRACKET {
    ElementPtr m(new MapElement(ctx.loc2pos(@1)));
    ctx.stack_.back()->add(m);
    ctx.stack_.push_back(m);
} shared_network_params RCURLY_BRACKET {
    ctx.stack_.pop_back();
};

shared_network_params: shared_network_param
                     | shared_network_params COMMA shared_network_param
                     ;

shared_network_param: name
                    | subnet6_list
                    | interface
                    | interface_id
                    | renew_timer
                    | rebind_timer
                    | option_data_list
                    | relay
                    | reservation_mode
                    | client_class
                    | require_client_classes
                    | preferred_lifetime
                    | rapid_commit
                    | valid_lifetime
                    | user_context
                    | comment
                    | unknown_map_entry
                    ;

// ---- option-def --------------------------

// This defines the "option-def": [ ... ] entry that may appear
// at a global option.
option_def_list: OPTION_DEF {
    ElementPtr l(new ListElement(ctx.loc2pos(@1)));
    ctx.stack_.back()->set("option-def", l);
    ctx.stack_.push_back(l);
    ctx.enter(ctx.OPTION_DEF);
} COLON LSQUARE_BRACKET option_def_list_content RSQUARE_BRACKET {
    ctx.stack_.pop_back();
    ctx.leave();
};

// This defines the top level scope when the parser is told to parse
// option definitions. It works as a subset limited to option
// definitions
sub_option_def_list: LCURLY_BRACKET {
    ElementPtr m(new MapElement(ctx.loc2pos(@1)));
    ctx.stack_.push_back(m);
} option_def_list RCURLY_BRACKET {
    // parsing completed
};

// This defines the content of option-def. It may be empty,
// have one entry or multiple entries separated by comma.
option_def_list_content: %empty
                       | not_empty_option_def_list
                       ;

not_empty_option_def_list: option_def_entry
                         | not_empty_option_def_list COMMA option_def_entry
                          ;

// This defines the content of a single entry { ... } within
// option-def list.
option_def_entry: LCURLY_BRACKET {
    ElementPtr m(new MapElement(ctx.loc2pos(@1)));
    ctx.stack_.back()->add(m);
    ctx.stack_.push_back(m);
} option_def_params RCURLY_BRACKET {
    // The name, code and type option def parameters are required.
    ctx.require("name", ctx.loc2pos(@1), ctx.loc2pos(@4));
    ctx.require("code", ctx.loc2pos(@1), ctx.loc2pos(@4));
    ctx.require("type", ctx.loc2pos(@1), ctx.loc2pos(@4));
    ctx.stack_.pop_back();
};

// This defines the top level scope when the parser is told to parse a single
// option definition. It's almost exactly the same as option_def_entry, except
// that it does leave its value on stack.
sub_option_def: LCURLY_BRACKET {
    // Parse the option-def list entry map
    ElementPtr m(new MapElement(ctx.loc2pos(@1)));
    ctx.stack_.push_back(m);
} option_def_params RCURLY_BRACKET {
    // The name, code and type option def parameters are required.
    ctx.require("name", ctx.loc2pos(@1), ctx.loc2pos(@4));
    ctx.require("code", ctx.loc2pos(@1), ctx.loc2pos(@4));
    ctx.require("type", ctx.loc2pos(@1), ctx.loc2pos(@4));
    // parsing completed
};

// This defines parameters specified inside the map that itself
// is an entry in option-def list.
option_def_params: %empty
                 | not_empty_option_def_params
                 ;

not_empty_option_def_params: option_def_param
                           | not_empty_option_def_params COMMA option_def_param
                           ;

option_def_param: option_def_name
                | option_def_code
                | option_def_type
                | option_def_record_types
                | option_def_space
                | option_def_encapsulate
                | option_def_array
                | user_context
                | comment
                | unknown_map_entry
                ;

option_def_name: name;

code: CODE COLON INTEGER {
    ElementPtr code(new IntElement($3, ctx.loc2pos(@3)));
    ctx.stack_.back()->set("code", code);
};

option_def_code: code;

option_def_type: TYPE {
    ctx.enter(ctx.NO_KEYWORD);
} COLON STRING {
    ElementPtr prf(new StringElement($4, ctx.loc2pos(@4)));
    ctx.stack_.back()->set("type", prf);
    ctx.leave();
};

option_def_record_types: RECORD_TYPES {
    ctx.enter(ctx.NO_KEYWORD);
} COLON STRING {
    ElementPtr rtypes(new StringElement($4, ctx.loc2pos(@4)));
    ctx.stack_.back()->set("record-types", rtypes);
    ctx.leave();
};

space: SPACE {
    ctx.enter(ctx.NO_KEYWORD);
} COLON STRING {
    ElementPtr space(new StringElement($4, ctx.loc2pos(@4)));
    ctx.stack_.back()->set("space", space);
    ctx.leave();
};

option_def_space: space;

option_def_encapsulate: ENCAPSULATE {
    ctx.enter(ctx.NO_KEYWORD);
} COLON STRING {
    ElementPtr encap(new StringElement($4, ctx.loc2pos(@4)));
    ctx.stack_.back()->set("encapsulate", encap);
    ctx.leave();
};

option_def_array: ARRAY COLON BOOLEAN {
    ElementPtr array(new BoolElement($3, ctx.loc2pos(@3)));
    ctx.stack_.back()->set("array", array);
};

// ---- option-data --------------------------

// This defines the "option-data": [ ... ] entry that may appear
// in several places, but most notably in subnet6 entries.
option_data_list: OPTION_DATA {
    ElementPtr l(new ListElement(ctx.loc2pos(@1)));
    ctx.stack_.back()->set("option-data", l);
    ctx.stack_.push_back(l);
    ctx.enter(ctx.OPTION_DATA);
} COLON LSQUARE_BRACKET option_data_list_content RSQUARE_BRACKET {
    ctx.stack_.pop_back();
    ctx.leave();
};

// This defines the content of option-data. It may be empty,
// have one entry or multiple entries separated by comma.
option_data_list_content: %empty
                        | not_empty_option_data_list
                        ;

// This defines the content of option-data list. It can either
// be a single value or multiple entries separated by comma.
not_empty_option_data_list: option_data_entry
                          | not_empty_option_data_list COMMA option_data_entry
                          ;

// This defines th content of a single entry { ... } within
// option-data list.
option_data_entry: LCURLY_BRACKET {
    ElementPtr m(new MapElement(ctx.loc2pos(@1)));
    ctx.stack_.back()->add(m);
    ctx.stack_.push_back(m);
} option_data_params RCURLY_BRACKET {
    /// @todo: the code or name parameters are required.
    ctx.stack_.pop_back();
};

// This defines the top level scope when the parser is told to parse a single
// option data. It's almost exactly the same as option_data_entry, except
// that it does leave its value on stack.
sub_option_data: LCURLY_BRACKET {
    // Parse the option-data list entry map
    ElementPtr m(new MapElement(ctx.loc2pos(@1)));
    ctx.stack_.push_back(m);
} option_data_params RCURLY_BRACKET {
    /// @todo: the code or name parameters are required.
    // parsing completed
};

// This defines parameters specified inside the map that itself
// is an entry in option-data list. It can either be empty
// or have a non-empty list of parameters.
option_data_params: %empty
                  | not_empty_option_data_params
                  ;

// Those parameters can either be a single parameter or
// a list of parameters separated by comma.
not_empty_option_data_params: option_data_param
    | not_empty_option_data_params COMMA option_data_param
    ;

// Each single option-data parameter can be one of the following
// expressions.
option_data_param: option_data_name
                 | option_data_data
                 | option_data_code
                 | option_data_space
                 | option_data_csv_format
                 | option_data_always_send
                 | user_context
                 | comment
                 | unknown_map_entry
                 ;

option_data_name: name;

option_data_data: DATA {
    ctx.enter(ctx.NO_KEYWORD);
} COLON STRING {
    ElementPtr data(new StringElement($4, ctx.loc2pos(@4)));
    ctx.stack_.back()->set("data", data);
    ctx.leave();
};

option_data_code: code;

option_data_space: space;

option_data_csv_format: CSV_FORMAT COLON BOOLEAN {
    ElementPtr space(new BoolElement($3, ctx.loc2pos(@3)));
    ctx.stack_.back()->set("csv-format", space);
};

option_data_always_send: ALWAYS_SEND COLON BOOLEAN {
    ElementPtr persist(new BoolElement($3, ctx.loc2pos(@3)));
    ctx.stack_.back()->set("always-send", persist);
};

// ---- pools ------------------------------------

// This defines the "pools": [ ... ] entry that may appear in subnet6.
pools_list: POOLS {
    ElementPtr l(new ListElement(ctx.loc2pos(@1)));
    ctx.stack_.back()->set("pools", l);
    ctx.stack_.push_back(l);
    ctx.enter(ctx.POOLS);
} COLON LSQUARE_BRACKET pools_list_content RSQUARE_BRACKET {
    ctx.stack_.pop_back();
    ctx.leave();
};

// Pools may be empty, contain a single pool entry or multiple entries
// separate by commas.
pools_list_content: %empty
                  | not_empty_pools_list
                  ;

not_empty_pools_list: pool_list_entry
                    | not_empty_pools_list COMMA pool_list_entry
                    ;

pool_list_entry: LCURLY_BRACKET {
    ElementPtr m(new MapElement(ctx.loc2pos(@1)));
    ctx.stack_.back()->add(m);
    ctx.stack_.push_back(m);
} pool_params RCURLY_BRACKET {
    // The pool parameter is required.
    ctx.require("pool", ctx.loc2pos(@1), ctx.loc2pos(@4));
    ctx.stack_.pop_back();
};

sub_pool6: LCURLY_BRACKET {
    // Parse the pool list entry map
    ElementPtr m(new MapElement(ctx.loc2pos(@1)));
    ctx.stack_.push_back(m);
} pool_params RCURLY_BRACKET {
    // The pool parameter is required.
    ctx.require("pool", ctx.loc2pos(@1), ctx.loc2pos(@4));
};

pool_params: pool_param
           | pool_params COMMA pool_param
           ;

pool_param: pool_entry
          | option_data_list
          | client_class
          | require_client_classes
          | user_context
          | comment
          | unknown_map_entry
          ;

pool_entry: POOL {
    ctx.enter(ctx.NO_KEYWORD);
} COLON STRING {
    ElementPtr pool(new StringElement($4, ctx.loc2pos(@4)));
    ctx.stack_.back()->set("pool", pool);
    ctx.leave();
};

user_context: USER_CONTEXT {
    ctx.enter(ctx.NO_KEYWORD);
} COLON map_value {
    ElementPtr parent = ctx.stack_.back();
    ElementPtr user_context = $4;
    ConstElementPtr old = parent->get("user-context");

    // Handle already existing user context
    if (old) {
        // Check if it was a comment or a duplicate
        if ((old->size() != 1) || !old->contains("comment")) {
            std::stringstream msg;
            msg << "duplicate user-context entries (previous at "
                << old->getPosition().str() << ")";
            error(@1, msg.str());
        }
        // Merge the comment
        user_context->set("comment", old->get("comment"));
    }

    // Set the user context
    parent->set("user-context", user_context);
    ctx.leave();
};

comment: COMMENT {
    ctx.enter(ctx.NO_KEYWORD);
} COLON STRING {
    ElementPtr parent = ctx.stack_.back();
    ElementPtr user_context(new MapElement(ctx.loc2pos(@1)));
    ElementPtr comment(new StringElement($4, ctx.loc2pos(@4)));
    user_context->set("comment", comment);

    // Handle already existing user context
    ConstElementPtr old = parent->get("user-context");
    if (old) {
        // Check for duplicate comment
        if (old->contains("comment")) {
            std::stringstream msg;
            msg << "duplicate user-context/comment entries (previous at "
                << old->getPosition().str() << ")";
            error(@1, msg.str());
        }
        // Merge the user context in the comment
        merge(user_context, old);
    }

    // Set the user context
    parent->set("user-context", user_context);
    ctx.leave();
};

// --- end of pools definition -------------------------------

// --- pd-pools ----------------------------------------------
pd_pools_list: PD_POOLS {
    ElementPtr l(new ListElement(ctx.loc2pos(@1)));
    ctx.stack_.back()->set("pd-pools", l);
    ctx.stack_.push_back(l);
    ctx.enter(ctx.PD_POOLS);
} COLON LSQUARE_BRACKET pd_pools_list_content RSQUARE_BRACKET {
    ctx.stack_.pop_back();
    ctx.leave();
};

// Pools may be empty, contain a single pool entry or multiple entries
// separate by commas.
pd_pools_list_content: %empty
                     | not_empty_pd_pools_list
                     ;

not_empty_pd_pools_list: pd_pool_entry
                       | not_empty_pd_pools_list COMMA pd_pool_entry
                       ;

pd_pool_entry: LCURLY_BRACKET {
    ElementPtr m(new MapElement(ctx.loc2pos(@1)));
    ctx.stack_.back()->add(m);
    ctx.stack_.push_back(m);
} pd_pool_params RCURLY_BRACKET {
    // The prefix, prefix len and delegated len parameters are required.
    ctx.require("prefix", ctx.loc2pos(@1), ctx.loc2pos(@4));
    ctx.require("prefix-len", ctx.loc2pos(@1), ctx.loc2pos(@4));
    ctx.require("delegated-len", ctx.loc2pos(@1), ctx.loc2pos(@4));
    ctx.stack_.pop_back();
};

sub_pd_pool: LCURLY_BRACKET {
    // Parse the pd-pool list entry map
    ElementPtr m(new MapElement(ctx.loc2pos(@1)));
    ctx.stack_.push_back(m);
} pd_pool_params RCURLY_BRACKET {
    // The prefix, prefix len and delegated len parameters are required.
    ctx.require("prefix", ctx.loc2pos(@1), ctx.loc2pos(@4));
    ctx.require("prefix-len", ctx.loc2pos(@1), ctx.loc2pos(@4));
    ctx.require("delegated-len", ctx.loc2pos(@1), ctx.loc2pos(@4));
    // parsing completed
};

pd_pool_params: pd_pool_param
              | pd_pool_params COMMA pd_pool_param
              ;

pd_pool_param: pd_prefix
             | pd_prefix_len
             | pd_delegated_len
             | option_data_list
             | client_class
             | require_client_classes
             | excluded_prefix
             | excluded_prefix_len
             | user_context
             | comment
             | unknown_map_entry
             ;

pd_prefix: PREFIX {
    ctx.enter(ctx.NO_KEYWORD);
} COLON STRING {
    ElementPtr prf(new StringElement($4, ctx.loc2pos(@4)));
    ctx.stack_.back()->set("prefix", prf);
    ctx.leave();
};

pd_prefix_len: PREFIX_LEN COLON INTEGER {
    ElementPtr prf(new IntElement($3, ctx.loc2pos(@3)));
    ctx.stack_.back()->set("prefix-len", prf);
};

excluded_prefix: EXCLUDED_PREFIX {
    ctx.enter(ctx.NO_KEYWORD);
} COLON STRING {
    ElementPtr prf(new StringElement($4, ctx.loc2pos(@4)));
    ctx.stack_.back()->set("excluded-prefix", prf);
    ctx.leave();
};

excluded_prefix_len: EXCLUDED_PREFIX_LEN COLON INTEGER {
    ElementPtr prf(new IntElement($3, ctx.loc2pos(@3)));
    ctx.stack_.back()->set("excluded-prefix-len", prf);
};

pd_delegated_len: DELEGATED_LEN COLON INTEGER {
    ElementPtr deleg(new IntElement($3, ctx.loc2pos(@3)));
    ctx.stack_.back()->set("delegated-len", deleg);
};

// --- end of pd-pools ---------------------------------------

// --- reservations ------------------------------------------
reservations: RESERVATIONS {
    ElementPtr l(new ListElement(ctx.loc2pos(@1)));
    ctx.stack_.back()->set("reservations", l);
    ctx.stack_.push_back(l);
    ctx.enter(ctx.RESERVATIONS);
} COLON LSQUARE_BRACKET reservations_list RSQUARE_BRACKET {
    ctx.stack_.pop_back();
    ctx.leave();
};

reservations_list: %empty
                 | not_empty_reservations_list
                 ;

not_empty_reservations_list: reservation
                           | not_empty_reservations_list COMMA reservation
                           ;

reservation: LCURLY_BRACKET {
    ElementPtr m(new MapElement(ctx.loc2pos(@1)));
    ctx.stack_.back()->add(m);
    ctx.stack_.push_back(m);
} reservation_params RCURLY_BRACKET {
    /// @todo: an identifier parameter is required.
    ctx.stack_.pop_back();
};

sub_reservation: LCURLY_BRACKET {
    // Parse the reservations list entry map
    ElementPtr m(new MapElement(ctx.loc2pos(@1)));
    ctx.stack_.push_back(m);
} reservation_params RCURLY_BRACKET {
    /// @todo: an identifier parameter is required.
    // parsing completed
};

reservation_params: %empty
                  | not_empty_reservation_params
                  ;

not_empty_reservation_params: reservation_param
    | not_empty_reservation_params COMMA reservation_param
    ;

/// @todo probably need to add mac-address as well here
reservation_param: duid
                 | reservation_client_classes
                 | ip_addresses
                 | prefixes
                 | hw_address
                 | hostname
                 | flex_id_value
                 | option_data_list
                 | user_context
                 | comment
                 | unknown_map_entry
                 ;

ip_addresses: IP_ADDRESSES {
    ElementPtr l(new ListElement(ctx.loc2pos(@1)));
    ctx.stack_.back()->set("ip-addresses", l);
    ctx.stack_.push_back(l);
    ctx.enter(ctx.NO_KEYWORD);
} COLON list_strings {
    ctx.stack_.pop_back();
    ctx.leave();
};

prefixes: PREFIXES  {
    ElementPtr l(new ListElement(ctx.loc2pos(@1)));
    ctx.stack_.back()->set("prefixes", l);
    ctx.stack_.push_back(l);
    ctx.enter(ctx.NO_KEYWORD);
} COLON list_strings {
    ctx.stack_.pop_back();
    ctx.leave();
};

duid: DUID {
    ctx.enter(ctx.NO_KEYWORD);
} COLON STRING {
    ElementPtr d(new StringElement($4, ctx.loc2pos(@4)));
    ctx.stack_.back()->set("duid", d);
    ctx.leave();
};

hw_address: HW_ADDRESS {
    ctx.enter(ctx.NO_KEYWORD);
} COLON STRING {
    ElementPtr hw(new StringElement($4, ctx.loc2pos(@4)));
    ctx.stack_.back()->set("hw-address", hw);
    ctx.leave();
};

hostname: HOSTNAME {
    ctx.enter(ctx.NO_KEYWORD);
} COLON STRING {
    ElementPtr host(new StringElement($4, ctx.loc2pos(@4)));
    ctx.stack_.back()->set("hostname", host);
    ctx.leave();
};

flex_id_value: FLEX_ID {
    ctx.enter(ctx.NO_KEYWORD);
} COLON STRING {
    ElementPtr hw(new StringElement($4, ctx.loc2pos(@4)));
    ctx.stack_.back()->set("flex-id", hw);
    ctx.leave();
};

reservation_client_classes: CLIENT_CLASSES {
    ElementPtr c(new ListElement(ctx.loc2pos(@1)));
    ctx.stack_.back()->set("client-classes", c);
    ctx.stack_.push_back(c);
    ctx.enter(ctx.NO_KEYWORD);
} COLON list_strings {
    ctx.stack_.pop_back();
    ctx.leave();
};

// --- end of reservations definitions -----------------------

// --- relay -------------------------------------------------
relay: RELAY {
    ElementPtr m(new MapElement(ctx.loc2pos(@1)));
    ctx.stack_.back()->set("relay", m);
    ctx.stack_.push_back(m);
    ctx.enter(ctx.RELAY);
} COLON LCURLY_BRACKET relay_map RCURLY_BRACKET {
    ctx.stack_.pop_back();
    ctx.leave();
};

relay_map: ip_address
         | ip_addresses
         ;

ip_address: IP_ADDRESS {
    ctx.enter(ctx.NO_KEYWORD);
} COLON STRING {
    ElementPtr addr(new StringElement($4, ctx.loc2pos(@4)));
    ctx.stack_.back()->set("ip-address", addr);
    ctx.leave();
};

// --- end of relay definitions ------------------------------

// --- client classes ----------------------------------------
client_classes: CLIENT_CLASSES {
    ElementPtr l(new ListElement(ctx.loc2pos(@1)));
    ctx.stack_.back()->set("client-classes", l);
    ctx.stack_.push_back(l);
    ctx.enter(ctx.CLIENT_CLASSES);
} COLON LSQUARE_BRACKET client_classes_list RSQUARE_BRACKET {
    ctx.stack_.pop_back();
    ctx.leave();
};

client_classes_list: client_class_entry
                   | client_classes_list COMMA client_class_entry
                   ;

client_class_entry: LCURLY_BRACKET {
    ElementPtr m(new MapElement(ctx.loc2pos(@1)));
    ctx.stack_.back()->add(m);
    ctx.stack_.push_back(m);
} client_class_params RCURLY_BRACKET {
    // The name client class parameter is required.
    ctx.require("name", ctx.loc2pos(@1), ctx.loc2pos(@4));
    ctx.stack_.pop_back();
};

client_class_params: %empty
                   | not_empty_client_class_params
                   ;

not_empty_client_class_params: client_class_param
    | not_empty_client_class_params COMMA client_class_param
    ;

client_class_param: client_class_name
                  | client_class_test
                  | only_if_required
                  | option_data_list
                  | user_context
                  | comment
                  | unknown_map_entry
                  ;

client_class_name: name;

client_class_test: TEST {
    ctx.enter(ctx.NO_KEYWORD);
} COLON STRING {
    ElementPtr test(new StringElement($4, ctx.loc2pos(@4)));
    ctx.stack_.back()->set("test", test);
    ctx.leave();
};

only_if_required: ONLY_IF_REQUIRED COLON BOOLEAN {
    ElementPtr b(new BoolElement($3, ctx.loc2pos(@3)));
    ctx.stack_.back()->set("only-if-required", b);
};

// --- end of client classes ---------------------------------

// --- server-id ---------------------------------------------
server_id: SERVER_ID {
    ElementPtr m(new MapElement(ctx.loc2pos(@1)));
    ctx.stack_.back()->set("server-id", m);
    ctx.stack_.push_back(m);
    ctx.enter(ctx.SERVER_ID);
} COLON LCURLY_BRACKET server_id_params RCURLY_BRACKET {
    // The type parameter is required.
    ctx.require("type", ctx.loc2pos(@4), ctx.loc2pos(@6));
    ctx.stack_.pop_back();
    ctx.leave();
};

server_id_params: server_id_param
                | server_id_params COMMA server_id_param
                ;

server_id_param: server_id_type
               | identifier
               | time
               | htype
               | enterprise_id
               | persist
               | user_context
               | comment
               | unknown_map_entry
               ;

server_id_type: TYPE {
    ctx.enter(ctx.DUID_TYPE);
} COLON duid_type {
    ctx.stack_.back()->set("type", $4);
    ctx.leave();
};

duid_type: LLT { $$ = ElementPtr(new StringElement("LLT", ctx.loc2pos(@1))); }
         | EN { $$ = ElementPtr(new StringElement("EN", ctx.loc2pos(@1))); }
         | LL { $$ = ElementPtr(new StringElement("LL", ctx.loc2pos(@1))); }
         ;

htype: HTYPE COLON INTEGER {
    ElementPtr htype(new IntElement($3, ctx.loc2pos(@3)));
    ctx.stack_.back()->set("htype", htype);
};

identifier: IDENTIFIER {
    ctx.enter(ctx.NO_KEYWORD);
} COLON STRING {
    ElementPtr id(new StringElement($4, ctx.loc2pos(@4)));
    ctx.stack_.back()->set("identifier", id);
    ctx.leave();
};

time: TIME COLON INTEGER {
    ElementPtr time(new IntElement($3, ctx.loc2pos(@3)));
    ctx.stack_.back()->set("time", time);
};

enterprise_id: ENTERPRISE_ID COLON INTEGER {
    ElementPtr time(new IntElement($3, ctx.loc2pos(@3)));
    ctx.stack_.back()->set("enterprise-id", time);
};

// --- end of server-id --------------------------------------

dhcp4o6_port: DHCP4O6_PORT COLON INTEGER {
    ElementPtr time(new IntElement($3, ctx.loc2pos(@3)));
    ctx.stack_.back()->set("dhcp4o6-port", time);
};

// --- control socket ----------------------------------------

control_socket: CONTROL_SOCKET {
    ElementPtr m(new MapElement(ctx.loc2pos(@1)));
    ctx.stack_.back()->set("control-socket", m);
    ctx.stack_.push_back(m);
    ctx.enter(ctx.CONTROL_SOCKET);
} COLON LCURLY_BRACKET control_socket_params RCURLY_BRACKET {
    ctx.stack_.pop_back();
    ctx.leave();
};

control_socket_params: control_socket_param
                     | control_socket_params COMMA control_socket_param
                     ;

control_socket_param: socket_type
                    | socket_name
                    | user_context
                    | comment
                    | unknown_map_entry
                    ;

socket_type: SOCKET_TYPE {
    ctx.enter(ctx.NO_KEYWORD);
} COLON STRING {
    ElementPtr stype(new StringElement($4, ctx.loc2pos(@4)));
    ctx.stack_.back()->set("socket-type", stype);
    ctx.leave();
};

socket_name: SOCKET_NAME {
    ctx.enter(ctx.NO_KEYWORD);
} COLON STRING {
    ElementPtr name(new StringElement($4, ctx.loc2pos(@4)));
    ctx.stack_.back()->set("socket-name", name);
    ctx.leave();
};

// --- dhcp-queue-control ---------------------------------------------

dhcp_queue_control: DHCP_QUEUE_CONTROL {
    ctx.enter(ctx.NO_KEYWORD);
} COLON map_value {
    ElementPtr qc = $4;
    ctx.stack_.back()->set("dhcp-queue-control", qc);

    // Doing this manually, because dhcp-queue-control
    // content is otherwise arbitrary
    if (!qc->contains("enable-queue")) {
        std::stringstream msg;
        msg << "'enable-queue' is required: ";
        msg  << "(" << qc->getPosition().str() << ")";
        error(@1, msg.str());
    }

    // queue-enable is mandatory
    ConstElementPtr enable_queue = qc->get("enable-queue");
    if (enable_queue->getType() != Element::boolean) {
        std::stringstream msg;
        msg << "'enable-queue' must be boolean: ";
        msg  << "(" << qc->getPosition().str() << ")";
        error(@1, msg.str());
     }

    // if queue-type is supplied make sure it's a string
    if (qc->contains("queue-type")) {
        ConstElementPtr queue_type = qc->get("queue-type");
        if (queue_type->getType() != Element::string) {
            std::stringstream msg;
            msg << "'queue-type' must be a string: ";
            msg  << "(" << qc->getPosition().str() << ")";
            error(@1, msg.str());
        }
    }

    ctx.leave();
};

// --- dhcp ddns ---------------------------------------------

dhcp_ddns: DHCP_DDNS {
    ElementPtr m(new MapElement(ctx.loc2pos(@1)));
    ctx.stack_.back()->set("dhcp-ddns", m);
    ctx.stack_.push_back(m);
    ctx.enter(ctx.DHCP_DDNS);
} COLON LCURLY_BRACKET dhcp_ddns_params RCURLY_BRACKET {
    // The enable updates DHCP DDNS parameter is required.
    ctx.require("enable-updates", ctx.loc2pos(@4), ctx.loc2pos(@6));
    ctx.stack_.pop_back();
    ctx.leave();
};

sub_dhcp_ddns: LCURLY_BRACKET {
    // Parse the dhcp-ddns map
    ElementPtr m(new MapElement(ctx.loc2pos(@1)));
    ctx.stack_.push_back(m);
} dhcp_ddns_params RCURLY_BRACKET {
    // The enable updates DHCP DDNS parameter is required.
    ctx.require("enable-updates", ctx.loc2pos(@1), ctx.loc2pos(@4));
    // parsing completed
};

dhcp_ddns_params: dhcp_ddns_param
                | dhcp_ddns_params COMMA dhcp_ddns_param
                ;

dhcp_ddns_param: enable_updates
               | qualifying_suffix
               | server_ip
               | server_port
               | sender_ip
               | sender_port
               | max_queue_size
               | ncr_protocol
               | ncr_format
               | override_no_update
               | override_client_update
               | replace_client_name
               | generated_prefix
               | hostname_char_set
               | hostname_char_replacement
               | user_context
               | comment
               | unknown_map_entry
               ;

enable_updates: ENABLE_UPDATES COLON BOOLEAN {
    ElementPtr b(new BoolElement($3, ctx.loc2pos(@3)));
    ctx.stack_.back()->set("enable-updates", b);
};

qualifying_suffix: QUALIFYING_SUFFIX {
    ctx.enter(ctx.NO_KEYWORD);
} COLON STRING {
    ElementPtr s(new StringElement($4, ctx.loc2pos(@4)));
    ctx.stack_.back()->set("qualifying-suffix", s);
    ctx.leave();
};

server_ip: SERVER_IP {
    ctx.enter(ctx.NO_KEYWORD);
} COLON STRING {
    ElementPtr s(new StringElement($4, ctx.loc2pos(@4)));
    ctx.stack_.back()->set("server-ip", s);
    ctx.leave();
};

server_port: SERVER_PORT COLON INTEGER {
    ElementPtr i(new IntElement($3, ctx.loc2pos(@3)));
    ctx.stack_.back()->set("server-port", i);
};

sender_ip: SENDER_IP {
    ctx.enter(ctx.NO_KEYWORD);
} COLON STRING {
    ElementPtr s(new StringElement($4, ctx.loc2pos(@4)));
    ctx.stack_.back()->set("sender-ip", s);
    ctx.leave();
};

sender_port: SENDER_PORT COLON INTEGER {
    ElementPtr i(new IntElement($3, ctx.loc2pos(@3)));
    ctx.stack_.back()->set("sender-port", i);
};

max_queue_size: MAX_QUEUE_SIZE COLON INTEGER {
    ElementPtr i(new IntElement($3, ctx.loc2pos(@3)));
    ctx.stack_.back()->set("max-queue-size", i);
};

ncr_protocol: NCR_PROTOCOL {
    ctx.enter(ctx.NCR_PROTOCOL);
} COLON ncr_protocol_value {
    ctx.stack_.back()->set("ncr-protocol", $4);
    ctx.leave();
};

ncr_protocol_value:
    UDP { $$ = ElementPtr(new StringElement("UDP", ctx.loc2pos(@1))); }
  | TCP { $$ = ElementPtr(new StringElement("TCP", ctx.loc2pos(@1))); }
  ;

ncr_format: NCR_FORMAT {
    ctx.enter(ctx.NCR_FORMAT);
} COLON JSON {
    ElementPtr json(new StringElement("JSON", ctx.loc2pos(@4)));
    ctx.stack_.back()->set("ncr-format", json);
    ctx.leave();
};

override_no_update: OVERRIDE_NO_UPDATE COLON BOOLEAN {
    ElementPtr b(new BoolElement($3, ctx.loc2pos(@3)));
    ctx.stack_.back()->set("override-no-update", b);
};

override_client_update: OVERRIDE_CLIENT_UPDATE COLON BOOLEAN {
    ElementPtr b(new BoolElement($3, ctx.loc2pos(@3)));
    ctx.stack_.back()->set("override-client-update", b);
};

replace_client_name: REPLACE_CLIENT_NAME {
    ctx.enter(ctx.REPLACE_CLIENT_NAME);
} COLON replace_client_name_value {
    ctx.stack_.back()->set("replace-client-name", $4);
    ctx.leave();
};

replace_client_name_value:
    WHEN_PRESENT {
      $$ = ElementPtr(new StringElement("when-present", ctx.loc2pos(@1)));
      }
  | NEVER {
      $$ = ElementPtr(new StringElement("never", ctx.loc2pos(@1)));
      }
  | ALWAYS {
      $$ = ElementPtr(new StringElement("always", ctx.loc2pos(@1)));
      }
  | WHEN_NOT_PRESENT {
      $$ = ElementPtr(new StringElement("when-not-present", ctx.loc2pos(@1)));
      }
  | BOOLEAN  {
      error(@1, "boolean values for the replace-client-name are "
                "no longer supported");
      }
  ;

generated_prefix: GENERATED_PREFIX {
    ctx.enter(ctx.NO_KEYWORD);
} COLON STRING {
    ElementPtr s(new StringElement($4, ctx.loc2pos(@4)));
    ctx.stack_.back()->set("generated-prefix", s);
    ctx.leave();
};

hostname_char_set: HOSTNAME_CHAR_SET {
    ctx.enter(ctx.NO_KEYWORD);
} COLON STRING {
    ElementPtr s(new StringElement($4, ctx.loc2pos(@4)));
    ctx.stack_.back()->set("hostname-char-set", s);
    ctx.leave();
};

hostname_char_replacement: HOSTNAME_CHAR_REPLACEMENT {
    ctx.enter(ctx.NO_KEYWORD);
} COLON STRING {
    ElementPtr s(new StringElement($4, ctx.loc2pos(@4)));
    ctx.stack_.back()->set("hostname-char-replacement", s);
    ctx.leave();
};

// JSON entries for Dhcp4 and DhcpDdns

dhcp4_json_object: DHCP4 {
    ctx.enter(ctx.NO_KEYWORD);
} COLON value {
    ctx.stack_.back()->set("Dhcp4", $4);
    ctx.leave();
};

dhcpddns_json_object: DHCPDDNS {
    ctx.enter(ctx.NO_KEYWORD);
} COLON value {
    ctx.stack_.back()->set("DhcpDdns", $4);
    ctx.leave();
};

control_agent_json_object: CONTROL_AGENT {
    ctx.enter(ctx.NO_KEYWORD);
} COLON value {
    ctx.stack_.back()->set("Control-agent", $4);
    ctx.leave();
};

// Config control information element

config_control: CONFIG_CONTROL {
    ElementPtr i(new MapElement(ctx.loc2pos(@1)));
    ctx.stack_.back()->set("config-control", i);
    ctx.stack_.push_back(i);
    ctx.enter(ctx.CONFIG_CONTROL);
} COLON LCURLY_BRACKET config_control_params RCURLY_BRACKET {
    // No config control params are required
    ctx.stack_.pop_back();
    ctx.leave();
};

sub_config_control: LCURLY_BRACKET {
    // Parse the config-control map
    ElementPtr m(new MapElement(ctx.loc2pos(@1)));
    ctx.stack_.push_back(m);
} config_control_params RCURLY_BRACKET {
    // No config_control params are required
    // parsing completed
};

// This defines that subnet can have one or more parameters.
config_control_params: config_control_param
                     | config_control_params COMMA config_control_param
                     ;

// This defines a list of allowed parameters for each subnet.
config_control_param: config_databases
                    ;

config_databases: CONFIG_DATABASES {
    ElementPtr l(new ListElement(ctx.loc2pos(@1)));
    ctx.stack_.back()->set("config-databases", l);
    ctx.stack_.push_back(l);
    ctx.enter(ctx.CONFIG_DATABASE);
} COLON LSQUARE_BRACKET database_list RSQUARE_BRACKET {
    ctx.stack_.pop_back();
    ctx.leave();
};

// --- logging entry -----------------------------------------

// This defines the top level "Logging" object. It parses
// the following "Logging": { ... }. The ... is defined
// by logging_params
logging_object: LOGGING {
    ElementPtr m(new MapElement(ctx.loc2pos(@1)));
    ctx.stack_.back()->set("Logging", m);
    ctx.stack_.push_back(m);
    ctx.enter(ctx.LOGGING);
} COLON LCURLY_BRACKET logging_params RCURLY_BRACKET {
    ctx.stack_.pop_back();
    ctx.leave();
};

sub_logging: LCURLY_BRACKET {
    // Parse the Logging map
    ElementPtr m(new MapElement(ctx.loc2pos(@1)));
    ctx.stack_.push_back(m);
} logging_params RCURLY_BRACKET {
    // parsing completed
};

// This defines the list of allowed parameters that may appear
// in the top-level Logging object. It can either be a single
// parameter or several parameters separated by commas.
logging_params: logging_param
              | logging_params COMMA logging_param
              ;

// There's currently only one parameter defined, which is "loggers".
logging_param: loggers;

// "loggers", the only parameter currently defined in "Logging" object,
// is "loggers": [ ... ].
loggers: LOGGERS {
    ElementPtr l(new ListElement(ctx.loc2pos(@1)));
    ctx.stack_.back()->set("loggers", l);
    ctx.stack_.push_back(l);
    ctx.enter(ctx.LOGGERS);
}  COLON LSQUARE_BRACKET loggers_entries RSQUARE_BRACKET {
    ctx.stack_.pop_back();
    ctx.leave();
};

// These are the parameters allowed in loggers: either one logger
// entry or multiple entries separate by commas.
loggers_entries: logger_entry
               | loggers_entries COMMA logger_entry
               ;

// This defines a single entry defined in loggers in Logging.
logger_entry: LCURLY_BRACKET {
    ElementPtr l(new MapElement(ctx.loc2pos(@1)));
    ctx.stack_.back()->add(l);
    ctx.stack_.push_back(l);
} logger_params RCURLY_BRACKET {
    ctx.stack_.pop_back();
};

logger_params: logger_param
             | logger_params COMMA logger_param
             ;

logger_param: name
            | output_options_list
            | debuglevel
            | severity
            | user_context
            | comment
            | unknown_map_entry
            ;

debuglevel: DEBUGLEVEL COLON INTEGER {
    ElementPtr dl(new IntElement($3, ctx.loc2pos(@3)));
    ctx.stack_.back()->set("debuglevel", dl);
};

severity: SEVERITY {
    ctx.enter(ctx.NO_KEYWORD);
} COLON STRING {
    ElementPtr sev(new StringElement($4, ctx.loc2pos(@4)));
    ctx.stack_.back()->set("severity", sev);
    ctx.leave();
};

output_options_list: OUTPUT_OPTIONS {
    ElementPtr l(new ListElement(ctx.loc2pos(@1)));
    ctx.stack_.back()->set("output_options", l);
    ctx.stack_.push_back(l);
    ctx.enter(ctx.OUTPUT_OPTIONS);
} COLON LSQUARE_BRACKET output_options_list_content RSQUARE_BRACKET {
    ctx.stack_.pop_back();
    ctx.leave();
};

output_options_list_content: output_entry
                           | output_options_list_content COMMA output_entry
                           ;

output_entry: LCURLY_BRACKET {
    ElementPtr m(new MapElement(ctx.loc2pos(@1)));
    ctx.stack_.back()->add(m);
    ctx.stack_.push_back(m);
} output_params_list RCURLY_BRACKET {
    ctx.stack_.pop_back();
};

output_params_list: output_params
                  | output_params_list COMMA output_params
                  ;

output_params: output
             | flush
             | maxsize
             | maxver
             ;

output: OUTPUT {
    ctx.enter(ctx.NO_KEYWORD);
} COLON STRING {
    ElementPtr sev(new StringElement($4, ctx.loc2pos(@4)));
    ctx.stack_.back()->set("output", sev);
    ctx.leave();
};

flush: FLUSH COLON BOOLEAN {
    ElementPtr flush(new BoolElement($3, ctx.loc2pos(@3)));
    ctx.stack_.back()->set("flush", flush);
};

maxsize: MAXSIZE COLON INTEGER {
    ElementPtr maxsize(new IntElement($3, ctx.loc2pos(@3)));
    ctx.stack_.back()->set("maxsize", maxsize);
};

maxver: MAXVER COLON INTEGER {
    ElementPtr maxver(new IntElement($3, ctx.loc2pos(@3)));
    ctx.stack_.back()->set("maxver", maxver);
};

%%

void
isc::dhcp::Dhcp6Parser::error(const location_type& loc,
                              const std::string& what)
{
    ctx.error(loc, what);
}<|MERGE_RESOLUTION|>--- conflicted
+++ resolved
@@ -391,7 +391,8 @@
     ctx.require("Dhcp6", ctx.loc2pos(@1), ctx.loc2pos(@4));
 };
 
-// This represents top-level entries: Dhcp6, Dhcp4, DhcpDdns, Logging
+// This represents top-level entries: Control-agent, Dhcp6, Dhcp4,
+// DhcpDdns, Logging
 global_objects: global_object
               | global_objects COMMA global_object
               ;
@@ -730,12 +731,11 @@
     ctx.leave();
 };
 
-<<<<<<< HEAD
 max_reconnect_tries: MAX_RECONNECT_TRIES COLON INTEGER {
     ElementPtr n(new IntElement($3, ctx.loc2pos(@3)));
     ctx.stack_.back()->set("max-reconnect-tries", n);
 };
-=======
+
 sanity_checks: SANITY_CHECKS {
     ElementPtr m(new MapElement(ctx.loc2pos(@1)));
     ctx.stack_.back()->set("sanity-checks", m);
@@ -768,7 +768,6 @@
               ", supported values are: none, warn, fix, fix-del, del");
     }
 }
->>>>>>> a02d7bdf
 
 mac_sources: MAC_SOURCES {
     ElementPtr l(new ListElement(ctx.loc2pos(@1)));
@@ -1926,6 +1925,7 @@
     ctx.leave();
 };
 
+
 // --- dhcp-queue-control ---------------------------------------------
 
 dhcp_queue_control: DHCP_QUEUE_CONTROL {
@@ -1950,7 +1950,7 @@
         msg << "'enable-queue' must be boolean: ";
         msg  << "(" << qc->getPosition().str() << ")";
         error(@1, msg.str());
-     }
+    }
 
     // if queue-type is supplied make sure it's a string
     if (qc->contains("queue-type")) {
@@ -2138,6 +2138,7 @@
     ctx.leave();
 };
 
+
 // JSON entries for Dhcp4 and DhcpDdns
 
 dhcp4_json_object: DHCP4 {

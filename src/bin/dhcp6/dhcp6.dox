// Copyright (C) 2012-2016 Internet Systems Consortium, Inc. ("ISC")
//
// This Source Code Form is subject to the terms of the Mozilla Public
// License, v. 2.0. If a copy of the MPL was not distributed with this
// file, You can obtain one at http://mozilla.org/MPL/2.0/.

/**
 @page dhcp6 DHCPv6 Server Component

Kea includes the "kea-dhcp6" component, which is the DHCPv6 server
implementation. This component is built around the
@ref isc::dhcp::Dhcpv6Srv class which controls all major operations
performed by the server such as: DHCP messages processing, callouts
execution for many hook points, FQDN processing and interactions with the
"kea-dhcp-ddns" component, lease allocation, system signals handling etc.

The "kea-dhcp6" component requires linking with many different libraries
to obtain access to common functions like: interfaces and sockets
management, configuration parsing, leases management and allocation,
hooks infrastructure, statistics management etc.

The following sections walk through some of the details of the "kea-dhcp6"
component implementation.

@section dhcpv6ConfigParser Configuration Parsers in DHCPv6

<<<<<<< HEAD
Three minutes overview. If you are here only to learn absolute minimum about
the new parser, here's how you use it:

@code
 // The following code:
 json = isc::data::Element::fromJSONFile(file_name, true);

 // can be replaced with this:
 Parser6Context parser;
 json = parser.parseFile(file_name, Parser6Context::PARSER_DHCP6);
@endcode
=======
Note: parsers are currently being migrated to @ref isc::data::SimpleParser. See
@ref ccSimpleParser page for details.
>>>>>>> 89151107

The common configuration parsers for the DHCP servers are located in the
src/lib/dhcpsrv/parsers/ directory. Parsers specific to the DHCPv6 component
are located in the src/bin/dhcp6/json_config_parser.cc. These parsers derive
from the common configuration parsers and customize their behavior. For
example: the @c Subnet6ConfigParser is used to parse parameters
describing a single subnet. It derives from the @c
isc::dhcp::SubnetConfigParser, which implements the common base for both
DHCPv4 and DHCPv6 subnets. The @ref Subnet6ConfigParser
implements the @c initSubnet abstract method, which creates an instance of
the DHCPv6 subnet. This method is invoked by the parent class.

Some parsers for the DHCPv6 server derive from the isc::dhcp::DhcpConfigParser
class directly. This is an abstract class, defining a basic interface for
all configuration parsers. All DHCPv6 parsers deriving from this class
directly have their entire implementation in the
src/bin/dhcp6/json_config_parser.cc.

@section dhcpv6ConfigParserBison Configuration Parser for DHCPv6 (bison)

During 1.2 milestone it has been decided to significantly refactor the
parsers as their old implementation became unsustainable. For the brief overview
of the problems, see ticket 5014 (http://kea.isc.org/ticket/5014). In
general, the following issues of the existing code were noted:

-# parsers are overwhelmingly complex. Even though each parser is relatively
   simple class, the complexity comes from too large number of interacting parsers.
-# the code is disorganized, i.e. spread out between multiple directories
   (src/bin/dhcp6 and src/lib/dhcpsrv/parsers).
-# The split into build/commit never worked well. In particular, it is not
   trivial to revert configuration change. This split originates from BIND10
   days and was inherited from DNS auth that did receive only changes in
   the configuration, rather than the full configuration. As a result,
   the split was abused and many of the parsers have commit() being a
   no-op operation.
-# There is no way to generate a list of all directives. We do have .spec files,
   but they're not actually used by the code. The code has the directives
   spread out in multiple places in multiple files in multiple directories.
   Answering a simple question ("can I do X in the scope Y?") requires
   a short session of reverse engineering. What's worse, we have the .spec
   files that are kinda kept up to date. This is actually more damaging that
   way, because there's no strict correlation between the code and .spec file.
   So there may be parameters that are supported, but are not in .spec files.
   The opposite is also true - .spec files can be buggy and have different
   parameters. This is particularly true for default values.
-# It's exceedingly complex to add comments that don't start at the first
   column or span several lines. Both Tomek and Marcin tried to implement
   it, but failed miserably. The same is true for including files (have
   include statement in the config that includes other files)
-# The current parsers don't handle the default values, i.e. if there's no
   directive, the parser is not created at all. We have kludgy workarounds
   for that, but the code for it is in different place than the parser,
   which leads to the logic being spread out in different places.
-# syntax checking is poor. The existing JSON parser allowed things like
   empty option-data entries:
   @code
      "option-data": [ {} ]
   @endcode
   having trailing commas:
   @code
      "option-data": [
        {
            "code": 12,
            "data": "2001:db8:1:0:ff00::1"
        },
      ]
   @endcode
   or having incorrect types, e.g. specifying timer values as strings.

To solve those issues a two phase approach was proposed:

PHASE 1: replace isc::data::fromJSON with bison-based parser. This will allow
   to have a single file that defines the actual syntax, much better syntax
   checking, and provide more flexibility, like various comment types and
   file inclusions. As a result, the parser still returns JSON structures that
   are guaranteed to be correct from the grammar perspective. Sticking with
   the JSON structures also allows us to continue using existing parsers.
   Furthermore, it is possible to implement default values at this level
   as simply inserting extra JSON structures in places that are necessary.
   This part is covered by ticket 5036.

PHASE 2: simplify existing parsers by getting rid of the build/commit split.
   Get rid of the inheritance contexts. Essentially the parser should
   take JSON structure as a parameter and return the configuration structure.
   For example, for options this should essentially look like this:
   @code
   CfgOptionPtr parse(ConstElementPtr options)
   @endcode
   The whole complexity behind inheriting contexts should be removed
   from the existing parsers  and implemented in the bison parser.
   It should return extra JSON elements. The details are TBD, but there is
   one example for setting up an renew-timer value on the subnet level that
   is inherited from the global ("Dhcp6") level. This phase is covered by
   ticket 5039.

The code change for 5036 introduces flex/bison based parser. It is
essentially defined in two files: dhcp6_lexer.ll, which defines
regular expressions that are used on the input (be it a file or a
string in memory). In essence, this code is being called repeatedly
and each time it returns a token. This repeats until either the
parsing is complete or syntax error is encountered. For example, for
the following text:

@code
{
   "Dhcp6":
   {
       "renew-timer": 100
   }
}
@endcode
this code would return the following sentence of tokens: LCURLY_BRACKET,
DHCP6, COLON, LCURLY_BRACKET, RENEW_TIMER, COLON, INTEGER
(a token with a value of 100), RCURLY_BRACKET, RCURLY_BRACKET, END

This stream of tokens is being consumed by the parser that is defined
in dhcp6_parser.yy. This file defines a grammar. Here's very simplified
version of the Dhcp6 grammar:

@code
dhcp6_object: DHCP6 COLON LCURLY_BRACKET global_params RCURLY_BRACKET;

global_params: global_param
             | global_params COMMA global_param
             ;

// These are the parameters that are allowed in the top-level for
// Dhcp6.
global_param: preferred_lifetime
            | valid_lifetime
            | renew_timer
            | rebind_timer
            | subnet6_list
            | interfaces_config
            | lease_database
            | hosts_database
            | mac_sources
            | relay_supplied_options
            | host_reservation_identifiers
            | client_classes
            | option_data_list
            | hooks_libraries
            | expired_leases_processing
            | server_id
            | dhcp4o6_port
            ;

renew_timer: RENEW_TIMER COLON INTEGER;
@endcode

This may be slightly difficult to read at the beginning, but after getting used
to the notation, it's very powerful and easy to extend. The first line defines
that dhcp6_object consists of certain tokens (DHCP6, COLON and LCURLY_BRACKET)
followed by 'global_params' expression, followed by RCURLY_BRACKET.

The 'global_params' is defined recursively. It can either be a single
'global_param' expression, or (a shorter) global_params followed by a
comma and global_param.  Bison will apply this and will be able to
parse comma separated lists of arbitrary lengths.

A single parameter is defined by 'global_param' expression. This
represents any parameter that may appear in the global scope of Dhcp6
object. The complete definition for all of them is complex, but the
example above includes renew_timer definition. It is defined as a
series of RENEW_TIMER, COLON, INTEGER tokens.

The above is a simplified version of the actual grammar. If used in the version
above, it would parse the whole file, but would do nothing with that information.
To build actual structures, bison allows to inject C++ code at any phase of
the parsing. For example, when the parser detects Dhcp6 object, it wants to
create a new MapElement. When the whole object is parsed, we can perform
some sanity checks, inject defaults for parameters that were not defined,
log and do other stuff.

@code
dhcp6_object: DHCP6 COLON LCURLY_BRACKET {
    // This code is executed when we're about to start parsing
    // the content of the map
    ElementPtr m(new MapElement());
    ctx.stack_.back()->set("Dhcp6", m);
    ctx.stack_.push_back(m);
} global_params RCURLY_BRACKET {
    // Whole Dhcp6 parsing completed. If we ever want to do any wrap up
    // (maybe some sanity checking, insert defaults if not specified),
    // this would be the best place for it.
    ctx.stack_.pop_back();
};
@endcode

The above will do the following in order: consume DHCP6 token, consume COLON token,
consume LCURLY_BRACKET, execute the code in first { ... }, parse global_params
and do whatever the code for it tells, parser RCURLY_BRACKET, execute the code
in the second { ... }.

There is a simple stack defined in ctx.stack_, which is isc::dhcp::Parser6Context
defined in src/bin/dhcp6/parser_context.h. When walking through the config file, each
new context (e.g. entering into Dhcp6, Subnet6, Pool), a new Element is added
to the end of the stack. Once the parsing of a given context is complete, it
is removed from the stack. At the end of parsing, there should be a single
element on the stack as the top-level parsing (syntax_map) only inserts the
MapElement object, but does not remove it.

@section dhcpv6ConfigSubParser Parsing Partial Configuration in DHCPv6

One another important capability required is the ability to parse not only the
whole configuration, but a subset of it. This is done by introducing artificial
tokens (e.g. TOPLEVEL_JSON and TOPLEVEL_DHCP6). For complete list of available
starting contexts, see @ref isc::dhcp::Parser6Context::ParserType. The
Parse6Context::parse() method takes one parameter that specifies, whether the
data to be parsed is expected to have a generic JSON or the whole configuration
(DHCP6). This feature is currently mostly used by unit-tests (which often skip
the '{ "Dhcp6": {' preamble), but it is expected to be soon used for parsing
subnets only, host reservations only, options or basically any other elements.
For example, to add the ability to parse only pools, the following could be added:

@code
start: TOPLEVEL_GENERIC_JSON sub_json
     | TOPLEVEL_DHCP6 sub_dhcp6
     | TOPLEVEL_POOL6 sub_pool6
     ;
@endcode

The parser code contains the code definition and the Kea-dhcp6 updated
to use that new parser. That parser is able to to load all examples
from doc/example/kea6. It is also able to parser # comments (bash
style, starting at the beginning or middle of the line), // comments
(C++ style, can start anywhere) or / * * / comments (C style, can span
multiple lines).

This parser is currently used in production code. See configure()
method in kea_controller.cc.

There are several new unit-tests written, but the code mostly reuses existing
one to verify that existing functionality was not compromised. There are
several new interesting ones, though. ParserTest.file loads all the
config file examples we have in doc/examples/kea6. This ensures that the
parser is able to load them and also checks that our examples are sane.

@section dhcp6ParserIncludes Config File Includes

The new parser provides an ability to include files. The syntax was chosen
to look similar to how Apache includes PHP scripts in HTML code. This
particular syntax was chosen to emphasize that the inclusion directive
is an additional feature and not really a part of JSON syntax.

To include one file from another, user the following syntax:

@code
{
    "Dhcp6": {
        "interfaces-config": {
            "interfaces": [ "*" ]},
        "preferred-lifetime": 3000,
        "rebind-timer": 2000,
        "renew-timer": 1000,
        <?include "subnets.json"?>
        "valid-lifetime": 4000
     }
}
@endcode

The inclusion is implemented as a stack of files. Typically, when a
single file is parsed, the files_ (a vector of strings) and sfiles_ (a
vector of FILE*) both contain a single entry. However, when lexer
detects &lt;?include "filename.json?&gt;, it calls
@ref isc::dhcp::Parser6Context::includeFile method. Up to ten nesting
levels are supported. This arbitrarily chosen limit is a protection
against recursive inclusions.

@section dhcp6ParserConflicts Avoiding syntactical conflicts in parsers

Syntactic parser has a powerful ability to not only parse the string and
check if it's a valid JSON syntax, but also check that the resulting structures
match expected syntax (if subnet6 are really an array, not a map, if
timers are expressed as integers, not as strings etc.).

However, there are times when we need to parse a string as arbitrary
JSON.  For example, if we're in Dhcp6 and the config contains entries
for DhcpDdns or Dhcp4. If we were to use naive approach, the lexer
would go through that content and most likely find some tokens that
are also used in Dhcp6.  for example 'renew-timer' would be detected
and the parser would complain that it was not expected. To avoid this
problem, syntactic context was introduced. When the syntactic parser
expects certain type of content, it calls @ref
isc::dhcp::Parser6Context::enter() method to indicate what type of
content is expected. For example, when Dhcp6 parser discovers
uninteresting content like Dhcp4, it enters NO_KEYWORD mode. In this
mode, everything is parsed as generic maps, lists, integers, booleans
or strings. This results in generic JSON structures without any syntax
checking. A corresponding/balanced @ref
isc::dhcp::Parser6Context::leave() call is required before leaving the
context to come back to the previous context.

Entering a new syntactic context is useful in several ways.  First, it allows
the parser to avoid conflicts. Second, it allows the lexer to return different
tokens depending on context (e.g. if "renew-timer" string is detected, the lexer
will return STRING token if in JSON mode or RENEW_TIMER if in DHCP6
mode). Finally, the syntactic context allows the error message to be more
descriptive if the input string does not parse properly.

Details of the refactor of the classes derived from DhcpConfigParser are
documented in http://kea.isc.org/wiki/SimpleParser.

@section dhcpv6ConfigInherit DHCPv6 Configuration Inheritance

One notable useful feature of DHCP configuration is its parameter inheritance.
For example, the "renew-timer" value may be specified at a global scope and it then
applies to all subnets. However, some subnets may have it overwritten with subnet
specific values that takes precedence over global values that are considered
defaults. The parameters inheritance is implemented by means of the "global
context". The global context is represented by the @ref isc::dhcp::ParserContext
class and it holds pointers to storages of different kind, e.g. text parameters,
numeric parameters etc. When the server is parsing the top level configuration
parameters it passes pointers to the storages of the appropriate kind, to the
parsers being invoked to parse the global values. Parsers will store the
parsed values into these storages. Once the global parameters are stored in the
global context, the parsers for the nested configuration parameters are invoked.
These parsers check the presence of the parameters overriding the values of
the global parameters. If a value is not present, the value from the global
context is used.

A good example of inheritance is the implementation of the @ref
isc::dhcp::SubnetConfigParser. The @c getParam method is used throughout the
class to obtain values of the parameters defining a subnet. It first checks
if the specific value is present in the local values storage. If it is not
present, it uses the value from the global context.

@code
isc::dhcp::Triplet<uint32_t>
SubnetConfigParser::getParam(const std::string& name) {
    uint32_t value = 0;
    try {
        // look for local value
         value = uint32_values_->getParam(name);
    } catch (const DhcpConfigError &) {
        try {
            // no local, use global value
            value = global_context_->uint32_values_->getParam(name);
        } catch (const DhcpConfigError &) {
            isc_throw(DhcpConfigError, "Mandatory parameter " << name
                      << " missing (no global default and no subnet-"
                      << "specific value)");
        }
    }

    return (Triplet<uint32_t>(value));
}
@endcode

Note that if the value is neither present in the local storage nor in the global
context, an error is signaled.

Parameter inheritance is done once, during the reconfiguration phase.
Reconfigurations are rare, so extra logic here is not a problem. On the other
hand, values of those parameters may be used thousands times per second, so
access to these parameters must be as efficient as possible. In fact,
currently the code has to only call @c Subnet6::getT1(), regardless if the
"renew-timer" has been specified as a global or subnet specific value.

Debugging a configuration parser may be confusing. Therefore there is a special
class called DebugParser. It does not configure anything, but just
accepts any parameter of any type. If requested to commit a configuration, it will
print out received parameter name and its value. This class is not currently used,
but it is convenient to have it every time a new parameter is added to DHCP
configuration. For that purpose it should be left in the code.

@section dhcpv6DDNSIntegration DHCPv6 Server Support for the Dynamic DNS Updates

The DHCPv6 server supports processing of the DHCPv6 Client FQDN Option described in
the RFC4704. This Option is sent by the DHCPv6 client to instruct the server to
update the DNS mappings for the acquired lease. A client may send its fully
qualified domain name, a partial name or it may choose that server will generate
the name. In the last case, the client sends an empty domain-name field in the
DHCPv6 Client FQDN Option.

As described in RFC4704, client may choose that the server delegates the forward
DNS update to the client and that the server performs the reverse update only. Current
version of the DHCPv6 server does not support delegation of the forward update
to the client. The implementation of this feature is planned for the future releases.

The kea-dhcp-ddns process is responsible for the actual communication with the DNS
server, i.e. to send DNS Update messages. The kea-dhcp6 module is responsible
for generating so called @ref isc::dhcp_ddns::NameChangeRequest and sending it to the
kea-dhcp-ddns module. The @ref isc::dhcp_ddns::NameChangeRequest object represents changes to the
DNS bindings, related to acquisition, renewal or release of the lease. The kea-dhcp6
module implements the simple FIFO queue of the NameChangeRequest objects. The module
logic, which processes the incoming DHCPv6 Client FQDN Options puts these requests
into the FIFO queue.

@todo Currently the FIFO queue is not processed after the NameChangeRequests are
generated and added to it. In the future implementation steps it is planned to create
a code which will check if there are any outstanding requests in the queue and
send them to the kea-dhcp-ddns module when server is idle waiting for DHCP messages.

In the simplest case, when client gets one address from the server, a DHCPv6 server
may generate 0, 1 or 2 NameChangeRequests during single message processing.
The server generates no NameChangeRequests if it is not configured to update DNS
 or it rejects the DNS update for any other reason.

The server may generate one NameChangeRequest in a situation when a client acquires a
new lease or it releases an existing lease. In the former case, the NameChangeRequest
type is CHG_ADD, which indicates that the kea-dhcp-ddns module should add a new DNS
binding for the client, and it is assumed that there is no DNS binding for this
client already. In the latter case, the NameChangeRequest type is CHG_REMOVE to
indicate to the kea-dhcp-ddns module that the existing DNS binding should be removed
from the DNS. The binding consists of the forward and reverse mapping.
A server may only remove the mapping which it had added. Therefore, the lease database
holds an information which updates (no update, reverse only update, forward only update,
both reverse and forward update) have been performed when the lease was acquired.
Server checks this information to make a decision which mapping it is supposed to
remove when a lease is released.

The server may generate two NameChangeRequests in case the client is renewing a lease and
it already has a DNS binding for that lease. Note, that renewal may be triggered
as a result of sending a RENEW message as well as the REQUEST message. In both cases
DHCPv6 server will check if there is an existing lease for the client which has sent
a message, and it will check in the lease database if the DNS Updates had
been performed for this client. If the notion of client's FQDN changes comparing to
the information stored in the lease database, the DHCPv6 has to remove an existing
binding from the DNS and then add a new binding according to the new FQDN information
received from the client. If the FQDN sent in the message which triggered a renewal
doesn't change (comparing to the information in the lease database) the NameChangeRequest
is not generated.

In the more complex scenarios, when server sends multiple IA_NA options, each holding
multiple IAADDR options, server will generate more NameChangeRequests for a single
message being processed. That is 0, 1, 2 for the individual IA_NA. Generation of
the distinct NameChangeRequests for each IADDR is not supported yet.

The DHCPv6 Client FQDN Option comprises "NOS" flags which communicate to the
server what updates (if any) client expects the server to perform. Server
may be configured to obey client's preference or do FQDN processing in a
different way. If the server overrides client's preference it will communicate it
by sending the DHCPv6 Client FQDN Option in its responses to a client, with
appropriate flags set.

@section dhcpv6OptionsParse Custom functions to parse message options

The DHCPv6 server implementation provides a generic support to define option
formats and set option values. A number of options formats have been defined
for standard options in libdhcp++. However, the formats for vendor specific
options are dynamically configured by the server's administrator and thus can't
be stored in libdhcp++. Such option formats are stored in the
@ref isc::dhcp::CfgMgr. The libdhcp++ provides functions for recursive parsing
of options which may be encapsulated by other options up to the any level of
encapsulation but these functions are unaware of the option formats defined
in the @ref isc::dhcp::CfgMgr because they belong to a different library.
Therefore, the generic functions @ref isc::dhcp::LibDHCP::unpackOptions4 and
@ref isc::dhcp::LibDHCP::unpackOptions6 are only useful to parse standard
options whose definitions are provided in the libdhcp++. In order to overcome
this problem a callback mechanism has been implemented in @c Option and @c Pkt6
classes. By installing a callback function on the instance of the @c Pkt6 the
server may provide a custom implementation of the options parsing algorithm.
This callback function will take precedence over the @c LibDHCP::unpackOptions6
and @c LibDHCP::unpackOptions4 functions. With this approach, the callback is
implemented within the context of the server and it has access to all objects
which define its configuration (including dynamically created option
definitions).

@section dhcpv6Classifier DHCPv6 Client Classification

The Kea DHCPv6 currently supports two classification modes: simplified client
classification (that was an early implementation that used values of vendor class option)
and full client classification.

@subsection dhcpv6ClassifierSimple Simple Client Classification in DHCPv6

The Kea DHCPv6 server supports simplified client classification. It is called
"simplified", because the incoming packets are classified based on the content
of the vendor class (16) option. More flexible classification was added in 1.0
and is described in @ref dhcpv6ClassifierFull.

For each incoming packet, @ref isc::dhcp::Dhcpv6Srv::classifyPacket() method is
called.  It attempts to extract content of the vendor class option and interprets
as a name of the class. Although the RFC3315 says that the vendor class may
contain more than one chunk of data, the existing code handles only one data
block, because that is what actual devices use. For now, the code has been
tested with two classes used in cable modem networks: eRouter1.0 and docsis3.0,
but any other content of the vendor class option will be interpreted as a class
name.

In principle any given packet can belong to zero or more classes. As the current
classifier is very modest, there's only one way to assign a class (based on vendor class
option), the ability to assign more than one class to a packet is not yet exercised.
Nevertheless, there is such a possibility and it will be used in a near future. To
check whether a packet belongs to given class, isc::dhcp::Pkt6::inClass method should
be used.

The code sometimes refers to this classification as "simple" or 'built-in", because
it does not require any configuration and thus is built into the server logic.

@subsection dhcpv6ClassifierFull Full Client Classification in DHCPv6

Kea 1.0 introduced full client classification. Each client class consists of a name
and an expression that can be evaluated on an incoming packet. If it evaluates to
true, this packet is considered a member of said class. Class definitions are stored
in isc::dhcp::ClientClassDef objects that are kept in isc::dhcp::ClientClassDictionary
and can be retrieved from CfgMgr using isc::dhcp::SrvConfig::getClientClassDictionary().
This is convenient as there are often multiple classes associated with a given scope.
As of Kea 1.0, the only supported scope is global, but there are plans to support
class definitions that are subnet specific.

Client classification is done in isc::dhcp::Dhcpv6Srv::classifyPacket. First, the old
"built-in" (see @ref dhcpv6ClassifierSimple) classification is called (see @ref
isc::dhcp::Dhcpv6Srv::classifyByVendor). Then the code iterates over all class definitions
and for each class definition it calls isc::dhcp::evaluate, which is implemented in libeval
(see @ref dhcpEval). If the evaluation is successful, the class name is added to the packet
(by calling isc::dhcp::pkt::addClass).

If packet belongs to at least one class, this fact is logged. If there are any
exceptions raised during class evaluation, an error is logged and the code attempts
to evaluate the next class.

@subsection dhcpv6ClassifierUsage How client classification information is used in DHCPv6

It is possible to define class restrictions in subnet, so a given subnet is only
accessible to clients that belong to a given class. That is implemented as isc::dhcp::Pkt6::classes_
being passed in isc::dhcp::Dhcpv6Srv::selectSubnet() to isc::dhcp::CfgMgr::getSubnet6().
Currently this capability is usable, but the number of scenarios it supports is
limited.

Finally, it is possible to define client class-specific options, so clients belonging
to a class foo, will get options associated with class foo. This is implemented in
isc::dhcp::Dhcpv6Srv::buildCfgOptionList.

@section dhcpv6ConfigBackend Configuration backend for DHCPv6

Earlier Kea versions had a concept of backends, which were implementations of
different ways how configuration could be delivered to Kea. It seems that the
concept of backends didn't get much enthusiasm from users and having multiple
backends was cumbersome to maintain, so it was removed in 1.0.

@section dhcpv6SignalBasedReconfiguration Reconfiguring DHCPv6 server with SIGHUP signal

Online reconfiguration (reconfiguration without a need to restart the server) is an
important feature which is supported by all modern DHCP servers. When using the JSON
configuration backend, a configuration file name is specified with a command line
option of the DHCP server binary. The configuration file is used to configure the
server at startup. If the initial configuration fails, the server will fail to start.
If the server starts and configures successfully it will use the initial configuration
until it is reconfigured.

The reconfiguration request can be triggered externally (from other process) by editing
a configuration file and sending a SIGHUP signal to DHCP server process. After receiving
the SIGHUP signal, the server will re-read the configuration file specified at startup.
If the reconfiguration fails, the server will continue to run and use the last good
configuration.

The signal handler for SIGHUP (also for SIGTERM and SIGINT) are installed in the
kea_controller.cc using the @c isc::util::SignalSet class. The
@c isc::dhcp::Dhcp6Srv calls @c isc::dhcp::Daemon::handleSignal on each pass
through the main loop. This method fetches the last received signal and calls
a handler function defined in the kea_controller.cc. The handler function
calls a static function @c configure defined in the kea_controller.cc.

The signal handler reconfigures the server using the configuration file
specified at server startup. The location of this file is held in the
@c Daemon class.

@section dhcpv6Other Other DHCPv6 topics

For hooks API support in DHCPv6, see @ref dhcpv6Hooks.

For a description of how DHCPv4-over-DHCPv6 is implemented, see @subpage dhcpv4o6Dhcp6

 */<|MERGE_RESOLUTION|>--- conflicted
+++ resolved
@@ -24,7 +24,6 @@
 
 @section dhcpv6ConfigParser Configuration Parsers in DHCPv6
 
-<<<<<<< HEAD
 Three minutes overview. If you are here only to learn absolute minimum about
 the new parser, here's how you use it:
 
@@ -35,11 +34,9 @@
  // can be replaced with this:
  Parser6Context parser;
  json = parser.parseFile(file_name, Parser6Context::PARSER_DHCP6);
-@endcode
-=======
+
 Note: parsers are currently being migrated to @ref isc::data::SimpleParser. See
 @ref ccSimpleParser page for details.
->>>>>>> 89151107
 
 The common configuration parsers for the DHCP servers are located in the
 src/lib/dhcpsrv/parsers/ directory. Parsers specific to the DHCPv6 component

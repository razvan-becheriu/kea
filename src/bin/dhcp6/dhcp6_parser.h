// A Bison parser, made by GNU Bison 3.0.4.

// Skeleton interface for Bison LALR(1) parsers in C++

// Copyright (C) 2002-2015 Free Software Foundation, Inc.

// This program is free software: you can redistribute it and/or modify
// it under the terms of the GNU General Public License as published by
// the Free Software Foundation, either version 3 of the License, or
// (at your option) any later version.

// This program is distributed in the hope that it will be useful,
// but WITHOUT ANY WARRANTY; without even the implied warranty of
// MERCHANTABILITY or FITNESS FOR A PARTICULAR PURPOSE.  See the
// GNU General Public License for more details.

// You should have received a copy of the GNU General Public License
// along with this program.  If not, see <http://www.gnu.org/licenses/>.

// As a special exception, you may create a larger work that contains
// part or all of the Bison parser skeleton and distribute that work
// under terms of your choice, so long as that work isn't itself a
// parser generator using the skeleton or a modified version thereof
// as a parser skeleton.  Alternatively, if you modify or redistribute
// the parser skeleton itself, you may (at your option) remove this
// special exception, which will cause the skeleton and the resulting
// Bison output files to be licensed under the GNU General Public
// License without this special exception.

// This special exception was added by the Free Software Foundation in
// version 2.2 of Bison.

/**
 ** \file dhcp6_parser.h
 ** Define the isc::dhcp::parser class.
 */

// C++ LALR(1) parser skeleton written by Akim Demaille.

#ifndef YY_PARSER6_DHCP6_PARSER_H_INCLUDED
# define YY_PARSER6_DHCP6_PARSER_H_INCLUDED
// //                    "%code requires" blocks.
#line 17 "dhcp6_parser.yy" // lalr1.cc:377

#include <string>
#include <cc/data.h>
#include <dhcp/option.h>
#include <boost/lexical_cast.hpp>
#include <dhcp6/parser_context_decl.h>

using namespace isc::dhcp;
using namespace isc::data;
using namespace std;

#line 56 "dhcp6_parser.h" // lalr1.cc:377

# include <cassert>
# include <cstdlib> // std::abort
# include <iostream>
# include <stdexcept>
# include <string>
# include <vector>
# include "stack.hh"
# include "location.hh"
#include <typeinfo>
#ifndef YYASSERT
# include <cassert>
# define YYASSERT assert
#endif


#ifndef YY_ATTRIBUTE
# if (defined __GNUC__                                               \
      && (2 < __GNUC__ || (__GNUC__ == 2 && 96 <= __GNUC_MINOR__)))  \
     || defined __SUNPRO_C && 0x5110 <= __SUNPRO_C
#  define YY_ATTRIBUTE(Spec) __attribute__(Spec)
# else
#  define YY_ATTRIBUTE(Spec) /* empty */
# endif
#endif

#ifndef YY_ATTRIBUTE_PURE
# define YY_ATTRIBUTE_PURE   YY_ATTRIBUTE ((__pure__))
#endif

#ifndef YY_ATTRIBUTE_UNUSED
# define YY_ATTRIBUTE_UNUSED YY_ATTRIBUTE ((__unused__))
#endif

#if !defined _Noreturn \
     && (!defined __STDC_VERSION__ || __STDC_VERSION__ < 201112)
# if defined _MSC_VER && 1200 <= _MSC_VER
#  define _Noreturn __declspec (noreturn)
# else
#  define _Noreturn YY_ATTRIBUTE ((__noreturn__))
# endif
#endif

/* Suppress unused-variable warnings by "using" E.  */
#if ! defined lint || defined __GNUC__
# define YYUSE(E) ((void) (E))
#else
# define YYUSE(E) /* empty */
#endif

#if defined __GNUC__ && 407 <= __GNUC__ * 100 + __GNUC_MINOR__
/* Suppress an incorrect diagnostic about yylval being uninitialized.  */
# define YY_IGNORE_MAYBE_UNINITIALIZED_BEGIN \
    _Pragma ("GCC diagnostic push") \
    _Pragma ("GCC diagnostic ignored \"-Wuninitialized\"")\
    _Pragma ("GCC diagnostic ignored \"-Wmaybe-uninitialized\"")
# define YY_IGNORE_MAYBE_UNINITIALIZED_END \
    _Pragma ("GCC diagnostic pop")
#else
# define YY_INITIAL_VALUE(Value) Value
#endif
#ifndef YY_IGNORE_MAYBE_UNINITIALIZED_BEGIN
# define YY_IGNORE_MAYBE_UNINITIALIZED_BEGIN
# define YY_IGNORE_MAYBE_UNINITIALIZED_END
#endif
#ifndef YY_INITIAL_VALUE
# define YY_INITIAL_VALUE(Value) /* Nothing. */
#endif

/* Debug traces.  */
#ifndef PARSER6_DEBUG
# if defined YYDEBUG
#if YYDEBUG
#   define PARSER6_DEBUG 1
#  else
#   define PARSER6_DEBUG 0
#  endif
# else /* ! defined YYDEBUG */
#  define PARSER6_DEBUG 1
# endif /* ! defined YYDEBUG */
#endif  /* ! defined PARSER6_DEBUG */

#line 14 "dhcp6_parser.yy" // lalr1.cc:377
namespace isc { namespace dhcp {
#line 141 "dhcp6_parser.h" // lalr1.cc:377



  /// A char[S] buffer to store and retrieve objects.
  ///
  /// Sort of a variant, but does not keep track of the nature
  /// of the stored data, since that knowledge is available
  /// via the current state.
  template <size_t S>
  struct variant
  {
    /// Type of *this.
    typedef variant<S> self_type;

    /// Empty construction.
    variant ()
      : yytypeid_ (YY_NULLPTR)
    {}

    /// Construct and fill.
    template <typename T>
    variant (const T& t)
      : yytypeid_ (&typeid (T))
    {
      YYASSERT (sizeof (T) <= S);
      new (yyas_<T> ()) T (t);
    }

    /// Destruction, allowed only if empty.
    ~variant ()
    {
      YYASSERT (!yytypeid_);
    }

    /// Instantiate an empty \a T in here.
    template <typename T>
    T&
    build ()
    {
      YYASSERT (!yytypeid_);
      YYASSERT (sizeof (T) <= S);
      yytypeid_ = & typeid (T);
      return *new (yyas_<T> ()) T;
    }

    /// Instantiate a \a T in here from \a t.
    template <typename T>
    T&
    build (const T& t)
    {
      YYASSERT (!yytypeid_);
      YYASSERT (sizeof (T) <= S);
      yytypeid_ = & typeid (T);
      return *new (yyas_<T> ()) T (t);
    }

    /// Accessor to a built \a T.
    template <typename T>
    T&
    as ()
    {
      YYASSERT (*yytypeid_ == typeid (T));
      YYASSERT (sizeof (T) <= S);
      return *yyas_<T> ();
    }

    /// Const accessor to a built \a T (for %printer).
    template <typename T>
    const T&
    as () const
    {
      YYASSERT (*yytypeid_ == typeid (T));
      YYASSERT (sizeof (T) <= S);
      return *yyas_<T> ();
    }

    /// Swap the content with \a other, of same type.
    ///
    /// Both variants must be built beforehand, because swapping the actual
    /// data requires reading it (with as()), and this is not possible on
    /// unconstructed variants: it would require some dynamic testing, which
    /// should not be the variant's responsability.
    /// Swapping between built and (possibly) non-built is done with
    /// variant::move ().
    template <typename T>
    void
    swap (self_type& other)
    {
      YYASSERT (yytypeid_);
      YYASSERT (*yytypeid_ == *other.yytypeid_);
      std::swap (as<T> (), other.as<T> ());
    }

    /// Move the content of \a other to this.
    ///
    /// Destroys \a other.
    template <typename T>
    void
    move (self_type& other)
    {
      build<T> ();
      swap<T> (other);
      other.destroy<T> ();
    }

    /// Copy the content of \a other to this.
    template <typename T>
    void
    copy (const self_type& other)
    {
      build<T> (other.as<T> ());
    }

    /// Destroy the stored \a T.
    template <typename T>
    void
    destroy ()
    {
      as<T> ().~T ();
      yytypeid_ = YY_NULLPTR;
    }

  private:
    /// Prohibit blind copies.
    self_type& operator=(const self_type&);
    variant (const self_type&);

    /// Accessor to raw memory as \a T.
    template <typename T>
    T*
    yyas_ ()
    {
      void *yyp = yybuffer_.yyraw;
      return static_cast<T*> (yyp);
     }

    /// Const accessor to raw memory as \a T.
    template <typename T>
    const T*
    yyas_ () const
    {
      const void *yyp = yybuffer_.yyraw;
      return static_cast<const T*> (yyp);
     }

    union
    {
      /// Strongest alignment constraints.
      long double yyalign_me;
      /// A buffer large enough to store any of the semantic values.
      char yyraw[S];
    } yybuffer_;

    /// Whether the content is built: if defined, the name of the stored type.
    const std::type_info *yytypeid_;
  };


  /// A Bison parser.
  class Dhcp6Parser
  {
  public:
#ifndef PARSER6_STYPE
    /// An auxiliary type to compute the largest semantic type.
    union union_type
    {
      // value
      // duid_type
      char dummy1[sizeof(ElementPtr)];

      // "boolean"
      char dummy2[sizeof(bool)];

      // "floating point"
      char dummy3[sizeof(double)];

      // "integer"
      char dummy4[sizeof(int64_t)];

      // "constant string"
      char dummy5[sizeof(std::string)];
};

    /// Symbol semantic values.
    typedef variant<sizeof(union_type)> semantic_type;
#else
    typedef PARSER6_STYPE semantic_type;
#endif
    /// Symbol locations.
    typedef location location_type;

    /// Syntax errors thrown from user actions.
    struct syntax_error : std::runtime_error
    {
      syntax_error (const location_type& l, const std::string& m);
      location_type location;
    };

    /// Tokens.
    struct token
    {
      enum yytokentype
      {
        TOKEN_END = 0,
        TOKEN_COMMA = 258,
        TOKEN_COLON = 259,
        TOKEN_LSQUARE_BRACKET = 260,
        TOKEN_RSQUARE_BRACKET = 261,
        TOKEN_LCURLY_BRACKET = 262,
        TOKEN_RCURLY_BRACKET = 263,
        TOKEN_NULL_TYPE = 264,
        TOKEN_DHCP6 = 265,
        TOKEN_INTERFACES_CONFIG = 266,
        TOKEN_INTERFACES = 267,
        TOKEN_LEASE_DATABASE = 268,
        TOKEN_HOSTS_DATABASE = 269,
        TOKEN_TYPE = 270,
        TOKEN_USER = 271,
        TOKEN_PASSWORD = 272,
        TOKEN_HOST = 273,
        TOKEN_PERSIST = 274,
        TOKEN_LFC_INTERVAL = 275,
        TOKEN_READONLY = 276,
        TOKEN_PREFERRED_LIFETIME = 277,
        TOKEN_VALID_LIFETIME = 278,
        TOKEN_RENEW_TIMER = 279,
        TOKEN_REBIND_TIMER = 280,
        TOKEN_DECLINE_PROBATION_PERIOD = 281,
        TOKEN_SUBNET6 = 282,
        TOKEN_OPTION_DEF = 283,
        TOKEN_OPTION_DATA = 284,
        TOKEN_NAME = 285,
        TOKEN_DATA = 286,
        TOKEN_CODE = 287,
        TOKEN_SPACE = 288,
        TOKEN_CSV_FORMAT = 289,
        TOKEN_RECORD_TYPES = 290,
        TOKEN_ENCAPSULATE = 291,
        TOKEN_ARRAY = 292,
        TOKEN_POOLS = 293,
        TOKEN_POOL = 294,
        TOKEN_PD_POOLS = 295,
        TOKEN_PREFIX = 296,
        TOKEN_PREFIX_LEN = 297,
        TOKEN_EXCLUDED_PREFIX = 298,
        TOKEN_EXCLUDED_PREFIX_LEN = 299,
        TOKEN_DELEGATED_LEN = 300,
        TOKEN_SUBNET = 301,
        TOKEN_INTERFACE = 302,
        TOKEN_INTERFACE_ID = 303,
        TOKEN_ID = 304,
        TOKEN_RAPID_COMMIT = 305,
        TOKEN_RESERVATION_MODE = 306,
        TOKEN_MAC_SOURCES = 307,
        TOKEN_RELAY_SUPPLIED_OPTIONS = 308,
        TOKEN_HOST_RESERVATION_IDENTIFIERS = 309,
        TOKEN_CLIENT_CLASSES = 310,
        TOKEN_TEST = 311,
        TOKEN_CLIENT_CLASS = 312,
        TOKEN_RESERVATIONS = 313,
        TOKEN_IP_ADDRESSES = 314,
        TOKEN_PREFIXES = 315,
        TOKEN_DUID = 316,
        TOKEN_HW_ADDRESS = 317,
        TOKEN_HOSTNAME = 318,
        TOKEN_RELAY = 319,
        TOKEN_IP_ADDRESS = 320,
        TOKEN_HOOKS_LIBRARIES = 321,
        TOKEN_LIBRARY = 322,
        TOKEN_PARAMETERS = 323,
        TOKEN_EXPIRED_LEASES_PROCESSING = 324,
<<<<<<< HEAD
        TOKEN_SERVER_ID = 325,
        TOKEN_LLT = 326,
        TOKEN_EN = 327,
        TOKEN_LL = 328,
        TOKEN_IDENTIFIER = 329,
        TOKEN_HTYPE = 330,
        TOKEN_TIME = 331,
        TOKEN_ENTERPRISE_ID = 332,
        TOKEN_DHCP4O6_PORT = 333,
        TOKEN_CONTROL_SOCKET = 334,
        TOKEN_SOCKET_TYPE = 335,
        TOKEN_SOCKET_NAME = 336,
        TOKEN_DHCP_DDNS = 337,
        TOKEN_LOGGING = 338,
        TOKEN_LOGGERS = 339,
        TOKEN_OUTPUT_OPTIONS = 340,
        TOKEN_OUTPUT = 341,
        TOKEN_DEBUGLEVEL = 342,
        TOKEN_SEVERITY = 343,
        TOKEN_DHCP4 = 344,
        TOKEN_DHCPDDNS = 345,
        TOKEN_TOPLEVEL_JSON = 346,
        TOKEN_TOPLEVEL_DHCP6 = 347,
        TOKEN_SUB_DHCP6 = 348,
        TOKEN_SUB_INTERFACES6 = 349,
        TOKEN_SUB_SUBNET6 = 350,
        TOKEN_SUB_POOL6 = 351,
        TOKEN_SUB_PD_POOL = 352,
        TOKEN_SUB_RESERVATION = 353,
        TOKEN_SUB_OPTION_DEF = 354,
        TOKEN_SUB_OPTION_DATA = 355,
        TOKEN_SUB_HOOKS_LIBRARY = 356,
        TOKEN_STRING = 357,
        TOKEN_INTEGER = 358,
        TOKEN_FLOAT = 359,
        TOKEN_BOOLEAN = 360
=======
        TOKEN_RECLAIM_TIMER_WAIT_TIME = 325,
        TOKEN_FLUSH_RECLAIMED_TIMER_WAIT_TIME = 326,
        TOKEN_HOLD_RECLAIMED_TIME = 327,
        TOKEN_MAX_RECLAIM_LEASES = 328,
        TOKEN_MAX_RECLAIM_TIME = 329,
        TOKEN_UNWARNED_RECLAIM_CYCLES = 330,
        TOKEN_SERVER_ID = 331,
        TOKEN_IDENTIFIER = 332,
        TOKEN_HTYPE = 333,
        TOKEN_TIME = 334,
        TOKEN_ENTERPRISE_ID = 335,
        TOKEN_DHCP4O6_PORT = 336,
        TOKEN_CONTROL_SOCKET = 337,
        TOKEN_SOCKET_TYPE = 338,
        TOKEN_SOCKET_NAME = 339,
        TOKEN_DHCP_DDNS = 340,
        TOKEN_LOGGING = 341,
        TOKEN_LOGGERS = 342,
        TOKEN_OUTPUT_OPTIONS = 343,
        TOKEN_OUTPUT = 344,
        TOKEN_DEBUGLEVEL = 345,
        TOKEN_SEVERITY = 346,
        TOKEN_DHCP4 = 347,
        TOKEN_DHCPDDNS = 348,
        TOKEN_TOPLEVEL_JSON = 349,
        TOKEN_TOPLEVEL_DHCP6 = 350,
        TOKEN_SUB_DHCP6 = 351,
        TOKEN_SUB_INTERFACES6 = 352,
        TOKEN_SUB_SUBNET6 = 353,
        TOKEN_SUB_POOL6 = 354,
        TOKEN_SUB_PD_POOL = 355,
        TOKEN_SUB_RESERVATION = 356,
        TOKEN_SUB_OPTION_DEF = 357,
        TOKEN_SUB_OPTION_DATA = 358,
        TOKEN_SUB_HOOKS_LIBRARY = 359,
        TOKEN_STRING = 360,
        TOKEN_INTEGER = 361,
        TOKEN_FLOAT = 362,
        TOKEN_BOOLEAN = 363
>>>>>>> 3f07550f
      };
    };

    /// (External) token type, as returned by yylex.
    typedef token::yytokentype token_type;

    /// Symbol type: an internal symbol number.
    typedef int symbol_number_type;

    /// The symbol type number to denote an empty symbol.
    enum { empty_symbol = -2 };

    /// Internal symbol number for tokens (subsumed by symbol_number_type).
    typedef unsigned char token_number_type;

    /// A complete symbol.
    ///
    /// Expects its Base type to provide access to the symbol type
    /// via type_get().
    ///
    /// Provide access to semantic value and location.
    template <typename Base>
    struct basic_symbol : Base
    {
      /// Alias to Base.
      typedef Base super_type;

      /// Default constructor.
      basic_symbol ();

      /// Copy constructor.
      basic_symbol (const basic_symbol& other);

      /// Constructor for valueless symbols, and symbols from each type.

  basic_symbol (typename Base::kind_type t, const location_type& l);

  basic_symbol (typename Base::kind_type t, const ElementPtr v, const location_type& l);

  basic_symbol (typename Base::kind_type t, const bool v, const location_type& l);

  basic_symbol (typename Base::kind_type t, const double v, const location_type& l);

  basic_symbol (typename Base::kind_type t, const int64_t v, const location_type& l);

  basic_symbol (typename Base::kind_type t, const std::string v, const location_type& l);


      /// Constructor for symbols with semantic value.
      basic_symbol (typename Base::kind_type t,
                    const semantic_type& v,
                    const location_type& l);

      /// Destroy the symbol.
      ~basic_symbol ();

      /// Destroy contents, and record that is empty.
      void clear ();

      /// Whether empty.
      bool empty () const;

      /// Destructive move, \a s is emptied into this.
      void move (basic_symbol& s);

      /// The semantic value.
      semantic_type value;

      /// The location.
      location_type location;

    private:
      /// Assignment operator.
      basic_symbol& operator= (const basic_symbol& other);
    };

    /// Type access provider for token (enum) based symbols.
    struct by_type
    {
      /// Default constructor.
      by_type ();

      /// Copy constructor.
      by_type (const by_type& other);

      /// The symbol type as needed by the constructor.
      typedef token_type kind_type;

      /// Constructor from (external) token numbers.
      by_type (kind_type t);

      /// Record that this symbol is empty.
      void clear ();

      /// Steal the symbol type from \a that.
      void move (by_type& that);

      /// The (internal) type number (corresponding to \a type).
      /// \a empty when empty.
      symbol_number_type type_get () const;

      /// The token.
      token_type token () const;

      /// The symbol type.
      /// \a empty_symbol when empty.
      /// An int, not token_number_type, to be able to store empty_symbol.
      int type;
    };

    /// "External" symbols: returned by the scanner.
    typedef basic_symbol<by_type> symbol_type;

    // Symbol constructors declarations.
    static inline
    symbol_type
    make_END (const location_type& l);

    static inline
    symbol_type
    make_COMMA (const location_type& l);

    static inline
    symbol_type
    make_COLON (const location_type& l);

    static inline
    symbol_type
    make_LSQUARE_BRACKET (const location_type& l);

    static inline
    symbol_type
    make_RSQUARE_BRACKET (const location_type& l);

    static inline
    symbol_type
    make_LCURLY_BRACKET (const location_type& l);

    static inline
    symbol_type
    make_RCURLY_BRACKET (const location_type& l);

    static inline
    symbol_type
    make_NULL_TYPE (const location_type& l);

    static inline
    symbol_type
    make_DHCP6 (const location_type& l);

    static inline
    symbol_type
    make_INTERFACES_CONFIG (const location_type& l);

    static inline
    symbol_type
    make_INTERFACES (const location_type& l);

    static inline
    symbol_type
    make_LEASE_DATABASE (const location_type& l);

    static inline
    symbol_type
    make_HOSTS_DATABASE (const location_type& l);

    static inline
    symbol_type
    make_TYPE (const location_type& l);

    static inline
    symbol_type
    make_USER (const location_type& l);

    static inline
    symbol_type
    make_PASSWORD (const location_type& l);

    static inline
    symbol_type
    make_HOST (const location_type& l);

    static inline
    symbol_type
    make_PERSIST (const location_type& l);

    static inline
    symbol_type
    make_LFC_INTERVAL (const location_type& l);

    static inline
    symbol_type
    make_READONLY (const location_type& l);

    static inline
    symbol_type
    make_PREFERRED_LIFETIME (const location_type& l);

    static inline
    symbol_type
    make_VALID_LIFETIME (const location_type& l);

    static inline
    symbol_type
    make_RENEW_TIMER (const location_type& l);

    static inline
    symbol_type
    make_REBIND_TIMER (const location_type& l);

    static inline
    symbol_type
    make_DECLINE_PROBATION_PERIOD (const location_type& l);

    static inline
    symbol_type
    make_SUBNET6 (const location_type& l);

    static inline
    symbol_type
    make_OPTION_DEF (const location_type& l);

    static inline
    symbol_type
    make_OPTION_DATA (const location_type& l);

    static inline
    symbol_type
    make_NAME (const location_type& l);

    static inline
    symbol_type
    make_DATA (const location_type& l);

    static inline
    symbol_type
    make_CODE (const location_type& l);

    static inline
    symbol_type
    make_SPACE (const location_type& l);

    static inline
    symbol_type
    make_CSV_FORMAT (const location_type& l);

    static inline
    symbol_type
    make_RECORD_TYPES (const location_type& l);

    static inline
    symbol_type
    make_ENCAPSULATE (const location_type& l);

    static inline
    symbol_type
    make_ARRAY (const location_type& l);

    static inline
    symbol_type
    make_POOLS (const location_type& l);

    static inline
    symbol_type
    make_POOL (const location_type& l);

    static inline
    symbol_type
    make_PD_POOLS (const location_type& l);

    static inline
    symbol_type
    make_PREFIX (const location_type& l);

    static inline
    symbol_type
    make_PREFIX_LEN (const location_type& l);

    static inline
    symbol_type
    make_EXCLUDED_PREFIX (const location_type& l);

    static inline
    symbol_type
    make_EXCLUDED_PREFIX_LEN (const location_type& l);

    static inline
    symbol_type
    make_DELEGATED_LEN (const location_type& l);

    static inline
    symbol_type
    make_SUBNET (const location_type& l);

    static inline
    symbol_type
    make_INTERFACE (const location_type& l);

    static inline
    symbol_type
    make_INTERFACE_ID (const location_type& l);

    static inline
    symbol_type
    make_ID (const location_type& l);

    static inline
    symbol_type
    make_RAPID_COMMIT (const location_type& l);

    static inline
    symbol_type
    make_RESERVATION_MODE (const location_type& l);

    static inline
    symbol_type
    make_MAC_SOURCES (const location_type& l);

    static inline
    symbol_type
    make_RELAY_SUPPLIED_OPTIONS (const location_type& l);

    static inline
    symbol_type
    make_HOST_RESERVATION_IDENTIFIERS (const location_type& l);

    static inline
    symbol_type
    make_CLIENT_CLASSES (const location_type& l);

    static inline
    symbol_type
    make_TEST (const location_type& l);

    static inline
    symbol_type
    make_CLIENT_CLASS (const location_type& l);

    static inline
    symbol_type
    make_RESERVATIONS (const location_type& l);

    static inline
    symbol_type
    make_IP_ADDRESSES (const location_type& l);

    static inline
    symbol_type
    make_PREFIXES (const location_type& l);

    static inline
    symbol_type
    make_DUID (const location_type& l);

    static inline
    symbol_type
    make_HW_ADDRESS (const location_type& l);

    static inline
    symbol_type
    make_HOSTNAME (const location_type& l);

    static inline
    symbol_type
    make_RELAY (const location_type& l);

    static inline
    symbol_type
    make_IP_ADDRESS (const location_type& l);

    static inline
    symbol_type
    make_HOOKS_LIBRARIES (const location_type& l);

    static inline
    symbol_type
    make_LIBRARY (const location_type& l);

    static inline
    symbol_type
    make_PARAMETERS (const location_type& l);

    static inline
    symbol_type
    make_EXPIRED_LEASES_PROCESSING (const location_type& l);

    static inline
    symbol_type
    make_RECLAIM_TIMER_WAIT_TIME (const location_type& l);

    static inline
    symbol_type
    make_FLUSH_RECLAIMED_TIMER_WAIT_TIME (const location_type& l);

    static inline
    symbol_type
    make_HOLD_RECLAIMED_TIME (const location_type& l);

    static inline
    symbol_type
    make_MAX_RECLAIM_LEASES (const location_type& l);

    static inline
    symbol_type
    make_MAX_RECLAIM_TIME (const location_type& l);

    static inline
    symbol_type
    make_UNWARNED_RECLAIM_CYCLES (const location_type& l);

    static inline
    symbol_type
    make_SERVER_ID (const location_type& l);

    static inline
    symbol_type
    make_LLT (const location_type& l);

    static inline
    symbol_type
    make_EN (const location_type& l);

    static inline
    symbol_type
    make_LL (const location_type& l);

    static inline
    symbol_type
    make_IDENTIFIER (const location_type& l);

    static inline
    symbol_type
    make_HTYPE (const location_type& l);

    static inline
    symbol_type
    make_TIME (const location_type& l);

    static inline
    symbol_type
    make_ENTERPRISE_ID (const location_type& l);

    static inline
    symbol_type
    make_DHCP4O6_PORT (const location_type& l);

    static inline
    symbol_type
    make_CONTROL_SOCKET (const location_type& l);

    static inline
    symbol_type
    make_SOCKET_TYPE (const location_type& l);

    static inline
    symbol_type
    make_SOCKET_NAME (const location_type& l);

    static inline
    symbol_type
    make_DHCP_DDNS (const location_type& l);

    static inline
    symbol_type
    make_LOGGING (const location_type& l);

    static inline
    symbol_type
    make_LOGGERS (const location_type& l);

    static inline
    symbol_type
    make_OUTPUT_OPTIONS (const location_type& l);

    static inline
    symbol_type
    make_OUTPUT (const location_type& l);

    static inline
    symbol_type
    make_DEBUGLEVEL (const location_type& l);

    static inline
    symbol_type
    make_SEVERITY (const location_type& l);

    static inline
    symbol_type
    make_DHCP4 (const location_type& l);

    static inline
    symbol_type
    make_DHCPDDNS (const location_type& l);

    static inline
    symbol_type
    make_TOPLEVEL_JSON (const location_type& l);

    static inline
    symbol_type
    make_TOPLEVEL_DHCP6 (const location_type& l);

    static inline
    symbol_type
    make_SUB_DHCP6 (const location_type& l);

    static inline
    symbol_type
    make_SUB_INTERFACES6 (const location_type& l);

    static inline
    symbol_type
    make_SUB_SUBNET6 (const location_type& l);

    static inline
    symbol_type
    make_SUB_POOL6 (const location_type& l);

    static inline
    symbol_type
    make_SUB_PD_POOL (const location_type& l);

    static inline
    symbol_type
    make_SUB_RESERVATION (const location_type& l);

    static inline
    symbol_type
    make_SUB_OPTION_DEF (const location_type& l);

    static inline
    symbol_type
    make_SUB_OPTION_DATA (const location_type& l);

    static inline
    symbol_type
    make_SUB_HOOKS_LIBRARY (const location_type& l);

    static inline
    symbol_type
    make_STRING (const std::string& v, const location_type& l);

    static inline
    symbol_type
    make_INTEGER (const int64_t& v, const location_type& l);

    static inline
    symbol_type
    make_FLOAT (const double& v, const location_type& l);

    static inline
    symbol_type
    make_BOOLEAN (const bool& v, const location_type& l);


    /// Build a parser object.
    Dhcp6Parser (isc::dhcp::Parser6Context& ctx_yyarg);
    virtual ~Dhcp6Parser ();

    /// Parse.
    /// \returns  0 iff parsing succeeded.
    virtual int parse ();

#if PARSER6_DEBUG
    /// The current debugging stream.
    std::ostream& debug_stream () const YY_ATTRIBUTE_PURE;
    /// Set the current debugging stream.
    void set_debug_stream (std::ostream &);

    /// Type for debugging levels.
    typedef int debug_level_type;
    /// The current debugging level.
    debug_level_type debug_level () const YY_ATTRIBUTE_PURE;
    /// Set the current debugging level.
    void set_debug_level (debug_level_type l);
#endif

    /// Report a syntax error.
    /// \param loc    where the syntax error is found.
    /// \param msg    a description of the syntax error.
    virtual void error (const location_type& loc, const std::string& msg);

    /// Report a syntax error.
    void error (const syntax_error& err);

  private:
    /// This class is not copyable.
    Dhcp6Parser (const Dhcp6Parser&);
    Dhcp6Parser& operator= (const Dhcp6Parser&);

    /// State numbers.
    typedef int state_type;

    /// Generate an error message.
    /// \param yystate   the state where the error occurred.
    /// \param yyla      the lookahead token.
    virtual std::string yysyntax_error_ (state_type yystate,
                                         const symbol_type& yyla) const;

    /// Compute post-reduction state.
    /// \param yystate   the current state
    /// \param yysym     the nonterminal to push on the stack
    state_type yy_lr_goto_state_ (state_type yystate, int yysym);

    /// Whether the given \c yypact_ value indicates a defaulted state.
    /// \param yyvalue   the value to check
    static bool yy_pact_value_is_default_ (int yyvalue);

    /// Whether the given \c yytable_ value indicates a syntax error.
    /// \param yyvalue   the value to check
    static bool yy_table_value_is_error_ (int yyvalue);

    static const short int yypact_ninf_;
    static const signed char yytable_ninf_;

    /// Convert a scanner token number \a t to a symbol number.
    static token_number_type yytranslate_ (token_type t);

    // Tables.
  // YYPACT[STATE-NUM] -- Index in YYTABLE of the portion describing
  // STATE-NUM.
  static const short int yypact_[];

  // YYDEFACT[STATE-NUM] -- Default reduction number in state STATE-NUM.
  // Performed when YYTABLE does not specify something else to do.  Zero
  // means the default is an error.
  static const unsigned short int yydefact_[];

  // YYPGOTO[NTERM-NUM].
  static const short int yypgoto_[];

  // YYDEFGOTO[NTERM-NUM].
  static const short int yydefgoto_[];

  // YYTABLE[YYPACT[STATE-NUM]] -- What to do in state STATE-NUM.  If
  // positive, shift that token.  If negative, reduce the rule whose
  // number is the opposite.  If YYTABLE_NINF, syntax error.
  static const unsigned short int yytable_[];

  static const short int yycheck_[];

  // YYSTOS[STATE-NUM] -- The (internal number of the) accessing
  // symbol of state STATE-NUM.
  static const unsigned short int yystos_[];

  // YYR1[YYN] -- Symbol number of symbol that rule YYN derives.
  static const unsigned short int yyr1_[];

  // YYR2[YYN] -- Number of symbols on the right hand side of rule YYN.
  static const unsigned char yyr2_[];


    /// Convert the symbol name \a n to a form suitable for a diagnostic.
    static std::string yytnamerr_ (const char *n);


    /// For a symbol, its name in clear.
    static const char* const yytname_[];
#if PARSER6_DEBUG
  // YYRLINE[YYN] -- Source line where rule number YYN was defined.
  static const unsigned short int yyrline_[];
    /// Report on the debug stream that the rule \a r is going to be reduced.
    virtual void yy_reduce_print_ (int r);
    /// Print the state stack on the debug stream.
    virtual void yystack_print_ ();

    // Debugging.
    int yydebug_;
    std::ostream* yycdebug_;

    /// \brief Display a symbol type, value and location.
    /// \param yyo    The output stream.
    /// \param yysym  The symbol.
    template <typename Base>
    void yy_print_ (std::ostream& yyo, const basic_symbol<Base>& yysym) const;
#endif

    /// \brief Reclaim the memory associated to a symbol.
    /// \param yymsg     Why this token is reclaimed.
    ///                  If null, print nothing.
    /// \param yysym     The symbol.
    template <typename Base>
    void yy_destroy_ (const char* yymsg, basic_symbol<Base>& yysym) const;

  private:
    /// Type access provider for state based symbols.
    struct by_state
    {
      /// Default constructor.
      by_state ();

      /// The symbol type as needed by the constructor.
      typedef state_type kind_type;

      /// Constructor.
      by_state (kind_type s);

      /// Copy constructor.
      by_state (const by_state& other);

      /// Record that this symbol is empty.
      void clear ();

      /// Steal the symbol type from \a that.
      void move (by_state& that);

      /// The (internal) type number (corresponding to \a state).
      /// \a empty_symbol when empty.
      symbol_number_type type_get () const;

      /// The state number used to denote an empty symbol.
      enum { empty_state = -1 };

      /// The state.
      /// \a empty when empty.
      state_type state;
    };

    /// "Internal" symbol: element of the stack.
    struct stack_symbol_type : basic_symbol<by_state>
    {
      /// Superclass.
      typedef basic_symbol<by_state> super_type;
      /// Construct an empty symbol.
      stack_symbol_type ();
      /// Steal the contents from \a sym to build this.
      stack_symbol_type (state_type s, symbol_type& sym);
      /// Assignment, needed by push_back.
      stack_symbol_type& operator= (const stack_symbol_type& that);
    };

    /// Stack type.
    typedef stack<stack_symbol_type> stack_type;

    /// The stack.
    stack_type yystack_;

    /// Push a new state on the stack.
    /// \param m    a debug message to display
    ///             if null, no trace is output.
    /// \param s    the symbol
    /// \warning the contents of \a s.value is stolen.
    void yypush_ (const char* m, stack_symbol_type& s);

    /// Push a new look ahead token on the state on the stack.
    /// \param m    a debug message to display
    ///             if null, no trace is output.
    /// \param s    the state
    /// \param sym  the symbol (for its value and location).
    /// \warning the contents of \a s.value is stolen.
    void yypush_ (const char* m, state_type s, symbol_type& sym);

    /// Pop \a n symbols the three stacks.
    void yypop_ (unsigned int n = 1);

    /// Constants.
    enum
    {
      yyeof_ = 0,
<<<<<<< HEAD
      yylast_ = 640,     ///< Last index in yytable_.
      yynnts_ = 275,  ///< Number of nonterminal symbols.
      yyfinal_ = 24, ///< Termination state number.
      yyterror_ = 1,
      yyerrcode_ = 256,
      yyntokens_ = 106  ///< Number of tokens.
=======
      yylast_ = 651,     ///< Last index in yytable_.
      yynnts_ = 277,  ///< Number of nonterminal symbols.
      yyfinal_ = 24, ///< Termination state number.
      yyterror_ = 1,
      yyerrcode_ = 256,
      yyntokens_ = 109  ///< Number of tokens.
>>>>>>> 3f07550f
    };


    // User arguments.
    isc::dhcp::Parser6Context& ctx;
  };

  // Symbol number corresponding to token number t.
  inline
  Dhcp6Parser::token_number_type
  Dhcp6Parser::yytranslate_ (token_type t)
  {
    static
    const token_number_type
    translate_table[] =
    {
     0,     2,     2,     2,     2,     2,     2,     2,     2,     2,
       2,     2,     2,     2,     2,     2,     2,     2,     2,     2,
       2,     2,     2,     2,     2,     2,     2,     2,     2,     2,
       2,     2,     2,     2,     2,     2,     2,     2,     2,     2,
       2,     2,     2,     2,     2,     2,     2,     2,     2,     2,
       2,     2,     2,     2,     2,     2,     2,     2,     2,     2,
       2,     2,     2,     2,     2,     2,     2,     2,     2,     2,
       2,     2,     2,     2,     2,     2,     2,     2,     2,     2,
       2,     2,     2,     2,     2,     2,     2,     2,     2,     2,
       2,     2,     2,     2,     2,     2,     2,     2,     2,     2,
       2,     2,     2,     2,     2,     2,     2,     2,     2,     2,
       2,     2,     2,     2,     2,     2,     2,     2,     2,     2,
       2,     2,     2,     2,     2,     2,     2,     2,     2,     2,
       2,     2,     2,     2,     2,     2,     2,     2,     2,     2,
       2,     2,     2,     2,     2,     2,     2,     2,     2,     2,
       2,     2,     2,     2,     2,     2,     2,     2,     2,     2,
       2,     2,     2,     2,     2,     2,     2,     2,     2,     2,
       2,     2,     2,     2,     2,     2,     2,     2,     2,     2,
       2,     2,     2,     2,     2,     2,     2,     2,     2,     2,
       2,     2,     2,     2,     2,     2,     2,     2,     2,     2,
       2,     2,     2,     2,     2,     2,     2,     2,     2,     2,
       2,     2,     2,     2,     2,     2,     2,     2,     2,     2,
       2,     2,     2,     2,     2,     2,     2,     2,     2,     2,
       2,     2,     2,     2,     2,     2,     2,     2,     2,     2,
       2,     2,     2,     2,     2,     2,     2,     2,     2,     2,
       2,     2,     2,     2,     2,     2,     1,     2,     3,     4,
       5,     6,     7,     8,     9,    10,    11,    12,    13,    14,
      15,    16,    17,    18,    19,    20,    21,    22,    23,    24,
      25,    26,    27,    28,    29,    30,    31,    32,    33,    34,
      35,    36,    37,    38,    39,    40,    41,    42,    43,    44,
      45,    46,    47,    48,    49,    50,    51,    52,    53,    54,
      55,    56,    57,    58,    59,    60,    61,    62,    63,    64,
      65,    66,    67,    68,    69,    70,    71,    72,    73,    74,
      75,    76,    77,    78,    79,    80,    81,    82,    83,    84,
      85,    86,    87,    88,    89,    90,    91,    92,    93,    94,
      95,    96,    97,    98,    99,   100,   101,   102,   103,   104,
<<<<<<< HEAD
     105
    };
    const unsigned int user_token_number_max_ = 360;
=======
     105,   106,   107,   108
    };
    const unsigned int user_token_number_max_ = 363;
>>>>>>> 3f07550f
    const token_number_type undef_token_ = 2;

    if (static_cast<int>(t) <= yyeof_)
      return yyeof_;
    else if (static_cast<unsigned int> (t) <= user_token_number_max_)
      return translate_table[t];
    else
      return undef_token_;
  }

  inline
  Dhcp6Parser::syntax_error::syntax_error (const location_type& l, const std::string& m)
    : std::runtime_error (m)
    , location (l)
  {}

  // basic_symbol.
  template <typename Base>
  inline
  Dhcp6Parser::basic_symbol<Base>::basic_symbol ()
    : value ()
  {}

  template <typename Base>
  inline
  Dhcp6Parser::basic_symbol<Base>::basic_symbol (const basic_symbol& other)
    : Base (other)
    , value ()
    , location (other.location)
  {
      switch (other.type_get ())
    {
<<<<<<< HEAD
      case 119: // value
      case 338: // duid_type
        value.copy< ElementPtr > (other.value);
        break;

      case 105: // "boolean"
        value.copy< bool > (other.value);
        break;

      case 104: // "floating point"
        value.copy< double > (other.value);
        break;

      case 103: // "integer"
        value.copy< int64_t > (other.value);
        break;

      case 102: // "constant string"
=======
      case 122: // value
        value.copy< ElementPtr > (other.value);
        break;

      case 108: // "boolean"
        value.copy< bool > (other.value);
        break;

      case 107: // "floating point"
        value.copy< double > (other.value);
        break;

      case 106: // "integer"
        value.copy< int64_t > (other.value);
        break;

      case 105: // "constant string"
>>>>>>> 3f07550f
        value.copy< std::string > (other.value);
        break;

      default:
        break;
    }

  }


  template <typename Base>
  inline
  Dhcp6Parser::basic_symbol<Base>::basic_symbol (typename Base::kind_type t, const semantic_type& v, const location_type& l)
    : Base (t)
    , value ()
    , location (l)
  {
    (void) v;
      switch (this->type_get ())
    {
<<<<<<< HEAD
      case 119: // value
      case 338: // duid_type
        value.copy< ElementPtr > (v);
        break;

      case 105: // "boolean"
        value.copy< bool > (v);
        break;

      case 104: // "floating point"
        value.copy< double > (v);
        break;

      case 103: // "integer"
        value.copy< int64_t > (v);
        break;

      case 102: // "constant string"
=======
      case 122: // value
        value.copy< ElementPtr > (v);
        break;

      case 108: // "boolean"
        value.copy< bool > (v);
        break;

      case 107: // "floating point"
        value.copy< double > (v);
        break;

      case 106: // "integer"
        value.copy< int64_t > (v);
        break;

      case 105: // "constant string"
>>>>>>> 3f07550f
        value.copy< std::string > (v);
        break;

      default:
        break;
    }
}


  // Implementation of basic_symbol constructor for each type.

  template <typename Base>
  Dhcp6Parser::basic_symbol<Base>::basic_symbol (typename Base::kind_type t, const location_type& l)
    : Base (t)
    , value ()
    , location (l)
  {}

  template <typename Base>
  Dhcp6Parser::basic_symbol<Base>::basic_symbol (typename Base::kind_type t, const ElementPtr v, const location_type& l)
    : Base (t)
    , value (v)
    , location (l)
  {}

  template <typename Base>
  Dhcp6Parser::basic_symbol<Base>::basic_symbol (typename Base::kind_type t, const bool v, const location_type& l)
    : Base (t)
    , value (v)
    , location (l)
  {}

  template <typename Base>
  Dhcp6Parser::basic_symbol<Base>::basic_symbol (typename Base::kind_type t, const double v, const location_type& l)
    : Base (t)
    , value (v)
    , location (l)
  {}

  template <typename Base>
  Dhcp6Parser::basic_symbol<Base>::basic_symbol (typename Base::kind_type t, const int64_t v, const location_type& l)
    : Base (t)
    , value (v)
    , location (l)
  {}

  template <typename Base>
  Dhcp6Parser::basic_symbol<Base>::basic_symbol (typename Base::kind_type t, const std::string v, const location_type& l)
    : Base (t)
    , value (v)
    , location (l)
  {}


  template <typename Base>
  inline
  Dhcp6Parser::basic_symbol<Base>::~basic_symbol ()
  {
    clear ();
  }

  template <typename Base>
  inline
  void
  Dhcp6Parser::basic_symbol<Base>::clear ()
  {
    // User destructor.
    symbol_number_type yytype = this->type_get ();
    basic_symbol<Base>& yysym = *this;
    (void) yysym;
    switch (yytype)
    {
   default:
      break;
    }

    // Type destructor.
    switch (yytype)
    {
<<<<<<< HEAD
      case 119: // value
      case 338: // duid_type
        value.template destroy< ElementPtr > ();
        break;

      case 105: // "boolean"
        value.template destroy< bool > ();
        break;

      case 104: // "floating point"
        value.template destroy< double > ();
        break;

      case 103: // "integer"
        value.template destroy< int64_t > ();
        break;

      case 102: // "constant string"
=======
      case 122: // value
        value.template destroy< ElementPtr > ();
        break;

      case 108: // "boolean"
        value.template destroy< bool > ();
        break;

      case 107: // "floating point"
        value.template destroy< double > ();
        break;

      case 106: // "integer"
        value.template destroy< int64_t > ();
        break;

      case 105: // "constant string"
>>>>>>> 3f07550f
        value.template destroy< std::string > ();
        break;

      default:
        break;
    }

    Base::clear ();
  }

  template <typename Base>
  inline
  bool
  Dhcp6Parser::basic_symbol<Base>::empty () const
  {
    return Base::type_get () == empty_symbol;
  }

  template <typename Base>
  inline
  void
  Dhcp6Parser::basic_symbol<Base>::move (basic_symbol& s)
  {
    super_type::move(s);
      switch (this->type_get ())
    {
<<<<<<< HEAD
      case 119: // value
      case 338: // duid_type
        value.move< ElementPtr > (s.value);
        break;

      case 105: // "boolean"
        value.move< bool > (s.value);
        break;

      case 104: // "floating point"
        value.move< double > (s.value);
        break;

      case 103: // "integer"
        value.move< int64_t > (s.value);
        break;

      case 102: // "constant string"
=======
      case 122: // value
        value.move< ElementPtr > (s.value);
        break;

      case 108: // "boolean"
        value.move< bool > (s.value);
        break;

      case 107: // "floating point"
        value.move< double > (s.value);
        break;

      case 106: // "integer"
        value.move< int64_t > (s.value);
        break;

      case 105: // "constant string"
>>>>>>> 3f07550f
        value.move< std::string > (s.value);
        break;

      default:
        break;
    }

    location = s.location;
  }

  // by_type.
  inline
  Dhcp6Parser::by_type::by_type ()
    : type (empty_symbol)
  {}

  inline
  Dhcp6Parser::by_type::by_type (const by_type& other)
    : type (other.type)
  {}

  inline
  Dhcp6Parser::by_type::by_type (token_type t)
    : type (yytranslate_ (t))
  {}

  inline
  void
  Dhcp6Parser::by_type::clear ()
  {
    type = empty_symbol;
  }

  inline
  void
  Dhcp6Parser::by_type::move (by_type& that)
  {
    type = that.type;
    that.clear ();
  }

  inline
  int
  Dhcp6Parser::by_type::type_get () const
  {
    return type;
  }

  inline
  Dhcp6Parser::token_type
  Dhcp6Parser::by_type::token () const
  {
    // YYTOKNUM[NUM] -- (External) token number corresponding to the
    // (internal) symbol number NUM (which must be that of a token).  */
    static
    const unsigned short int
    yytoken_number_[] =
    {
       0,   256,   257,   258,   259,   260,   261,   262,   263,   264,
     265,   266,   267,   268,   269,   270,   271,   272,   273,   274,
     275,   276,   277,   278,   279,   280,   281,   282,   283,   284,
     285,   286,   287,   288,   289,   290,   291,   292,   293,   294,
     295,   296,   297,   298,   299,   300,   301,   302,   303,   304,
     305,   306,   307,   308,   309,   310,   311,   312,   313,   314,
     315,   316,   317,   318,   319,   320,   321,   322,   323,   324,
     325,   326,   327,   328,   329,   330,   331,   332,   333,   334,
     335,   336,   337,   338,   339,   340,   341,   342,   343,   344,
     345,   346,   347,   348,   349,   350,   351,   352,   353,   354,
<<<<<<< HEAD
     355,   356,   357,   358,   359,   360
=======
     355,   356,   357,   358,   359,   360,   361,   362,   363
>>>>>>> 3f07550f
    };
    return static_cast<token_type> (yytoken_number_[type]);
  }
  // Implementation of make_symbol for each symbol type.
  Dhcp6Parser::symbol_type
  Dhcp6Parser::make_END (const location_type& l)
  {
    return symbol_type (token::TOKEN_END, l);
  }

  Dhcp6Parser::symbol_type
  Dhcp6Parser::make_COMMA (const location_type& l)
  {
    return symbol_type (token::TOKEN_COMMA, l);
  }

  Dhcp6Parser::symbol_type
  Dhcp6Parser::make_COLON (const location_type& l)
  {
    return symbol_type (token::TOKEN_COLON, l);
  }

  Dhcp6Parser::symbol_type
  Dhcp6Parser::make_LSQUARE_BRACKET (const location_type& l)
  {
    return symbol_type (token::TOKEN_LSQUARE_BRACKET, l);
  }

  Dhcp6Parser::symbol_type
  Dhcp6Parser::make_RSQUARE_BRACKET (const location_type& l)
  {
    return symbol_type (token::TOKEN_RSQUARE_BRACKET, l);
  }

  Dhcp6Parser::symbol_type
  Dhcp6Parser::make_LCURLY_BRACKET (const location_type& l)
  {
    return symbol_type (token::TOKEN_LCURLY_BRACKET, l);
  }

  Dhcp6Parser::symbol_type
  Dhcp6Parser::make_RCURLY_BRACKET (const location_type& l)
  {
    return symbol_type (token::TOKEN_RCURLY_BRACKET, l);
  }

  Dhcp6Parser::symbol_type
  Dhcp6Parser::make_NULL_TYPE (const location_type& l)
  {
    return symbol_type (token::TOKEN_NULL_TYPE, l);
  }

  Dhcp6Parser::symbol_type
  Dhcp6Parser::make_DHCP6 (const location_type& l)
  {
    return symbol_type (token::TOKEN_DHCP6, l);
  }

  Dhcp6Parser::symbol_type
  Dhcp6Parser::make_INTERFACES_CONFIG (const location_type& l)
  {
    return symbol_type (token::TOKEN_INTERFACES_CONFIG, l);
  }

  Dhcp6Parser::symbol_type
  Dhcp6Parser::make_INTERFACES (const location_type& l)
  {
    return symbol_type (token::TOKEN_INTERFACES, l);
  }

  Dhcp6Parser::symbol_type
  Dhcp6Parser::make_LEASE_DATABASE (const location_type& l)
  {
    return symbol_type (token::TOKEN_LEASE_DATABASE, l);
  }

  Dhcp6Parser::symbol_type
  Dhcp6Parser::make_HOSTS_DATABASE (const location_type& l)
  {
    return symbol_type (token::TOKEN_HOSTS_DATABASE, l);
  }

  Dhcp6Parser::symbol_type
  Dhcp6Parser::make_TYPE (const location_type& l)
  {
    return symbol_type (token::TOKEN_TYPE, l);
  }

  Dhcp6Parser::symbol_type
  Dhcp6Parser::make_USER (const location_type& l)
  {
    return symbol_type (token::TOKEN_USER, l);
  }

  Dhcp6Parser::symbol_type
  Dhcp6Parser::make_PASSWORD (const location_type& l)
  {
    return symbol_type (token::TOKEN_PASSWORD, l);
  }

  Dhcp6Parser::symbol_type
  Dhcp6Parser::make_HOST (const location_type& l)
  {
    return symbol_type (token::TOKEN_HOST, l);
  }

  Dhcp6Parser::symbol_type
  Dhcp6Parser::make_PERSIST (const location_type& l)
  {
    return symbol_type (token::TOKEN_PERSIST, l);
  }

  Dhcp6Parser::symbol_type
  Dhcp6Parser::make_LFC_INTERVAL (const location_type& l)
  {
    return symbol_type (token::TOKEN_LFC_INTERVAL, l);
  }

  Dhcp6Parser::symbol_type
  Dhcp6Parser::make_READONLY (const location_type& l)
  {
    return symbol_type (token::TOKEN_READONLY, l);
  }

  Dhcp6Parser::symbol_type
  Dhcp6Parser::make_PREFERRED_LIFETIME (const location_type& l)
  {
    return symbol_type (token::TOKEN_PREFERRED_LIFETIME, l);
  }

  Dhcp6Parser::symbol_type
  Dhcp6Parser::make_VALID_LIFETIME (const location_type& l)
  {
    return symbol_type (token::TOKEN_VALID_LIFETIME, l);
  }

  Dhcp6Parser::symbol_type
  Dhcp6Parser::make_RENEW_TIMER (const location_type& l)
  {
    return symbol_type (token::TOKEN_RENEW_TIMER, l);
  }

  Dhcp6Parser::symbol_type
  Dhcp6Parser::make_REBIND_TIMER (const location_type& l)
  {
    return symbol_type (token::TOKEN_REBIND_TIMER, l);
  }

  Dhcp6Parser::symbol_type
  Dhcp6Parser::make_DECLINE_PROBATION_PERIOD (const location_type& l)
  {
    return symbol_type (token::TOKEN_DECLINE_PROBATION_PERIOD, l);
  }

  Dhcp6Parser::symbol_type
  Dhcp6Parser::make_SUBNET6 (const location_type& l)
  {
    return symbol_type (token::TOKEN_SUBNET6, l);
  }

  Dhcp6Parser::symbol_type
  Dhcp6Parser::make_OPTION_DEF (const location_type& l)
  {
    return symbol_type (token::TOKEN_OPTION_DEF, l);
  }

  Dhcp6Parser::symbol_type
  Dhcp6Parser::make_OPTION_DATA (const location_type& l)
  {
    return symbol_type (token::TOKEN_OPTION_DATA, l);
  }

  Dhcp6Parser::symbol_type
  Dhcp6Parser::make_NAME (const location_type& l)
  {
    return symbol_type (token::TOKEN_NAME, l);
  }

  Dhcp6Parser::symbol_type
  Dhcp6Parser::make_DATA (const location_type& l)
  {
    return symbol_type (token::TOKEN_DATA, l);
  }

  Dhcp6Parser::symbol_type
  Dhcp6Parser::make_CODE (const location_type& l)
  {
    return symbol_type (token::TOKEN_CODE, l);
  }

  Dhcp6Parser::symbol_type
  Dhcp6Parser::make_SPACE (const location_type& l)
  {
    return symbol_type (token::TOKEN_SPACE, l);
  }

  Dhcp6Parser::symbol_type
  Dhcp6Parser::make_CSV_FORMAT (const location_type& l)
  {
    return symbol_type (token::TOKEN_CSV_FORMAT, l);
  }

  Dhcp6Parser::symbol_type
  Dhcp6Parser::make_RECORD_TYPES (const location_type& l)
  {
    return symbol_type (token::TOKEN_RECORD_TYPES, l);
  }

  Dhcp6Parser::symbol_type
  Dhcp6Parser::make_ENCAPSULATE (const location_type& l)
  {
    return symbol_type (token::TOKEN_ENCAPSULATE, l);
  }

  Dhcp6Parser::symbol_type
  Dhcp6Parser::make_ARRAY (const location_type& l)
  {
    return symbol_type (token::TOKEN_ARRAY, l);
  }

  Dhcp6Parser::symbol_type
  Dhcp6Parser::make_POOLS (const location_type& l)
  {
    return symbol_type (token::TOKEN_POOLS, l);
  }

  Dhcp6Parser::symbol_type
  Dhcp6Parser::make_POOL (const location_type& l)
  {
    return symbol_type (token::TOKEN_POOL, l);
  }

  Dhcp6Parser::symbol_type
  Dhcp6Parser::make_PD_POOLS (const location_type& l)
  {
    return symbol_type (token::TOKEN_PD_POOLS, l);
  }

  Dhcp6Parser::symbol_type
  Dhcp6Parser::make_PREFIX (const location_type& l)
  {
    return symbol_type (token::TOKEN_PREFIX, l);
  }

  Dhcp6Parser::symbol_type
  Dhcp6Parser::make_PREFIX_LEN (const location_type& l)
  {
    return symbol_type (token::TOKEN_PREFIX_LEN, l);
  }

  Dhcp6Parser::symbol_type
  Dhcp6Parser::make_EXCLUDED_PREFIX (const location_type& l)
  {
    return symbol_type (token::TOKEN_EXCLUDED_PREFIX, l);
  }

  Dhcp6Parser::symbol_type
  Dhcp6Parser::make_EXCLUDED_PREFIX_LEN (const location_type& l)
  {
    return symbol_type (token::TOKEN_EXCLUDED_PREFIX_LEN, l);
  }

  Dhcp6Parser::symbol_type
  Dhcp6Parser::make_DELEGATED_LEN (const location_type& l)
  {
    return symbol_type (token::TOKEN_DELEGATED_LEN, l);
  }

  Dhcp6Parser::symbol_type
  Dhcp6Parser::make_SUBNET (const location_type& l)
  {
    return symbol_type (token::TOKEN_SUBNET, l);
  }

  Dhcp6Parser::symbol_type
  Dhcp6Parser::make_INTERFACE (const location_type& l)
  {
    return symbol_type (token::TOKEN_INTERFACE, l);
  }

  Dhcp6Parser::symbol_type
  Dhcp6Parser::make_INTERFACE_ID (const location_type& l)
  {
    return symbol_type (token::TOKEN_INTERFACE_ID, l);
  }

  Dhcp6Parser::symbol_type
  Dhcp6Parser::make_ID (const location_type& l)
  {
    return symbol_type (token::TOKEN_ID, l);
  }

  Dhcp6Parser::symbol_type
  Dhcp6Parser::make_RAPID_COMMIT (const location_type& l)
  {
    return symbol_type (token::TOKEN_RAPID_COMMIT, l);
  }

  Dhcp6Parser::symbol_type
  Dhcp6Parser::make_RESERVATION_MODE (const location_type& l)
  {
    return symbol_type (token::TOKEN_RESERVATION_MODE, l);
  }

  Dhcp6Parser::symbol_type
  Dhcp6Parser::make_MAC_SOURCES (const location_type& l)
  {
    return symbol_type (token::TOKEN_MAC_SOURCES, l);
  }

  Dhcp6Parser::symbol_type
  Dhcp6Parser::make_RELAY_SUPPLIED_OPTIONS (const location_type& l)
  {
    return symbol_type (token::TOKEN_RELAY_SUPPLIED_OPTIONS, l);
  }

  Dhcp6Parser::symbol_type
  Dhcp6Parser::make_HOST_RESERVATION_IDENTIFIERS (const location_type& l)
  {
    return symbol_type (token::TOKEN_HOST_RESERVATION_IDENTIFIERS, l);
  }

  Dhcp6Parser::symbol_type
  Dhcp6Parser::make_CLIENT_CLASSES (const location_type& l)
  {
    return symbol_type (token::TOKEN_CLIENT_CLASSES, l);
  }

  Dhcp6Parser::symbol_type
  Dhcp6Parser::make_TEST (const location_type& l)
  {
    return symbol_type (token::TOKEN_TEST, l);
  }

  Dhcp6Parser::symbol_type
  Dhcp6Parser::make_CLIENT_CLASS (const location_type& l)
  {
    return symbol_type (token::TOKEN_CLIENT_CLASS, l);
  }

  Dhcp6Parser::symbol_type
  Dhcp6Parser::make_RESERVATIONS (const location_type& l)
  {
    return symbol_type (token::TOKEN_RESERVATIONS, l);
  }

  Dhcp6Parser::symbol_type
  Dhcp6Parser::make_IP_ADDRESSES (const location_type& l)
  {
    return symbol_type (token::TOKEN_IP_ADDRESSES, l);
  }

  Dhcp6Parser::symbol_type
  Dhcp6Parser::make_PREFIXES (const location_type& l)
  {
    return symbol_type (token::TOKEN_PREFIXES, l);
  }

  Dhcp6Parser::symbol_type
  Dhcp6Parser::make_DUID (const location_type& l)
  {
    return symbol_type (token::TOKEN_DUID, l);
  }

  Dhcp6Parser::symbol_type
  Dhcp6Parser::make_HW_ADDRESS (const location_type& l)
  {
    return symbol_type (token::TOKEN_HW_ADDRESS, l);
  }

  Dhcp6Parser::symbol_type
  Dhcp6Parser::make_HOSTNAME (const location_type& l)
  {
    return symbol_type (token::TOKEN_HOSTNAME, l);
  }

  Dhcp6Parser::symbol_type
  Dhcp6Parser::make_RELAY (const location_type& l)
  {
    return symbol_type (token::TOKEN_RELAY, l);
  }

  Dhcp6Parser::symbol_type
  Dhcp6Parser::make_IP_ADDRESS (const location_type& l)
  {
    return symbol_type (token::TOKEN_IP_ADDRESS, l);
  }

  Dhcp6Parser::symbol_type
  Dhcp6Parser::make_HOOKS_LIBRARIES (const location_type& l)
  {
    return symbol_type (token::TOKEN_HOOKS_LIBRARIES, l);
  }

  Dhcp6Parser::symbol_type
  Dhcp6Parser::make_LIBRARY (const location_type& l)
  {
    return symbol_type (token::TOKEN_LIBRARY, l);
  }

  Dhcp6Parser::symbol_type
  Dhcp6Parser::make_PARAMETERS (const location_type& l)
  {
    return symbol_type (token::TOKEN_PARAMETERS, l);
  }

  Dhcp6Parser::symbol_type
  Dhcp6Parser::make_EXPIRED_LEASES_PROCESSING (const location_type& l)
  {
    return symbol_type (token::TOKEN_EXPIRED_LEASES_PROCESSING, l);
  }

  Dhcp6Parser::symbol_type
  Dhcp6Parser::make_RECLAIM_TIMER_WAIT_TIME (const location_type& l)
  {
    return symbol_type (token::TOKEN_RECLAIM_TIMER_WAIT_TIME, l);
  }

  Dhcp6Parser::symbol_type
  Dhcp6Parser::make_FLUSH_RECLAIMED_TIMER_WAIT_TIME (const location_type& l)
  {
    return symbol_type (token::TOKEN_FLUSH_RECLAIMED_TIMER_WAIT_TIME, l);
  }

  Dhcp6Parser::symbol_type
  Dhcp6Parser::make_HOLD_RECLAIMED_TIME (const location_type& l)
  {
    return symbol_type (token::TOKEN_HOLD_RECLAIMED_TIME, l);
  }

  Dhcp6Parser::symbol_type
  Dhcp6Parser::make_MAX_RECLAIM_LEASES (const location_type& l)
  {
    return symbol_type (token::TOKEN_MAX_RECLAIM_LEASES, l);
  }

  Dhcp6Parser::symbol_type
  Dhcp6Parser::make_MAX_RECLAIM_TIME (const location_type& l)
  {
    return symbol_type (token::TOKEN_MAX_RECLAIM_TIME, l);
  }

  Dhcp6Parser::symbol_type
  Dhcp6Parser::make_UNWARNED_RECLAIM_CYCLES (const location_type& l)
  {
    return symbol_type (token::TOKEN_UNWARNED_RECLAIM_CYCLES, l);
  }

  Dhcp6Parser::symbol_type
  Dhcp6Parser::make_SERVER_ID (const location_type& l)
  {
    return symbol_type (token::TOKEN_SERVER_ID, l);
  }

  Dhcp6Parser::symbol_type
  Dhcp6Parser::make_LLT (const location_type& l)
  {
    return symbol_type (token::TOKEN_LLT, l);
  }

  Dhcp6Parser::symbol_type
  Dhcp6Parser::make_EN (const location_type& l)
  {
    return symbol_type (token::TOKEN_EN, l);
  }

  Dhcp6Parser::symbol_type
  Dhcp6Parser::make_LL (const location_type& l)
  {
    return symbol_type (token::TOKEN_LL, l);
  }

  Dhcp6Parser::symbol_type
  Dhcp6Parser::make_IDENTIFIER (const location_type& l)
  {
    return symbol_type (token::TOKEN_IDENTIFIER, l);
  }

  Dhcp6Parser::symbol_type
  Dhcp6Parser::make_HTYPE (const location_type& l)
  {
    return symbol_type (token::TOKEN_HTYPE, l);
  }

  Dhcp6Parser::symbol_type
  Dhcp6Parser::make_TIME (const location_type& l)
  {
    return symbol_type (token::TOKEN_TIME, l);
  }

  Dhcp6Parser::symbol_type
  Dhcp6Parser::make_ENTERPRISE_ID (const location_type& l)
  {
    return symbol_type (token::TOKEN_ENTERPRISE_ID, l);
  }

  Dhcp6Parser::symbol_type
  Dhcp6Parser::make_DHCP4O6_PORT (const location_type& l)
  {
    return symbol_type (token::TOKEN_DHCP4O6_PORT, l);
  }

  Dhcp6Parser::symbol_type
  Dhcp6Parser::make_CONTROL_SOCKET (const location_type& l)
  {
    return symbol_type (token::TOKEN_CONTROL_SOCKET, l);
  }

  Dhcp6Parser::symbol_type
  Dhcp6Parser::make_SOCKET_TYPE (const location_type& l)
  {
    return symbol_type (token::TOKEN_SOCKET_TYPE, l);
  }

  Dhcp6Parser::symbol_type
  Dhcp6Parser::make_SOCKET_NAME (const location_type& l)
  {
    return symbol_type (token::TOKEN_SOCKET_NAME, l);
  }

  Dhcp6Parser::symbol_type
  Dhcp6Parser::make_DHCP_DDNS (const location_type& l)
  {
    return symbol_type (token::TOKEN_DHCP_DDNS, l);
  }

  Dhcp6Parser::symbol_type
  Dhcp6Parser::make_LOGGING (const location_type& l)
  {
    return symbol_type (token::TOKEN_LOGGING, l);
  }

  Dhcp6Parser::symbol_type
  Dhcp6Parser::make_LOGGERS (const location_type& l)
  {
    return symbol_type (token::TOKEN_LOGGERS, l);
  }

  Dhcp6Parser::symbol_type
  Dhcp6Parser::make_OUTPUT_OPTIONS (const location_type& l)
  {
    return symbol_type (token::TOKEN_OUTPUT_OPTIONS, l);
  }

  Dhcp6Parser::symbol_type
  Dhcp6Parser::make_OUTPUT (const location_type& l)
  {
    return symbol_type (token::TOKEN_OUTPUT, l);
  }

  Dhcp6Parser::symbol_type
  Dhcp6Parser::make_DEBUGLEVEL (const location_type& l)
  {
    return symbol_type (token::TOKEN_DEBUGLEVEL, l);
  }

  Dhcp6Parser::symbol_type
  Dhcp6Parser::make_SEVERITY (const location_type& l)
  {
    return symbol_type (token::TOKEN_SEVERITY, l);
  }

  Dhcp6Parser::symbol_type
  Dhcp6Parser::make_DHCP4 (const location_type& l)
  {
    return symbol_type (token::TOKEN_DHCP4, l);
  }

  Dhcp6Parser::symbol_type
  Dhcp6Parser::make_DHCPDDNS (const location_type& l)
  {
    return symbol_type (token::TOKEN_DHCPDDNS, l);
  }

  Dhcp6Parser::symbol_type
  Dhcp6Parser::make_TOPLEVEL_JSON (const location_type& l)
  {
    return symbol_type (token::TOKEN_TOPLEVEL_JSON, l);
  }

  Dhcp6Parser::symbol_type
  Dhcp6Parser::make_TOPLEVEL_DHCP6 (const location_type& l)
  {
    return symbol_type (token::TOKEN_TOPLEVEL_DHCP6, l);
  }

  Dhcp6Parser::symbol_type
  Dhcp6Parser::make_SUB_DHCP6 (const location_type& l)
  {
    return symbol_type (token::TOKEN_SUB_DHCP6, l);
  }

  Dhcp6Parser::symbol_type
  Dhcp6Parser::make_SUB_INTERFACES6 (const location_type& l)
  {
    return symbol_type (token::TOKEN_SUB_INTERFACES6, l);
  }

  Dhcp6Parser::symbol_type
  Dhcp6Parser::make_SUB_SUBNET6 (const location_type& l)
  {
    return symbol_type (token::TOKEN_SUB_SUBNET6, l);
  }

  Dhcp6Parser::symbol_type
  Dhcp6Parser::make_SUB_POOL6 (const location_type& l)
  {
    return symbol_type (token::TOKEN_SUB_POOL6, l);
  }

  Dhcp6Parser::symbol_type
  Dhcp6Parser::make_SUB_PD_POOL (const location_type& l)
  {
    return symbol_type (token::TOKEN_SUB_PD_POOL, l);
  }

  Dhcp6Parser::symbol_type
  Dhcp6Parser::make_SUB_RESERVATION (const location_type& l)
  {
    return symbol_type (token::TOKEN_SUB_RESERVATION, l);
  }

  Dhcp6Parser::symbol_type
  Dhcp6Parser::make_SUB_OPTION_DEF (const location_type& l)
  {
    return symbol_type (token::TOKEN_SUB_OPTION_DEF, l);
  }

  Dhcp6Parser::symbol_type
  Dhcp6Parser::make_SUB_OPTION_DATA (const location_type& l)
  {
    return symbol_type (token::TOKEN_SUB_OPTION_DATA, l);
  }

  Dhcp6Parser::symbol_type
  Dhcp6Parser::make_SUB_HOOKS_LIBRARY (const location_type& l)
  {
    return symbol_type (token::TOKEN_SUB_HOOKS_LIBRARY, l);
  }

  Dhcp6Parser::symbol_type
  Dhcp6Parser::make_STRING (const std::string& v, const location_type& l)
  {
    return symbol_type (token::TOKEN_STRING, v, l);
  }

  Dhcp6Parser::symbol_type
  Dhcp6Parser::make_INTEGER (const int64_t& v, const location_type& l)
  {
    return symbol_type (token::TOKEN_INTEGER, v, l);
  }

  Dhcp6Parser::symbol_type
  Dhcp6Parser::make_FLOAT (const double& v, const location_type& l)
  {
    return symbol_type (token::TOKEN_FLOAT, v, l);
  }

  Dhcp6Parser::symbol_type
  Dhcp6Parser::make_BOOLEAN (const bool& v, const location_type& l)
  {
    return symbol_type (token::TOKEN_BOOLEAN, v, l);
  }


#line 14 "dhcp6_parser.yy" // lalr1.cc:377
} } // isc::dhcp
<<<<<<< HEAD
#line 2174 "dhcp6_parser.h" // lalr1.cc:377
=======
#line 2202 "dhcp6_parser.h" // lalr1.cc:377
>>>>>>> 3f07550f




#endif // !YY_PARSER6_DHCP6_PARSER_H_INCLUDED<|MERGE_RESOLUTION|>--- conflicted
+++ resolved
@@ -40,7 +40,7 @@
 #ifndef YY_PARSER6_DHCP6_PARSER_H_INCLUDED
 # define YY_PARSER6_DHCP6_PARSER_H_INCLUDED
 // //                    "%code requires" blocks.
-#line 17 "dhcp6_parser.yy" // lalr1.cc:377
+#line 17 "dhcp6_parser.yy" // lalr1.cc:392
 
 #include <string>
 #include <cc/data.h>
@@ -52,7 +52,7 @@
 using namespace isc::data;
 using namespace std;
 
-#line 56 "dhcp6_parser.h" // lalr1.cc:377
+#line 56 "dhcp6_parser.h" // lalr1.cc:392
 
 # include <cassert>
 # include <cstdlib> // std::abort
@@ -135,9 +135,9 @@
 # endif /* ! defined YYDEBUG */
 #endif  /* ! defined PARSER6_DEBUG */
 
-#line 14 "dhcp6_parser.yy" // lalr1.cc:377
+#line 14 "dhcp6_parser.yy" // lalr1.cc:392
 namespace isc { namespace dhcp {
-#line 141 "dhcp6_parser.h" // lalr1.cc:377
+#line 141 "dhcp6_parser.h" // lalr1.cc:392
 
 
 
@@ -409,44 +409,6 @@
         TOKEN_LIBRARY = 322,
         TOKEN_PARAMETERS = 323,
         TOKEN_EXPIRED_LEASES_PROCESSING = 324,
-<<<<<<< HEAD
-        TOKEN_SERVER_ID = 325,
-        TOKEN_LLT = 326,
-        TOKEN_EN = 327,
-        TOKEN_LL = 328,
-        TOKEN_IDENTIFIER = 329,
-        TOKEN_HTYPE = 330,
-        TOKEN_TIME = 331,
-        TOKEN_ENTERPRISE_ID = 332,
-        TOKEN_DHCP4O6_PORT = 333,
-        TOKEN_CONTROL_SOCKET = 334,
-        TOKEN_SOCKET_TYPE = 335,
-        TOKEN_SOCKET_NAME = 336,
-        TOKEN_DHCP_DDNS = 337,
-        TOKEN_LOGGING = 338,
-        TOKEN_LOGGERS = 339,
-        TOKEN_OUTPUT_OPTIONS = 340,
-        TOKEN_OUTPUT = 341,
-        TOKEN_DEBUGLEVEL = 342,
-        TOKEN_SEVERITY = 343,
-        TOKEN_DHCP4 = 344,
-        TOKEN_DHCPDDNS = 345,
-        TOKEN_TOPLEVEL_JSON = 346,
-        TOKEN_TOPLEVEL_DHCP6 = 347,
-        TOKEN_SUB_DHCP6 = 348,
-        TOKEN_SUB_INTERFACES6 = 349,
-        TOKEN_SUB_SUBNET6 = 350,
-        TOKEN_SUB_POOL6 = 351,
-        TOKEN_SUB_PD_POOL = 352,
-        TOKEN_SUB_RESERVATION = 353,
-        TOKEN_SUB_OPTION_DEF = 354,
-        TOKEN_SUB_OPTION_DATA = 355,
-        TOKEN_SUB_HOOKS_LIBRARY = 356,
-        TOKEN_STRING = 357,
-        TOKEN_INTEGER = 358,
-        TOKEN_FLOAT = 359,
-        TOKEN_BOOLEAN = 360
-=======
         TOKEN_RECLAIM_TIMER_WAIT_TIME = 325,
         TOKEN_FLUSH_RECLAIMED_TIMER_WAIT_TIME = 326,
         TOKEN_HOLD_RECLAIMED_TIME = 327,
@@ -454,39 +416,41 @@
         TOKEN_MAX_RECLAIM_TIME = 329,
         TOKEN_UNWARNED_RECLAIM_CYCLES = 330,
         TOKEN_SERVER_ID = 331,
-        TOKEN_IDENTIFIER = 332,
-        TOKEN_HTYPE = 333,
-        TOKEN_TIME = 334,
-        TOKEN_ENTERPRISE_ID = 335,
-        TOKEN_DHCP4O6_PORT = 336,
-        TOKEN_CONTROL_SOCKET = 337,
-        TOKEN_SOCKET_TYPE = 338,
-        TOKEN_SOCKET_NAME = 339,
-        TOKEN_DHCP_DDNS = 340,
-        TOKEN_LOGGING = 341,
-        TOKEN_LOGGERS = 342,
-        TOKEN_OUTPUT_OPTIONS = 343,
-        TOKEN_OUTPUT = 344,
-        TOKEN_DEBUGLEVEL = 345,
-        TOKEN_SEVERITY = 346,
-        TOKEN_DHCP4 = 347,
-        TOKEN_DHCPDDNS = 348,
-        TOKEN_TOPLEVEL_JSON = 349,
-        TOKEN_TOPLEVEL_DHCP6 = 350,
-        TOKEN_SUB_DHCP6 = 351,
-        TOKEN_SUB_INTERFACES6 = 352,
-        TOKEN_SUB_SUBNET6 = 353,
-        TOKEN_SUB_POOL6 = 354,
-        TOKEN_SUB_PD_POOL = 355,
-        TOKEN_SUB_RESERVATION = 356,
-        TOKEN_SUB_OPTION_DEF = 357,
-        TOKEN_SUB_OPTION_DATA = 358,
-        TOKEN_SUB_HOOKS_LIBRARY = 359,
-        TOKEN_STRING = 360,
-        TOKEN_INTEGER = 361,
-        TOKEN_FLOAT = 362,
-        TOKEN_BOOLEAN = 363
->>>>>>> 3f07550f
+        TOKEN_LLT = 332,
+        TOKEN_EN = 333,
+        TOKEN_LL = 334,
+        TOKEN_IDENTIFIER = 335,
+        TOKEN_HTYPE = 336,
+        TOKEN_TIME = 337,
+        TOKEN_ENTERPRISE_ID = 338,
+        TOKEN_DHCP4O6_PORT = 339,
+        TOKEN_CONTROL_SOCKET = 340,
+        TOKEN_SOCKET_TYPE = 341,
+        TOKEN_SOCKET_NAME = 342,
+        TOKEN_DHCP_DDNS = 343,
+        TOKEN_LOGGING = 344,
+        TOKEN_LOGGERS = 345,
+        TOKEN_OUTPUT_OPTIONS = 346,
+        TOKEN_OUTPUT = 347,
+        TOKEN_DEBUGLEVEL = 348,
+        TOKEN_SEVERITY = 349,
+        TOKEN_DHCP4 = 350,
+        TOKEN_DHCPDDNS = 351,
+        TOKEN_TOPLEVEL_JSON = 352,
+        TOKEN_TOPLEVEL_DHCP6 = 353,
+        TOKEN_SUB_DHCP6 = 354,
+        TOKEN_SUB_INTERFACES6 = 355,
+        TOKEN_SUB_SUBNET6 = 356,
+        TOKEN_SUB_POOL6 = 357,
+        TOKEN_SUB_PD_POOL = 358,
+        TOKEN_SUB_RESERVATION = 359,
+        TOKEN_SUB_OPTION_DEF = 360,
+        TOKEN_SUB_OPTION_DATA = 361,
+        TOKEN_SUB_HOOKS_LIBRARY = 362,
+        TOKEN_STRING = 363,
+        TOKEN_INTEGER = 364,
+        TOKEN_FLOAT = 365,
+        TOKEN_BOOLEAN = 366
       };
     };
 
@@ -1246,21 +1210,12 @@
     enum
     {
       yyeof_ = 0,
-<<<<<<< HEAD
-      yylast_ = 640,     ///< Last index in yytable_.
-      yynnts_ = 275,  ///< Number of nonterminal symbols.
+      yylast_ = 661,     ///< Last index in yytable_.
+      yynnts_ = 281,  ///< Number of nonterminal symbols.
       yyfinal_ = 24, ///< Termination state number.
       yyterror_ = 1,
       yyerrcode_ = 256,
-      yyntokens_ = 106  ///< Number of tokens.
-=======
-      yylast_ = 651,     ///< Last index in yytable_.
-      yynnts_ = 277,  ///< Number of nonterminal symbols.
-      yyfinal_ = 24, ///< Termination state number.
-      yyterror_ = 1,
-      yyerrcode_ = 256,
-      yyntokens_ = 109  ///< Number of tokens.
->>>>>>> 3f07550f
+      yyntokens_ = 112  ///< Number of tokens.
     };
 
 
@@ -1313,15 +1268,9 @@
       75,    76,    77,    78,    79,    80,    81,    82,    83,    84,
       85,    86,    87,    88,    89,    90,    91,    92,    93,    94,
       95,    96,    97,    98,    99,   100,   101,   102,   103,   104,
-<<<<<<< HEAD
-     105
+     105,   106,   107,   108,   109,   110,   111
     };
-    const unsigned int user_token_number_max_ = 360;
-=======
-     105,   106,   107,   108
-    };
-    const unsigned int user_token_number_max_ = 363;
->>>>>>> 3f07550f
+    const unsigned int user_token_number_max_ = 366;
     const token_number_type undef_token_ = 2;
 
     if (static_cast<int>(t) <= yyeof_)
@@ -1354,44 +1303,24 @@
   {
       switch (other.type_get ())
     {
-<<<<<<< HEAD
-      case 119: // value
-      case 338: // duid_type
+      case 125: // value
+      case 350: // duid_type
         value.copy< ElementPtr > (other.value);
         break;
 
-      case 105: // "boolean"
+      case 111: // "boolean"
         value.copy< bool > (other.value);
         break;
 
-      case 104: // "floating point"
+      case 110: // "floating point"
         value.copy< double > (other.value);
         break;
 
-      case 103: // "integer"
+      case 109: // "integer"
         value.copy< int64_t > (other.value);
         break;
 
-      case 102: // "constant string"
-=======
-      case 122: // value
-        value.copy< ElementPtr > (other.value);
-        break;
-
-      case 108: // "boolean"
-        value.copy< bool > (other.value);
-        break;
-
-      case 107: // "floating point"
-        value.copy< double > (other.value);
-        break;
-
-      case 106: // "integer"
-        value.copy< int64_t > (other.value);
-        break;
-
-      case 105: // "constant string"
->>>>>>> 3f07550f
+      case 108: // "constant string"
         value.copy< std::string > (other.value);
         break;
 
@@ -1412,44 +1341,24 @@
     (void) v;
       switch (this->type_get ())
     {
-<<<<<<< HEAD
-      case 119: // value
-      case 338: // duid_type
+      case 125: // value
+      case 350: // duid_type
         value.copy< ElementPtr > (v);
         break;
 
-      case 105: // "boolean"
+      case 111: // "boolean"
         value.copy< bool > (v);
         break;
 
-      case 104: // "floating point"
+      case 110: // "floating point"
         value.copy< double > (v);
         break;
 
-      case 103: // "integer"
+      case 109: // "integer"
         value.copy< int64_t > (v);
         break;
 
-      case 102: // "constant string"
-=======
-      case 122: // value
-        value.copy< ElementPtr > (v);
-        break;
-
-      case 108: // "boolean"
-        value.copy< bool > (v);
-        break;
-
-      case 107: // "floating point"
-        value.copy< double > (v);
-        break;
-
-      case 106: // "integer"
-        value.copy< int64_t > (v);
-        break;
-
-      case 105: // "constant string"
->>>>>>> 3f07550f
+      case 108: // "constant string"
         value.copy< std::string > (v);
         break;
 
@@ -1529,44 +1438,24 @@
     // Type destructor.
     switch (yytype)
     {
-<<<<<<< HEAD
-      case 119: // value
-      case 338: // duid_type
+      case 125: // value
+      case 350: // duid_type
         value.template destroy< ElementPtr > ();
         break;
 
-      case 105: // "boolean"
+      case 111: // "boolean"
         value.template destroy< bool > ();
         break;
 
-      case 104: // "floating point"
+      case 110: // "floating point"
         value.template destroy< double > ();
         break;
 
-      case 103: // "integer"
+      case 109: // "integer"
         value.template destroy< int64_t > ();
         break;
 
-      case 102: // "constant string"
-=======
-      case 122: // value
-        value.template destroy< ElementPtr > ();
-        break;
-
-      case 108: // "boolean"
-        value.template destroy< bool > ();
-        break;
-
-      case 107: // "floating point"
-        value.template destroy< double > ();
-        break;
-
-      case 106: // "integer"
-        value.template destroy< int64_t > ();
-        break;
-
-      case 105: // "constant string"
->>>>>>> 3f07550f
+      case 108: // "constant string"
         value.template destroy< std::string > ();
         break;
 
@@ -1593,44 +1482,24 @@
     super_type::move(s);
       switch (this->type_get ())
     {
-<<<<<<< HEAD
-      case 119: // value
-      case 338: // duid_type
+      case 125: // value
+      case 350: // duid_type
         value.move< ElementPtr > (s.value);
         break;
 
-      case 105: // "boolean"
+      case 111: // "boolean"
         value.move< bool > (s.value);
         break;
 
-      case 104: // "floating point"
+      case 110: // "floating point"
         value.move< double > (s.value);
         break;
 
-      case 103: // "integer"
+      case 109: // "integer"
         value.move< int64_t > (s.value);
         break;
 
-      case 102: // "constant string"
-=======
-      case 122: // value
-        value.move< ElementPtr > (s.value);
-        break;
-
-      case 108: // "boolean"
-        value.move< bool > (s.value);
-        break;
-
-      case 107: // "floating point"
-        value.move< double > (s.value);
-        break;
-
-      case 106: // "integer"
-        value.move< int64_t > (s.value);
-        break;
-
-      case 105: // "constant string"
->>>>>>> 3f07550f
+      case 108: // "constant string"
         value.move< std::string > (s.value);
         break;
 
@@ -1699,11 +1568,8 @@
      325,   326,   327,   328,   329,   330,   331,   332,   333,   334,
      335,   336,   337,   338,   339,   340,   341,   342,   343,   344,
      345,   346,   347,   348,   349,   350,   351,   352,   353,   354,
-<<<<<<< HEAD
-     355,   356,   357,   358,   359,   360
-=======
-     355,   356,   357,   358,   359,   360,   361,   362,   363
->>>>>>> 3f07550f
+     355,   356,   357,   358,   359,   360,   361,   362,   363,   364,
+     365,   366
     };
     return static_cast<token_type> (yytoken_number_[type]);
   }
@@ -2369,13 +2235,9 @@
   }
 
 
-#line 14 "dhcp6_parser.yy" // lalr1.cc:377
+#line 14 "dhcp6_parser.yy" // lalr1.cc:392
 } } // isc::dhcp
-<<<<<<< HEAD
-#line 2174 "dhcp6_parser.h" // lalr1.cc:377
-=======
-#line 2202 "dhcp6_parser.h" // lalr1.cc:377
->>>>>>> 3f07550f
+#line 2241 "dhcp6_parser.h" // lalr1.cc:392
 
 
 

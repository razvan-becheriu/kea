/* Copyright (C) 2016-2017 Internet Systems Consortium, Inc. ("ISC")

   This Source Code Form is subject to the terms of the Mozilla Public
   License, v. 2.0. If a copy of the MPL was not distributed with this
   file, You can obtain one at http://mozilla.org/MPL/2.0/. */

%{ /* -*- C++ -*- */

/* Generated files do not make clang static analyser so happy */
#ifndef __clang_analyzer__

#include <cerrno>
#include <climits>
#include <cstdlib>
#include <string>
#include <dhcp6/parser_context.h>
#include <asiolink/io_address.h>
#include <boost/lexical_cast.hpp>
#include <exceptions/exceptions.h>

/* Please avoid C++ style comments (// ... eol) as they break flex 2.6.2 */

/* Work around an incompatibility in flex (at least versions
   2.5.31 through 2.5.33): it generates code that does
   not conform to C89.  See Debian bug 333231
   <http://bugs.debian.org/cgi-bin/bugreport.cgi?bug=333231>. */
# undef yywrap
# define yywrap() 1

namespace {

bool start_token_flag = false;

isc::dhcp::Parser6Context::ParserType start_token_value;
unsigned int comment_start_line = 0;

using namespace isc::dhcp;

}

/* To avoid the call to exit... oops! */
#define YY_FATAL_ERROR(msg) isc::dhcp::Parser6Context::fatal(msg)
%}

/* noyywrap disables automatic rewinding for the next file to parse. Since we
   always parse only a single string, there's no need to do any wraps. And
   using yywrap requires linking with -lfl, which provides the default yywrap
   implementation that always returns 1 anyway. */
%option noyywrap

/* nounput simplifies the lexer, by removing support for putting a character
   back into the input stream. We never use such capability anyway. */
%option nounput

/* batch means that we'll never use the generated lexer interactively. */
%option batch

/* avoid to get static global variables to remain with C++. */
/* in last resort %option reentrant */

/* Enables debug mode. To see the debug messages, one needs to also set
   yy_flex_debug to 1, then the debug messages will be printed on stderr. */
%option debug

/* I have no idea what this option does, except it was specified in the bison
   examples and Postgres folks added it to remove gcc 4.3 warnings. Let's
   be on the safe side and keep it. */
%option noinput

%x COMMENT
%x DIR_ENTER DIR_INCLUDE DIR_EXIT

/* These are not token expressions yet, just convenience expressions that
   can be used during actual token definitions. Note some can match
   incorrect inputs (e.g., IP addresses) which must be checked. */
int   \-?[0-9]+
blank [ \t\r]

UnicodeEscapeSequence           u[0-9A-Fa-f]{4}
JSONEscapeCharacter             ["\\/bfnrt]
JSONEscapeSequence              {JSONEscapeCharacter}|{UnicodeEscapeSequence}
JSONStandardCharacter           [^\x00-\x1f"\\]
JSONStringCharacter             {JSONStandardCharacter}|\\{JSONEscapeSequence}
JSONString                      \"{JSONStringCharacter}*\"

/* for errors */

BadUnicodeEscapeSequence        u[0-9A-Fa-f]{0,3}[^0-9A-Fa-f]
BadJSONEscapeSequence           [^"\\/bfnrtu]|{BadUnicodeEscapeSequence}
ControlCharacter                [\x00-\x1f]
ControlCharacterFill            [^"\\]|\\{JSONEscapeSequence}

%{
/* This code run each time a pattern is matched. It updates the location
   by moving it ahead by yyleng bytes. yyleng specifies the length of the
   currently matched token. */
#define YY_USER_ACTION  driver.loc_.columns(yyleng);
%}

%%

%{
    /* This part of the code is copied over to the verbatim to the top
       of the generated yylex function. Explanation:
       http://www.gnu.org/software/bison/manual/html_node/Multiple-start_002dsymbols.html */

    /* Code run each time yylex is called. */
    driver.loc_.step();

    if (start_token_flag) {
        start_token_flag = false;
        switch (start_token_value) {
        case Parser6Context::PARSER_JSON:
        default:
            return isc::dhcp::Dhcp6Parser::make_TOPLEVEL_JSON(driver.loc_);
        case Parser6Context::PARSER_DHCP6:
            return isc::dhcp::Dhcp6Parser::make_TOPLEVEL_DHCP6(driver.loc_);
        case Parser6Context::SUBPARSER_DHCP6:
            return isc::dhcp::Dhcp6Parser::make_SUB_DHCP6(driver.loc_);
        case Parser6Context::PARSER_INTERFACES:
            return isc::dhcp::Dhcp6Parser::make_SUB_INTERFACES6(driver.loc_);
        case Parser6Context::PARSER_SUBNET6:
            return isc::dhcp::Dhcp6Parser::make_SUB_SUBNET6(driver.loc_);
        case Parser6Context::PARSER_POOL6:
            return isc::dhcp::Dhcp6Parser::make_SUB_POOL6(driver.loc_);
        case Parser6Context::PARSER_PD_POOL:
            return isc::dhcp::Dhcp6Parser::make_SUB_PD_POOL(driver.loc_);
        case Parser6Context::PARSER_HOST_RESERVATION:
            return isc::dhcp::Dhcp6Parser::make_SUB_RESERVATION(driver.loc_);
        case Parser6Context::PARSER_OPTION_DEFS:
            return isc::dhcp::Dhcp6Parser::make_SUB_OPTION_DEFS(driver.loc_);
        case Parser6Context::PARSER_OPTION_DEF:
            return isc::dhcp::Dhcp6Parser::make_SUB_OPTION_DEF(driver.loc_);
        case Parser6Context::PARSER_OPTION_DATA:
            return isc::dhcp::Dhcp6Parser::make_SUB_OPTION_DATA(driver.loc_);
        case Parser6Context::PARSER_HOOKS_LIBRARY:
            return isc::dhcp::Dhcp6Parser::make_SUB_HOOKS_LIBRARY(driver.loc_);
        case Parser6Context::PARSER_DHCP_DDNS:
            return isc::dhcp::Dhcp6Parser::make_SUB_DHCP_DDNS(driver.loc_);
        case Parser6Context::PARSER_LOGGING:
            return isc::dhcp::Dhcp6Parser::make_SUB_LOGGING(driver.loc_);
        }
    }
%}

#.* ;

"//"(.*) ;

"/*" {
  BEGIN(COMMENT);
  comment_start_line = driver.loc_.end.line;;
}

<COMMENT>"*/" BEGIN(INITIAL);
<COMMENT>. ;
<COMMENT><<EOF>> {
    isc_throw(Dhcp6ParseError, "Comment not closed. (/* in line " << comment_start_line);
}

"<?" BEGIN(DIR_ENTER);
<DIR_ENTER>"include" BEGIN(DIR_INCLUDE);
<DIR_INCLUDE>\"([^\"\n])+\" {
    /* Include directive. */

    /* Extract the filename. */
    std::string tmp(yytext+1);
    tmp.resize(tmp.size() - 1);

    driver.includeFile(tmp);
}
<DIR_ENTER,DIR_INCLUDE,DIR_EXIT><<EOF>> {
    isc_throw(Dhcp6ParseError, "Directive not closed.");
}
<DIR_EXIT>"?>" BEGIN(INITIAL);


<*>{blank}+   {
    /* Ok, we found a with space. Let's ignore it and update loc variable. */
    driver.loc_.step();
}

<*>[\n]+      {
    /* Newline found. Let's update the location and continue. */
    driver.loc_.lines(yyleng);
    driver.loc_.step();
}


\"enable-updates\" {
    switch(driver.ctx_) {
    case isc::dhcp::Parser6Context::DHCP_DDNS:
        return isc::dhcp::Dhcp6Parser::make_ENABLE_UPDATES(driver.loc_);
    default:
        return isc::dhcp::Dhcp6Parser::make_STRING("enable-updates", driver.loc_);
    }
}

\"qualifying-suffix\" {
    switch(driver.ctx_) {
    case isc::dhcp::Parser6Context::DHCP_DDNS:
        return isc::dhcp::Dhcp6Parser::make_QUALIFYING_SUFFIX(driver.loc_);
    default:
        return isc::dhcp::Dhcp6Parser::make_STRING("qualifying-suffix", driver.loc_);
    }
}

\"server-ip\" {
    switch(driver.ctx_) {
    case isc::dhcp::Parser6Context::DHCP_DDNS:
        return isc::dhcp::Dhcp6Parser::make_SERVER_IP(driver.loc_);
    default:
        return isc::dhcp::Dhcp6Parser::make_STRING("server-ip", driver.loc_);
    }
}

\"server-port\" {
    switch(driver.ctx_) {
    case isc::dhcp::Parser6Context::DHCP_DDNS:
        return isc::dhcp::Dhcp6Parser::make_SERVER_PORT(driver.loc_);
    default:
        return isc::dhcp::Dhcp6Parser::make_STRING("server-port", driver.loc_);
    }
}

\"sender-ip\" {
    switch(driver.ctx_) {
    case isc::dhcp::Parser6Context::DHCP_DDNS:
        return isc::dhcp::Dhcp6Parser::make_SENDER_IP(driver.loc_);
    default:
        return isc::dhcp::Dhcp6Parser::make_STRING("sender-ip", driver.loc_);
    }
}

\"sender-port\" {
    switch(driver.ctx_) {
    case isc::dhcp::Parser6Context::DHCP_DDNS:
        return isc::dhcp::Dhcp6Parser::make_SENDER_PORT(driver.loc_);
    default:
        return isc::dhcp::Dhcp6Parser::make_STRING("sender-port", driver.loc_);
    }
}

\"max-queue-size\" {
    switch(driver.ctx_) {
    case isc::dhcp::Parser6Context::DHCP_DDNS:
        return isc::dhcp::Dhcp6Parser::make_MAX_QUEUE_SIZE(driver.loc_);
    default:
        return isc::dhcp::Dhcp6Parser::make_STRING("max-queue-size", driver.loc_);
    }
}

\"ncr-protocol\" {
    switch(driver.ctx_) {
    case isc::dhcp::Parser6Context::DHCP_DDNS:
        return isc::dhcp::Dhcp6Parser::make_NCR_PROTOCOL(driver.loc_);
    default:
        return isc::dhcp::Dhcp6Parser::make_STRING("ncr-protocol", driver.loc_);
    }
}

\"ncr-format\" {
    switch(driver.ctx_) {
    case isc::dhcp::Parser6Context::DHCP_DDNS:
        return isc::dhcp::Dhcp6Parser::make_NCR_FORMAT(driver.loc_);
    default:
        return isc::dhcp::Dhcp6Parser::make_STRING("ncr-format", driver.loc_);
    }
}

\"always-include-fqdn\" {
    switch(driver.ctx_) {
    case isc::dhcp::Parser6Context::DHCP_DDNS:
        return isc::dhcp::Dhcp6Parser::make_ALWAYS_INCLUDE_FQDN(driver.loc_);
    default:
        return isc::dhcp::Dhcp6Parser::make_STRING("always-include-fqdn", driver.loc_);
    }
}

\"override-no-update\" {
    switch(driver.ctx_) {
    case isc::dhcp::Parser6Context::DHCP_DDNS:
        return isc::dhcp::Dhcp6Parser::make_OVERRIDE_NO_UPDATE(driver.loc_);
    default:
        return isc::dhcp::Dhcp6Parser::make_STRING("override-no-update", driver.loc_);
    }
}

\"override-client-update\" {
    switch(driver.ctx_) {
    case isc::dhcp::Parser6Context::DHCP_DDNS:
        return isc::dhcp::Dhcp6Parser::make_OVERRIDE_CLIENT_UPDATE(driver.loc_);
    default:
        return isc::dhcp::Dhcp6Parser::make_STRING("override-client-update", driver.loc_);
    }
}

\"replace-client-name\" {
    switch(driver.ctx_) {
    case isc::dhcp::Parser6Context::DHCP_DDNS:
        return isc::dhcp::Dhcp6Parser::make_REPLACE_CLIENT_NAME(driver.loc_);
    default:
        return isc::dhcp::Dhcp6Parser::make_STRING("replace-client-name", driver.loc_);
    }
}

\"generated-prefix\" {
    switch(driver.ctx_) {
    case isc::dhcp::Parser6Context::DHCP_DDNS:
        return isc::dhcp::Dhcp6Parser::make_GENERATED_PREFIX(driver.loc_);
    default:
        return isc::dhcp::Dhcp6Parser::make_STRING("generated-prefix", driver.loc_);
    }
}

(?i:\"UDP\") {
    /* dhcp-ddns value keywords are case insensitive */
    if (driver.ctx_ == isc::dhcp::Parser6Context::NCR_PROTOCOL) {
        return isc::dhcp::Dhcp6Parser::make_UDP(driver.loc_);
    }
    std::string tmp(yytext+1);
    tmp.resize(tmp.size() - 1);
    return isc::dhcp::Dhcp6Parser::make_STRING(tmp, driver.loc_);
}

(?i:\"TCP\") {
    /* dhcp-ddns value keywords are case insensitive */
    if (driver.ctx_ == isc::dhcp::Parser6Context::NCR_PROTOCOL) {
        return isc::dhcp::Dhcp6Parser::make_TCP(driver.loc_);
    }
    std::string tmp(yytext+1);
    tmp.resize(tmp.size() - 1);
    return isc::dhcp::Dhcp6Parser::make_STRING(tmp, driver.loc_);
}

(?i:\"JSON\") {
    /* dhcp-ddns value keywords are case insensitive */
    if (driver.ctx_ == isc::dhcp::Parser6Context::NCR_FORMAT) {
        return isc::dhcp::Dhcp6Parser::make_JSON(driver.loc_);
    }
    std::string tmp(yytext+1);
    tmp.resize(tmp.size() - 1);
    return isc::dhcp::Dhcp6Parser::make_STRING(tmp, driver.loc_);
}

(?i:\"when-present\") {
    /* dhcp-ddns value keywords are case insensitive */
    if (driver.ctx_ == isc::dhcp::Parser6Context::REPLACE_CLIENT_NAME) {
        return isc::dhcp::Dhcp6Parser::make_WHEN_PRESENT(driver.loc_);
    }
    std::string tmp(yytext+1);
    tmp.resize(tmp.size() - 1);
    return isc::dhcp::Dhcp6Parser::make_STRING(tmp, driver.loc_);
}

(?i:\"true\") {
    /* dhcp-ddns value keywords are case insensitive */
    if (driver.ctx_ == isc::dhcp::Parser6Context::REPLACE_CLIENT_NAME) {
        return isc::dhcp::Dhcp6Parser::make_WHEN_PRESENT(driver.loc_);
    }
    std::string tmp(yytext+1);
    tmp.resize(tmp.size() - 1);
    return isc::dhcp::Dhcp6Parser::make_STRING(tmp, driver.loc_);
}

(?i:\"never\") {
    /* dhcp-ddns value keywords are case insensitive */
    if (driver.ctx_ == isc::dhcp::Parser6Context::REPLACE_CLIENT_NAME) {
        return isc::dhcp::Dhcp6Parser::make_NEVER(driver.loc_);
    }
    std::string tmp(yytext+1);
    tmp.resize(tmp.size() - 1);
    return isc::dhcp::Dhcp6Parser::make_STRING(tmp, driver.loc_);
}

(?i:\"false\") {
    /* dhcp-ddns value keywords are case insensitive */
    if (driver.ctx_ == isc::dhcp::Parser6Context::REPLACE_CLIENT_NAME) {
        return isc::dhcp::Dhcp6Parser::make_NEVER(driver.loc_);
    }
    std::string tmp(yytext+1);
    tmp.resize(tmp.size() - 1);
    return isc::dhcp::Dhcp6Parser::make_STRING(tmp, driver.loc_);
}

(?i:\"always\") {
    /* dhcp-ddns value keywords are case insensitive */
    if (driver.ctx_ == isc::dhcp::Parser6Context::REPLACE_CLIENT_NAME) {
        return isc::dhcp::Dhcp6Parser::make_ALWAYS(driver.loc_);
    }
    std::string tmp(yytext+1);
    tmp.resize(tmp.size() - 1);
    return isc::dhcp::Dhcp6Parser::make_STRING(tmp, driver.loc_);
}

(?i:\"when-not-present\") {
    /* dhcp-ddns value keywords are case insensitive */
    if (driver.ctx_ == isc::dhcp::Parser6Context::REPLACE_CLIENT_NAME) {
        return isc::dhcp::Dhcp6Parser::make_WHEN_NOT_PRESENT(driver.loc_);
    }
    std::string tmp(yytext+1);
    tmp.resize(tmp.size() - 1);
    return isc::dhcp::Dhcp6Parser::make_STRING(tmp, driver.loc_);
}

\"Dhcp6\"  {
    switch(driver.ctx_) {
    case isc::dhcp::Parser6Context::CONFIG:
        return isc::dhcp::Dhcp6Parser::make_DHCP6(driver.loc_);
    default:
        return isc::dhcp::Dhcp6Parser::make_STRING("Dhcp6", driver.loc_);
    }
}

\"interfaces-config\" {
    switch(driver.ctx_) {
    case isc::dhcp::Parser6Context::DHCP6:
        return  isc::dhcp::Dhcp6Parser::make_INTERFACES_CONFIG(driver.loc_);
    default:
        return isc::dhcp::Dhcp6Parser::make_STRING("interfaces-config", driver.loc_);
    }
}

\"interfaces\" {
    switch(driver.ctx_) {
    case isc::dhcp::Parser6Context::INTERFACES_CONFIG:
        return  isc::dhcp::Dhcp6Parser::make_INTERFACES(driver.loc_);
    default:
        return isc::dhcp::Dhcp6Parser::make_STRING("interfaces", driver.loc_);
    }
}

\"re-detect\" {
    switch(driver.ctx_) {
    case isc::dhcp::Parser6Context::INTERFACES_CONFIG:
        return  isc::dhcp::Dhcp6Parser::make_RE_DETECT(driver.loc_);
    default:
        return isc::dhcp::Dhcp6Parser::make_STRING("re-detect", driver.loc_);
    }
}

\"lease-database\" {
    switch(driver.ctx_) {
    case isc::dhcp::Parser6Context::DHCP6:
        return isc::dhcp::Dhcp6Parser::make_LEASE_DATABASE(driver.loc_);
    default:
        return isc::dhcp::Dhcp6Parser::make_STRING("lease-database", driver.loc_);
    }
}

\"hosts-database\" {
    switch(driver.ctx_) {
    case isc::dhcp::Parser6Context::DHCP6:
        return isc::dhcp::Dhcp6Parser::make_HOSTS_DATABASE(driver.loc_);
    default:
        return isc::dhcp::Dhcp6Parser::make_STRING("hosts-database", driver.loc_);
    }
}

\"readonly\" {
    switch(driver.ctx_) {
    case isc::dhcp::Parser6Context::HOSTS_DATABASE:
        return isc::dhcp::Dhcp6Parser::make_READONLY(driver.loc_);
    default:
        return isc::dhcp::Dhcp6Parser::make_STRING("readonly", driver.loc_);
    }
}

\"type\" {
    switch(driver.ctx_) {
    case isc::dhcp::Parser6Context::LEASE_DATABASE:
    case isc::dhcp::Parser6Context::HOSTS_DATABASE:
    case isc::dhcp::Parser6Context::OPTION_DEF:
    case isc::dhcp::Parser6Context::SERVER_ID:
        return isc::dhcp::Dhcp6Parser::make_TYPE(driver.loc_);
    default:
        return isc::dhcp::Dhcp6Parser::make_STRING("type", driver.loc_);
    }
}

\"memfile\" {
    switch(driver.ctx_) {
    case isc::dhcp::Parser6Context::DATABASE_TYPE:
        return isc::dhcp::Dhcp6Parser::make_MEMFILE(driver.loc_);
    default:
        return isc::dhcp::Dhcp6Parser::make_STRING("memfile", driver.loc_);
    }
}

\"mysql\" {
    switch(driver.ctx_) {
    case isc::dhcp::Parser6Context::DATABASE_TYPE:
        return isc::dhcp::Dhcp6Parser::make_MYSQL(driver.loc_);
    default:
        return isc::dhcp::Dhcp6Parser::make_STRING("mysql", driver.loc_);
    }
}

\"postgresql\" {
    switch(driver.ctx_) {
    case isc::dhcp::Parser6Context::DATABASE_TYPE:
        return isc::dhcp::Dhcp6Parser::make_POSTGRESQL(driver.loc_);
    default:
        return isc::dhcp::Dhcp6Parser::make_STRING("postgresql", driver.loc_);
    }
}

\"cql\" {
    switch(driver.ctx_) {
    case isc::dhcp::Parser6Context::DATABASE_TYPE:
        return isc::dhcp::Dhcp6Parser::make_CQL(driver.loc_);
    default:
        return isc::dhcp::Dhcp6Parser::make_STRING("cql", driver.loc_);
    }
}

\"user\" {
    switch(driver.ctx_) {
    case isc::dhcp::Parser6Context::LEASE_DATABASE:
    case isc::dhcp::Parser6Context::HOSTS_DATABASE:
        return isc::dhcp::Dhcp6Parser::make_USER(driver.loc_);
    default:
        return isc::dhcp::Dhcp6Parser::make_STRING("user", driver.loc_);
    }
}

\"password\" {
    switch(driver.ctx_) {
    case isc::dhcp::Parser6Context::LEASE_DATABASE:
    case isc::dhcp::Parser6Context::HOSTS_DATABASE:
        return isc::dhcp::Dhcp6Parser::make_PASSWORD(driver.loc_);
    default:
        return isc::dhcp::Dhcp6Parser::make_STRING("password", driver.loc_);
    }
}

\"host\" {
    switch(driver.ctx_) {
    case isc::dhcp::Parser6Context::LEASE_DATABASE:
    case isc::dhcp::Parser6Context::HOSTS_DATABASE:
        return isc::dhcp::Dhcp6Parser::make_HOST(driver.loc_);
    default:
        return isc::dhcp::Dhcp6Parser::make_STRING("host", driver.loc_);
    }
}

\"protocol\" {
    switch(driver.ctx_) {
    case isc::dhcp::Parser6Context::LEASE_DATABASE:
    case isc::dhcp::Parser6Context::HOSTS_DATABASE:
        return isc::dhcp::Dhcp6Parser::make_PROTOCOL(driver.loc_);
    default:
        return isc::dhcp::Dhcp6Parser::make_STRING("protocol", driver.loc_);
    }
}

\"port\" {
    switch(driver.ctx_) {
    case isc::dhcp::Parser6Context::LEASE_DATABASE:
    case isc::dhcp::Parser6Context::HOSTS_DATABASE:
        return isc::dhcp::Dhcp6Parser::make_PORT(driver.loc_);
    default:
        return isc::dhcp::Dhcp6Parser::make_STRING("port", driver.loc_);
    }
}

\"persist\" {
    switch(driver.ctx_) {
    case isc::dhcp::Parser6Context::LEASE_DATABASE:
    case isc::dhcp::Parser6Context::HOSTS_DATABASE:
    case isc::dhcp::Parser6Context::SERVER_ID:
        return isc::dhcp::Dhcp6Parser::make_PERSIST(driver.loc_);
    default:
        return isc::dhcp::Dhcp6Parser::make_STRING("persist", driver.loc_);
    }
}

\"lfc-interval\" {
    switch(driver.ctx_) {
    case isc::dhcp::Parser6Context::LEASE_DATABASE:
    case isc::dhcp::Parser6Context::HOSTS_DATABASE:
        return isc::dhcp::Dhcp6Parser::make_LFC_INTERVAL(driver.loc_);
    default:
        return isc::dhcp::Dhcp6Parser::make_STRING("lfc-interval", driver.loc_);
    }
}

\"tcp-nodelay\" {
    switch(driver.ctx_) {
    case isc::dhcp::Parser6Context::LEASE_DATABASE:
    case isc::dhcp::Parser6Context::HOSTS_DATABASE:
        return isc::dhcp::Dhcp6Parser::make_TCP_NODELAY(driver.loc_);
    default:
        return isc::dhcp::Dhcp6Parser::make_STRING("tcp-nodelay", driver.loc_);
    }
}

\"reconnect-wait-time\" {
    switch(driver.ctx_) {
    case isc::dhcp::Parser6Context::LEASE_DATABASE:
    case isc::dhcp::Parser6Context::HOSTS_DATABASE:
        return isc::dhcp::Dhcp6Parser::make_RECONNECT_WAIT_TIME(driver.loc_);
    default:
        return isc::dhcp::Dhcp6Parser::make_STRING("reconnect-wait-time", driver.loc_);
    }
}

\"request-timeout\" {
    switch(driver.ctx_) {
    case isc::dhcp::Parser6Context::LEASE_DATABASE:
    case isc::dhcp::Parser6Context::HOSTS_DATABASE:
        return isc::dhcp::Dhcp6Parser::make_REQUEST_TIMEOUT(driver.loc_);
    default:
        return isc::dhcp::Dhcp6Parser::make_STRING("request-timeout", driver.loc_);
    }
}

\"tcp-keepalive\" {
    switch(driver.ctx_) {
    case isc::dhcp::Parser6Context::LEASE_DATABASE:
    case isc::dhcp::Parser6Context::HOSTS_DATABASE:
        return isc::dhcp::Dhcp6Parser::make_TCP_KEEPALIVE(driver.loc_);
    default:
        return isc::dhcp::Dhcp6Parser::make_STRING("tcp-keepalive", driver.loc_);
    }
}

\"connect-timeout\" {
    switch(driver.ctx_) {
    case isc::dhcp::Parser6Context::LEASE_DATABASE:
    case isc::dhcp::Parser6Context::HOSTS_DATABASE:
        return isc::dhcp::Dhcp6Parser::make_CONNECT_TIMEOUT(driver.loc_);
    default:
        return isc::dhcp::Dhcp6Parser::make_STRING("connect-timeout", driver.loc_);
    }
}

\"keyspace\" {
    switch(driver.ctx_) {
    case isc::dhcp::Parser6Context::LEASE_DATABASE:
    case isc::dhcp::Parser6Context::HOSTS_DATABASE:
        return isc::dhcp::Dhcp6Parser::make_KEYSPACE(driver.loc_);
    default:
        return isc::dhcp::Dhcp6Parser::make_STRING("keyspace", driver.loc_);
    }
}

\"contact-points\" {
    switch(driver.ctx_) {
    case isc::dhcp::Parser6Context::LEASE_DATABASE:
    case isc::dhcp::Parser6Context::HOSTS_DATABASE:
        return isc::dhcp::Dhcp6Parser::make_CONTACT_POINTS(driver.loc_);
    default:
        return isc::dhcp::Dhcp6Parser::make_STRING("contact-points", driver.loc_);
    }
}

<<<<<<< HEAD
\"ssl-cert\" {
    switch(driver.ctx_) {
    case isc::dhcp::Parser6Context::LEASE_DATABASE:
    case isc::dhcp::Parser6Context::HOSTS_DATABASE:
        return isc::dhcp::Dhcp6Parser::make_SSL_CERT(driver.loc_);
    default:
        return isc::dhcp::Dhcp6Parser::make_STRING("ssl-cert", driver.loc_);
=======
\"max-reconnect-tries\" {
    switch(driver.ctx_) {
    case isc::dhcp::Parser6Context::LEASE_DATABASE:
    case isc::dhcp::Parser6Context::HOSTS_DATABASE:
        return isc::dhcp::Dhcp6Parser::make_MAX_RECONNECT_TRIES(driver.loc_);
    default:
        return isc::dhcp::Dhcp6Parser::make_STRING("max-reconnect-tries", driver.loc_);
    }
}

\"reconnect-wait-time\" {
    switch(driver.ctx_) {
    case isc::dhcp::Parser6Context::LEASE_DATABASE:
    case isc::dhcp::Parser6Context::HOSTS_DATABASE:
        return isc::dhcp::Dhcp6Parser::make_RECONNECT_WAIT_TIME(driver.loc_);
    default:
        return isc::dhcp::Dhcp6Parser::make_STRING("reconnect-wait-time", driver.loc_);
>>>>>>> 4eb1198b
    }
}

\"preferred-lifetime\" {
    switch(driver.ctx_) {
    case isc::dhcp::Parser6Context::DHCP6:
    case isc::dhcp::Parser6Context::SUBNET6:
    case isc::dhcp::Parser6Context::SHARED_NETWORK:
        return isc::dhcp::Dhcp6Parser::make_PREFERRED_LIFETIME(driver.loc_);
    default:
        return isc::dhcp::Dhcp6Parser::make_STRING("preferred-lifetime", driver.loc_);
    }
}

\"valid-lifetime\" {
    switch(driver.ctx_) {
    case isc::dhcp::Parser6Context::DHCP6:
    case isc::dhcp::Parser6Context::SUBNET6:
    case isc::dhcp::Parser6Context::SHARED_NETWORK:
        return isc::dhcp::Dhcp6Parser::make_VALID_LIFETIME(driver.loc_);
    default:
        return isc::dhcp::Dhcp6Parser::make_STRING("valid-lifetime", driver.loc_);
    }
}

\"renew-timer\" {
    switch(driver.ctx_) {
    case isc::dhcp::Parser6Context::DHCP6:
    case isc::dhcp::Parser6Context::SUBNET6:
    case isc::dhcp::Parser6Context::SHARED_NETWORK:
        return isc::dhcp::Dhcp6Parser::make_RENEW_TIMER(driver.loc_);
    default:
        return isc::dhcp::Dhcp6Parser::make_STRING("renew-timer", driver.loc_);
    }
}

\"rebind-timer\" {
    switch(driver.ctx_) {
    case isc::dhcp::Parser6Context::DHCP6:
    case isc::dhcp::Parser6Context::SUBNET6:
    case isc::dhcp::Parser6Context::SHARED_NETWORK:
        return isc::dhcp::Dhcp6Parser::make_REBIND_TIMER(driver.loc_);
    default:
        return isc::dhcp::Dhcp6Parser::make_STRING("rebind-timer", driver.loc_);
    }
}

\"decline-probation-period\" {
    switch(driver.ctx_) {
    case isc::dhcp::Parser6Context::DHCP6:
        return isc::dhcp::Dhcp6Parser::make_DECLINE_PROBATION_PERIOD(driver.loc_);
    default:
        return isc::dhcp::Dhcp6Parser::make_STRING("decline-probation-period", driver.loc_);
    }
}

\"subnet6\" {
    switch(driver.ctx_) {
    case isc::dhcp::Parser6Context::DHCP6:
    case isc::dhcp::Parser6Context::SHARED_NETWORK:
        return isc::dhcp::Dhcp6Parser::make_SUBNET6(driver.loc_);
    default:
        return isc::dhcp::Dhcp6Parser::make_STRING("subnet6", driver.loc_);
    }
}

\"shared-networks\" {
    switch (driver.ctx_) {
    case isc::dhcp::Parser6Context::DHCP6:
        return Dhcp6Parser::make_SHARED_NETWORKS(driver.loc_);
    default:
        return Dhcp6Parser::make_STRING("shared-networks", driver.loc_);
    }
}

\"option-def\" {
    switch(driver.ctx_) {
    case isc::dhcp::Parser6Context::DHCP6:
        return isc::dhcp::Dhcp6Parser::make_OPTION_DEF(driver.loc_);
    default:
        return isc::dhcp::Dhcp6Parser::make_STRING("option-def", driver.loc_);
    }
}

\"option-data\" {
    switch(driver.ctx_) {
    case isc::dhcp::Parser6Context::DHCP6:
    case isc::dhcp::Parser6Context::SUBNET6:
    case isc::dhcp::Parser6Context::POOLS:
    case isc::dhcp::Parser6Context::PD_POOLS:
    case isc::dhcp::Parser6Context::RESERVATIONS:
    case isc::dhcp::Parser6Context::CLIENT_CLASSES:
    case isc::dhcp::Parser6Context::CLIENT_CLASS:
    case isc::dhcp::Parser6Context::SHARED_NETWORK:
        return isc::dhcp::Dhcp6Parser::make_OPTION_DATA(driver.loc_);
    default:
        return isc::dhcp::Dhcp6Parser::make_STRING("option-data", driver.loc_);
    }
}

\"name\" {
    switch(driver.ctx_) {
    case isc::dhcp::Parser6Context::LEASE_DATABASE:
    case isc::dhcp::Parser6Context::HOSTS_DATABASE:
    case isc::dhcp::Parser6Context::OPTION_DEF:
    case isc::dhcp::Parser6Context::OPTION_DATA:
    case isc::dhcp::Parser6Context::CLIENT_CLASSES:
    case isc::dhcp::Parser6Context::CLIENT_CLASS:
    case isc::dhcp::Parser6Context::LOGGERS:
    case isc::dhcp::Parser6Context::SHARED_NETWORK:
        return isc::dhcp::Dhcp6Parser::make_NAME(driver.loc_);
    default:
        return isc::dhcp::Dhcp6Parser::make_STRING("name", driver.loc_);
    }
}

\"data\" {
    switch(driver.ctx_) {
    case isc::dhcp::Parser6Context::OPTION_DATA:
        return isc::dhcp::Dhcp6Parser::make_DATA(driver.loc_);
    default:
        return isc::dhcp::Dhcp6Parser::make_STRING("data", driver.loc_);
    }
}

\"always-send\" {
    switch(driver.ctx_) {
    case isc::dhcp::Parser6Context::OPTION_DATA:
        return isc::dhcp::Dhcp6Parser::make_ALWAYS_SEND(driver.loc_);
    default:
        return isc::dhcp::Dhcp6Parser::make_STRING("always-send", driver.loc_);
    }
}

\"pools\" {
    switch(driver.ctx_) {
    case isc::dhcp::Parser6Context::SUBNET6:
        return isc::dhcp::Dhcp6Parser::make_POOLS(driver.loc_);
    default:
        return isc::dhcp::Dhcp6Parser::make_STRING("pools", driver.loc_);
    }
}

\"pd-pools\" {
    switch(driver.ctx_) {
    case isc::dhcp::Parser6Context::SUBNET6:
        return isc::dhcp::Dhcp6Parser::make_PD_POOLS(driver.loc_);
    default:
        return isc::dhcp::Dhcp6Parser::make_STRING("pd-pools", driver.loc_);
    }
}

\"prefix\" {
    switch(driver.ctx_) {
    case isc::dhcp::Parser6Context::PD_POOLS:
        return isc::dhcp::Dhcp6Parser::make_PREFIX(driver.loc_);
    default:
        return isc::dhcp::Dhcp6Parser::make_STRING("prefix", driver.loc_);
    }
}

\"prefix-len\" {
    switch(driver.ctx_) {
    case isc::dhcp::Parser6Context::PD_POOLS:
        return isc::dhcp::Dhcp6Parser::make_PREFIX_LEN(driver.loc_);
    default:
        return isc::dhcp::Dhcp6Parser::make_STRING("prefix-len", driver.loc_);
    }
}

\"excluded-prefix\" {
    switch(driver.ctx_) {
    case isc::dhcp::Parser6Context::PD_POOLS:
        return isc::dhcp::Dhcp6Parser::make_EXCLUDED_PREFIX(driver.loc_);
    default:
        return isc::dhcp::Dhcp6Parser::make_STRING("excluded-prefix", driver.loc_);
    }
}

\"excluded-prefix-len\" {
    switch(driver.ctx_) {
    case isc::dhcp::Parser6Context::PD_POOLS:
        return isc::dhcp::Dhcp6Parser::make_EXCLUDED_PREFIX_LEN(driver.loc_);
    default:
        return isc::dhcp::Dhcp6Parser::make_STRING("excluded-prefix-len", driver.loc_);
    }
}

\"delegated-len\" {
    switch(driver.ctx_) {
    case isc::dhcp::Parser6Context::PD_POOLS:
        return isc::dhcp::Dhcp6Parser::make_DELEGATED_LEN(driver.loc_);
    default:
        return isc::dhcp::Dhcp6Parser::make_STRING("delegated-len", driver.loc_);
    }
}

\"pool\" {
    switch(driver.ctx_) {
    case isc::dhcp::Parser6Context::POOLS:
        return isc::dhcp::Dhcp6Parser::make_POOL(driver.loc_);
    default:
        return isc::dhcp::Dhcp6Parser::make_STRING("pool", driver.loc_);
    }
}

\"user-context\" {
    switch(driver.ctx_) {
    case isc::dhcp::Parser6Context::DHCP6:
    case isc::dhcp::Parser6Context::INTERFACES_CONFIG:
    case isc::dhcp::Parser6Context::SUBNET6:
    case isc::dhcp::Parser6Context::SHARED_NETWORK:
    case isc::dhcp::Parser6Context::OPTION_DEF:
    case isc::dhcp::Parser6Context::OPTION_DATA:
    case isc::dhcp::Parser6Context::CLIENT_CLASSES:
    case isc::dhcp::Parser6Context::SERVER_ID:
    case isc::dhcp::Parser6Context::CONTROL_SOCKET:
    case isc::dhcp::Parser6Context::POOLS:
    case isc::dhcp::Parser6Context::PD_POOLS:
    case isc::dhcp::Parser6Context::RESERVATIONS:
    case isc::dhcp::Parser6Context::LOGGERS:
    case isc::dhcp::Parser6Context::DHCP_DDNS:
        return isc::dhcp::Dhcp6Parser::make_USER_CONTEXT(driver.loc_);
    default:
        return isc::dhcp::Dhcp6Parser::make_STRING("user-context", driver.loc_);
    }
}

\"comment\" {
    switch(driver.ctx_) {
    case isc::dhcp::Parser6Context::DHCP6:
    case isc::dhcp::Parser6Context::INTERFACES_CONFIG:
    case isc::dhcp::Parser6Context::SUBNET6:
    case isc::dhcp::Parser6Context::SHARED_NETWORK:
    case isc::dhcp::Parser6Context::OPTION_DEF:
    case isc::dhcp::Parser6Context::OPTION_DATA:
    case isc::dhcp::Parser6Context::CLIENT_CLASSES:
    case isc::dhcp::Parser6Context::SERVER_ID:
    case isc::dhcp::Parser6Context::CONTROL_SOCKET:
    case isc::dhcp::Parser6Context::POOLS:
    case isc::dhcp::Parser6Context::PD_POOLS:
    case isc::dhcp::Parser6Context::RESERVATIONS:
    case isc::dhcp::Parser6Context::LOGGERS:
    case isc::dhcp::Parser6Context::DHCP_DDNS:
        return isc::dhcp::Dhcp6Parser::make_COMMENT(driver.loc_);
    default:
        return isc::dhcp::Dhcp6Parser::make_STRING("comment", driver.loc_);
    }
}

\"subnet\" {
    switch(driver.ctx_) {
    case isc::dhcp::Parser6Context::SUBNET6:
        return isc::dhcp::Dhcp6Parser::make_SUBNET(driver.loc_);
    default:
        return isc::dhcp::Dhcp6Parser::make_STRING("subnet", driver.loc_);
    }
}

\"interface\" {
    switch(driver.ctx_) {
    case isc::dhcp::Parser6Context::SUBNET6:
    case isc::dhcp::Parser6Context::SHARED_NETWORK:
        return isc::dhcp::Dhcp6Parser::make_INTERFACE(driver.loc_);
    default:
        return isc::dhcp::Dhcp6Parser::make_STRING("interface", driver.loc_);
    }
}

\"interface-id\" {
    switch(driver.ctx_) {
    case isc::dhcp::Parser6Context::SUBNET6:
    case isc::dhcp::Parser6Context::SHARED_NETWORK:
        return isc::dhcp::Dhcp6Parser::make_INTERFACE_ID(driver.loc_);
    default:
        return isc::dhcp::Dhcp6Parser::make_STRING("interface-id", driver.loc_);
    }
}

\"id\" {
    switch(driver.ctx_) {
    case isc::dhcp::Parser6Context::SUBNET6:
        return isc::dhcp::Dhcp6Parser::make_ID(driver.loc_);
    default:
        return isc::dhcp::Dhcp6Parser::make_STRING("id", driver.loc_);
    }
}

\"rapid-commit\" {
    switch(driver.ctx_) {
    case isc::dhcp::Parser6Context::SUBNET6:
    case isc::dhcp::Parser6Context::SHARED_NETWORK:
        return isc::dhcp::Dhcp6Parser::make_RAPID_COMMIT(driver.loc_);
    default:
        return isc::dhcp::Dhcp6Parser::make_STRING("rapid-commit", driver.loc_);
    }
}

\"reservation-mode\" {
    switch(driver.ctx_) {
    case isc::dhcp::Parser6Context::SUBNET6:
    case isc::dhcp::Parser6Context::SHARED_NETWORK:
        return isc::dhcp::Dhcp6Parser::make_RESERVATION_MODE(driver.loc_);
    default:
        return isc::dhcp::Dhcp6Parser::make_STRING("reservation-mode", driver.loc_);
    }
}

\"disabled\" {
    switch(driver.ctx_) {
    case isc::dhcp::Parser6Context::RESERVATION_MODE:
        return isc::dhcp::Dhcp6Parser::make_DISABLED(driver.loc_);
    default:
        return isc::dhcp::Dhcp6Parser::make_STRING("disabled", driver.loc_);
    }
}

\"off\" {
    switch(driver.ctx_) {
    case isc::dhcp::Parser6Context::RESERVATION_MODE:
        return isc::dhcp::Dhcp6Parser::make_DISABLED(driver.loc_);
    default:
        return isc::dhcp::Dhcp6Parser::make_STRING("off", driver.loc_);
    }
}

\"out-of-pool\" {
    switch(driver.ctx_) {
    case isc::dhcp::Parser6Context::RESERVATION_MODE:
        return isc::dhcp::Dhcp6Parser::make_OUT_OF_POOL(driver.loc_);
    default:
        return isc::dhcp::Dhcp6Parser::make_STRING("out-of-pool", driver.loc_);
    }
}

\"all\" {
    switch(driver.ctx_) {
    case isc::dhcp::Parser6Context::RESERVATION_MODE:
        return isc::dhcp::Dhcp6Parser::make_ALL(driver.loc_);
    default:
        return isc::dhcp::Dhcp6Parser::make_STRING("all", driver.loc_);
    }
}

\"code\" {
    switch(driver.ctx_) {
    case isc::dhcp::Parser6Context::OPTION_DEF:
    case isc::dhcp::Parser6Context::OPTION_DATA:
        return isc::dhcp::Dhcp6Parser::make_CODE(driver.loc_);
    default:
        return isc::dhcp::Dhcp6Parser::make_STRING("code", driver.loc_);
    }
}

\"mac-sources\" {
    switch(driver.ctx_) {
    case isc::dhcp::Parser6Context::DHCP6:
        return isc::dhcp::Dhcp6Parser::make_MAC_SOURCES(driver.loc_);
    default:
        return isc::dhcp::Dhcp6Parser::make_STRING("mac-sources", driver.loc_);
    }
}

\"relay-supplied-options\" {
    switch(driver.ctx_) {
    case isc::dhcp::Parser6Context::DHCP6:
        return isc::dhcp::Dhcp6Parser::make_RELAY_SUPPLIED_OPTIONS(driver.loc_);
    default:
        return isc::dhcp::Dhcp6Parser::make_STRING("relay-supplied-options", driver.loc_);
    }
}

\"host-reservation-identifiers\" {
    switch(driver.ctx_) {
    case isc::dhcp::Parser6Context::DHCP6:
        return isc::dhcp::Dhcp6Parser::make_HOST_RESERVATION_IDENTIFIERS(driver.loc_);
    default:
        return isc::dhcp::Dhcp6Parser::make_STRING("host-reservation-identifiers", driver.loc_);
    }
}

\"Logging\" {
    switch(driver.ctx_) {
    case isc::dhcp::Parser6Context::CONFIG:
        return isc::dhcp::Dhcp6Parser::make_LOGGING(driver.loc_);
    default:
        return isc::dhcp::Dhcp6Parser::make_STRING("Logging", driver.loc_);
    }
}

\"loggers\" {
    switch(driver.ctx_) {
    case isc::dhcp::Parser6Context::LOGGING:
        return isc::dhcp::Dhcp6Parser::make_LOGGERS(driver.loc_);
    default:
        return isc::dhcp::Dhcp6Parser::make_STRING("loggers", driver.loc_);
    }
}

\"output_options\" {
    switch(driver.ctx_) {
    case isc::dhcp::Parser6Context::LOGGERS:
        return isc::dhcp::Dhcp6Parser::make_OUTPUT_OPTIONS(driver.loc_);
    default:
        return isc::dhcp::Dhcp6Parser::make_STRING("output_options", driver.loc_);
    }
}

\"output\" {
    switch(driver.ctx_) {
    case isc::dhcp::Parser6Context::OUTPUT_OPTIONS:
        return isc::dhcp::Dhcp6Parser::make_OUTPUT(driver.loc_);
    default:
        return isc::dhcp::Dhcp6Parser::make_STRING("output", driver.loc_);
    }
}

\"flush\" {
    switch(driver.ctx_) {
    case isc::dhcp::Parser6Context::OUTPUT_OPTIONS:
        return isc::dhcp::Dhcp6Parser::make_FLUSH(driver.loc_);
    default:
        return isc::dhcp::Dhcp6Parser::make_STRING("flush", driver.loc_);
    }
}

\"maxsize\" {
    switch(driver.ctx_) {
    case isc::dhcp::Parser6Context::OUTPUT_OPTIONS:
        return isc::dhcp::Dhcp6Parser::make_MAXSIZE(driver.loc_);
    default:
        return isc::dhcp::Dhcp6Parser::make_STRING("maxsize", driver.loc_);
    }
}

\"maxver\" {
    switch(driver.ctx_) {
    case isc::dhcp::Parser6Context::OUTPUT_OPTIONS:
        return isc::dhcp::Dhcp6Parser::make_MAXVER(driver.loc_);
    default:
        return isc::dhcp::Dhcp6Parser::make_STRING("maxver", driver.loc_);
    }
}


\"debuglevel\" {
    switch(driver.ctx_) {
    case isc::dhcp::Parser6Context::LOGGERS:
        return isc::dhcp::Dhcp6Parser::make_DEBUGLEVEL(driver.loc_);
    default:
        return isc::dhcp::Dhcp6Parser::make_STRING("debuglevel", driver.loc_);
    }
}

\"severity\" {
    switch(driver.ctx_) {
    case isc::dhcp::Parser6Context::LOGGERS:
        return isc::dhcp::Dhcp6Parser::make_SEVERITY(driver.loc_);
    default:
        return isc::dhcp::Dhcp6Parser::make_STRING("severity", driver.loc_);
    }
}

\"client-classes\" {
    switch(driver.ctx_) {
    case isc::dhcp::Parser6Context::DHCP6:
    case isc::dhcp::Parser6Context::RESERVATIONS:
        return isc::dhcp::Dhcp6Parser::make_CLIENT_CLASSES(driver.loc_);
    default:
        return isc::dhcp::Dhcp6Parser::make_STRING("client-classes", driver.loc_);
    }
}

\"client-class\" {
    switch(driver.ctx_) {
    case isc::dhcp::Parser6Context::SUBNET6:
    case isc::dhcp::Parser6Context::POOLS:
    case isc::dhcp::Parser6Context::PD_POOLS:
    case isc::dhcp::Parser6Context::CLIENT_CLASSES:
    case isc::dhcp::Parser6Context::SHARED_NETWORK:
        return isc::dhcp::Dhcp6Parser::make_CLIENT_CLASS(driver.loc_);
    default:
        return isc::dhcp::Dhcp6Parser::make_STRING("client-class", driver.loc_);
    }
}

\"test\" {
    switch(driver.ctx_) {
    case isc::dhcp::Parser6Context::CLIENT_CLASSES:
    case isc::dhcp::Parser6Context::CLIENT_CLASS:
        return isc::dhcp::Dhcp6Parser::make_TEST(driver.loc_);
    default:
        return isc::dhcp::Dhcp6Parser::make_STRING("test", driver.loc_);
    }
}

\"reservations\" {
    switch(driver.ctx_) {
    case isc::dhcp::Parser6Context::SUBNET6:
        return isc::dhcp::Dhcp6Parser::make_RESERVATIONS(driver.loc_);
    default:
        return isc::dhcp::Dhcp6Parser::make_STRING("reservations", driver.loc_);
    }
}

\"ip-addresses\" {
    switch(driver.ctx_) {
    case isc::dhcp::Parser6Context::RESERVATIONS:
        return isc::dhcp::Dhcp6Parser::make_IP_ADDRESSES(driver.loc_);
    default:
        return isc::dhcp::Dhcp6Parser::make_STRING("ip-addresses", driver.loc_);
    }
}

\"prefixes\" {
    switch(driver.ctx_) {
    case isc::dhcp::Parser6Context::RESERVATIONS:
        return isc::dhcp::Dhcp6Parser::make_PREFIXES(driver.loc_);
    default:
        return isc::dhcp::Dhcp6Parser::make_STRING("prefixes", driver.loc_);
    }
}

\"duid\" {
    switch(driver.ctx_) {
    case isc::dhcp::Parser6Context::MAC_SOURCES:
    case isc::dhcp::Parser6Context::HOST_RESERVATION_IDENTIFIERS:
    case isc::dhcp::Parser6Context::RESERVATIONS:
        return isc::dhcp::Dhcp6Parser::make_DUID(driver.loc_);
    default:
        return isc::dhcp::Dhcp6Parser::make_STRING("duid", driver.loc_);
    }
}

\"hw-address\" {
    switch(driver.ctx_) {
    case isc::dhcp::Parser6Context::HOST_RESERVATION_IDENTIFIERS:
    case isc::dhcp::Parser6Context::RESERVATIONS:
        return isc::dhcp::Dhcp6Parser::make_HW_ADDRESS(driver.loc_);
    default:
        return isc::dhcp::Dhcp6Parser::make_STRING("hw-address", driver.loc_);
    }
}

\"hostname\" {
    switch(driver.ctx_) {
    case isc::dhcp::Parser6Context::RESERVATIONS:
        return isc::dhcp::Dhcp6Parser::make_HOSTNAME(driver.loc_);
    default:
        return isc::dhcp::Dhcp6Parser::make_STRING("hostname", driver.loc_);
    }
}

\"flex-id\" {
    switch(driver.ctx_) {
    case isc::dhcp::Parser6Context::HOST_RESERVATION_IDENTIFIERS:
    case isc::dhcp::Parser6Context::RESERVATIONS:
        return isc::dhcp::Dhcp6Parser::make_FLEX_ID(driver.loc_);
    default:
        return isc::dhcp::Dhcp6Parser::make_STRING("flex-id", driver.loc_);
    }
}

\"space\" {
    switch(driver.ctx_) {
    case isc::dhcp::Parser6Context::OPTION_DEF:
    case isc::dhcp::Parser6Context::OPTION_DATA:
        return isc::dhcp::Dhcp6Parser::make_SPACE(driver.loc_);
    default:
        return isc::dhcp::Dhcp6Parser::make_STRING("space", driver.loc_);
    }
}

\"csv-format\" {
    switch(driver.ctx_) {
    case isc::dhcp::Parser6Context::OPTION_DATA:
        return isc::dhcp::Dhcp6Parser::make_CSV_FORMAT(driver.loc_);
    default:
        return isc::dhcp::Dhcp6Parser::make_STRING("csv-format", driver.loc_);
    }
}

\"record-types\" {
    switch(driver.ctx_) {
    case isc::dhcp::Parser6Context::OPTION_DEF:
        return isc::dhcp::Dhcp6Parser::make_RECORD_TYPES(driver.loc_);
    default:
        return isc::dhcp::Dhcp6Parser::make_STRING("record-types", driver.loc_);
    }
}

\"encapsulate\" {
    switch(driver.ctx_) {
    case isc::dhcp::Parser6Context::OPTION_DEF:
        return isc::dhcp::Dhcp6Parser::make_ENCAPSULATE(driver.loc_);
    default:
        return isc::dhcp::Dhcp6Parser::make_STRING("encapsulate", driver.loc_);
    }
}

\"array\" {
    switch(driver.ctx_) {
    case isc::dhcp::Parser6Context::OPTION_DEF:
        return isc::dhcp::Dhcp6Parser::make_ARRAY(driver.loc_);
    default:
        return isc::dhcp::Dhcp6Parser::make_STRING("array", driver.loc_);
    }
}

\"relay\" {
    switch(driver.ctx_) {
    case isc::dhcp::Parser6Context::SUBNET6:
    case isc::dhcp::Parser6Context::SHARED_NETWORK:
        return isc::dhcp::Dhcp6Parser::make_RELAY(driver.loc_);
    default:
        return isc::dhcp::Dhcp6Parser::make_STRING("relay", driver.loc_);
    }
}

\"ip-address\" {
    switch(driver.ctx_) {
    case isc::dhcp::Parser6Context::RELAY:
        return isc::dhcp::Dhcp6Parser::make_IP_ADDRESS(driver.loc_);
    default:
        return isc::dhcp::Dhcp6Parser::make_STRING("ip-address", driver.loc_);
    }
}

\"hooks-libraries\" {
    switch(driver.ctx_) {
    case isc::dhcp::Parser6Context::DHCP6:
        return isc::dhcp::Dhcp6Parser::make_HOOKS_LIBRARIES(driver.loc_);
    default:
        return isc::dhcp::Dhcp6Parser::make_STRING("hooks-libraries", driver.loc_);
    }
}

\"parameters\" {
    switch(driver.ctx_) {
    case isc::dhcp::Parser6Context::HOOKS_LIBRARIES:
        return isc::dhcp::Dhcp6Parser::make_PARAMETERS(driver.loc_);
    default:
        return isc::dhcp::Dhcp6Parser::make_STRING("parameters", driver.loc_);
    }
}

\"library\" {
    switch(driver.ctx_) {
    case isc::dhcp::Parser6Context::HOOKS_LIBRARIES:
        return isc::dhcp::Dhcp6Parser::make_LIBRARY(driver.loc_);
    default:
        return isc::dhcp::Dhcp6Parser::make_STRING("library", driver.loc_);
    }
}

\"server-id\" {
    switch(driver.ctx_) {
    case isc::dhcp::Parser6Context::DHCP6:
        return isc::dhcp::Dhcp6Parser::make_SERVER_ID(driver.loc_);
    default:
        return isc::dhcp::Dhcp6Parser::make_STRING("server-id", driver.loc_);
    }
}

\"LLT\" {
    switch(driver.ctx_) {
    case isc::dhcp::Parser6Context::DUID_TYPE:
        return isc::dhcp::Dhcp6Parser::make_LLT(driver.loc_);
    default:
        return isc::dhcp::Dhcp6Parser::make_STRING("LLT", driver.loc_);
    }
}

\"EN\" {
    switch(driver.ctx_) {
    case isc::dhcp::Parser6Context::DUID_TYPE:
        return isc::dhcp::Dhcp6Parser::make_EN(driver.loc_);
    default:
        return isc::dhcp::Dhcp6Parser::make_STRING("EN", driver.loc_);
    }
}

\"LL\" {
    switch(driver.ctx_) {
    case isc::dhcp::Parser6Context::DUID_TYPE:
        return isc::dhcp::Dhcp6Parser::make_LL(driver.loc_);
    default:
        return isc::dhcp::Dhcp6Parser::make_STRING("LL", driver.loc_);
    }
}

\"identifier\" {
    switch(driver.ctx_) {
    case isc::dhcp::Parser6Context::SERVER_ID:
        return isc::dhcp::Dhcp6Parser::make_IDENTIFIER(driver.loc_);
    default:
        return isc::dhcp::Dhcp6Parser::make_STRING("identifier", driver.loc_);
    }
}

\"htype\" {
    switch(driver.ctx_) {
    case isc::dhcp::Parser6Context::SERVER_ID:
        return isc::dhcp::Dhcp6Parser::make_HTYPE(driver.loc_);
    default:
        return isc::dhcp::Dhcp6Parser::make_STRING("htype", driver.loc_);
    }
}

\"time\" {
    switch(driver.ctx_) {
    case isc::dhcp::Parser6Context::SERVER_ID:
        return isc::dhcp::Dhcp6Parser::make_TIME(driver.loc_);
    default:
        return isc::dhcp::Dhcp6Parser::make_STRING("time", driver.loc_);
    }
}

\"enterprise-id\" {
    switch(driver.ctx_) {
    case isc::dhcp::Parser6Context::SERVER_ID:
        return isc::dhcp::Dhcp6Parser::make_ENTERPRISE_ID(driver.loc_);
    default:
        return isc::dhcp::Dhcp6Parser::make_STRING("enterprise-id", driver.loc_);
    }
}

\"expired-leases-processing\" {
    switch(driver.ctx_) {
    case isc::dhcp::Parser6Context::DHCP6:
        return isc::dhcp::Dhcp6Parser::make_EXPIRED_LEASES_PROCESSING(driver.loc_);
    default:
        return isc::dhcp::Dhcp6Parser::make_STRING("expired-leases-processing", driver.loc_);
    }
}

\"reclaim-timer-wait-time\" {
    switch(driver.ctx_) {
    case isc::dhcp::Parser6Context::EXPIRED_LEASES_PROCESSING:
        return isc::dhcp::Dhcp6Parser::make_RECLAIM_TIMER_WAIT_TIME(driver.loc_);
    default:
        return isc::dhcp::Dhcp6Parser::make_STRING("reclaim-timer-wait-time", driver.loc_);
    }
}

\"flush-reclaimed-timer-wait-time\" {
    switch(driver.ctx_) {
    case isc::dhcp::Parser6Context::EXPIRED_LEASES_PROCESSING:
        return isc::dhcp::Dhcp6Parser::make_FLUSH_RECLAIMED_TIMER_WAIT_TIME(driver.loc_);
    default:
        return isc::dhcp::Dhcp6Parser::make_STRING("flush-reclaimed-timer-wait-time", driver.loc_);
    }
}

\"hold-reclaimed-time\" {
    switch(driver.ctx_) {
    case isc::dhcp::Parser6Context::EXPIRED_LEASES_PROCESSING:
        return isc::dhcp::Dhcp6Parser::make_HOLD_RECLAIMED_TIME(driver.loc_);
    default:
        return isc::dhcp::Dhcp6Parser::make_STRING("hold-reclaimed-time", driver.loc_);
    }
}

\"max-reclaim-leases\" {
    switch(driver.ctx_) {
    case isc::dhcp::Parser6Context::EXPIRED_LEASES_PROCESSING:
        return isc::dhcp::Dhcp6Parser::make_MAX_RECLAIM_LEASES(driver.loc_);
    default:
        return isc::dhcp::Dhcp6Parser::make_STRING("max-reclaim-leases", driver.loc_);
    }
}

\"max-reclaim-time\" {
    switch(driver.ctx_) {
    case isc::dhcp::Parser6Context::EXPIRED_LEASES_PROCESSING:
        return isc::dhcp::Dhcp6Parser::make_MAX_RECLAIM_TIME(driver.loc_);
    default:
        return isc::dhcp::Dhcp6Parser::make_STRING("max-reclaim-time", driver.loc_);
    }
}

\"unwarned-reclaim-cycles\" {
    switch(driver.ctx_) {
    case isc::dhcp::Parser6Context::EXPIRED_LEASES_PROCESSING:
        return isc::dhcp::Dhcp6Parser::make_UNWARNED_RECLAIM_CYCLES(driver.loc_);
    default:
        return isc::dhcp::Dhcp6Parser::make_STRING("unwarned-reclaim-cycles", driver.loc_);
    }
}

\"dhcp4o6-port\" {
    switch(driver.ctx_) {
    case isc::dhcp::Parser6Context::DHCP6:
        return isc::dhcp::Dhcp6Parser::make_DHCP4O6_PORT(driver.loc_);
    default:
        return isc::dhcp::Dhcp6Parser::make_STRING("dhcp4o6-port", driver.loc_);
    }
}

\"control-socket\" {
    switch(driver.ctx_) {
    case isc::dhcp::Parser6Context::DHCP6:
        return isc::dhcp::Dhcp6Parser::make_CONTROL_SOCKET(driver.loc_);
    default:
        return isc::dhcp::Dhcp6Parser::make_STRING("control-socket", driver.loc_);
    }
}

\"socket-type\" {
    switch(driver.ctx_) {
    case isc::dhcp::Parser6Context::CONTROL_SOCKET:
        return isc::dhcp::Dhcp6Parser::make_SOCKET_TYPE(driver.loc_);
    default:
        return isc::dhcp::Dhcp6Parser::make_STRING("socket-type", driver.loc_);
    }
}

\"socket-name\" {
    switch(driver.ctx_) {
    case isc::dhcp::Parser6Context::CONTROL_SOCKET:
        return isc::dhcp::Dhcp6Parser::make_SOCKET_NAME(driver.loc_);
    default:
        return isc::dhcp::Dhcp6Parser::make_STRING("socket-name", driver.loc_);
    }
}

\"dhcp-ddns\" {
    switch(driver.ctx_) {
    case isc::dhcp::Parser6Context::DHCP6:
        return isc::dhcp::Dhcp6Parser::make_DHCP_DDNS(driver.loc_);
    default:
        return isc::dhcp::Dhcp6Parser::make_STRING("dhcp-ddns", driver.loc_);
    }
}

\"Dhcp4\" {
    switch(driver.ctx_) {
    case isc::dhcp::Parser6Context::CONFIG:
        return isc::dhcp::Dhcp6Parser::make_DHCP4(driver.loc_);
    default:
        return isc::dhcp::Dhcp6Parser::make_STRING("Dhcp4", driver.loc_);
    }
}

\"DhcpDdns\" {
    switch(driver.ctx_) {
    case isc::dhcp::Parser6Context::CONFIG:
        return isc::dhcp::Dhcp6Parser::make_DHCPDDNS(driver.loc_);
    default:
        return isc::dhcp::Dhcp6Parser::make_STRING("DhcpDdns", driver.loc_);
    }
}

\"Control-agent\" {
    switch(driver.ctx_) {
    case isc::dhcp::Parser6Context::CONFIG:
        return isc::dhcp::Dhcp6Parser::make_CONTROL_AGENT(driver.loc_);
    default:
        return isc::dhcp::Dhcp6Parser::make_STRING("Control-agent", driver.loc_);
    }
}


{JSONString} {
    /* A string has been matched. It contains the actual string and single quotes.
       We need to get those quotes out of the way and just use its content, e.g.
       for 'foo' we should get foo */
    std::string raw(yytext+1);
    size_t len = raw.size() - 1;
    raw.resize(len);
    std::string decoded;
    decoded.reserve(len);
    for (size_t pos = 0; pos < len; ++pos) {
        int b = 0;
        char c = raw[pos];
        switch (c) {
        case '"':
            /* impossible condition */
            driver.error(driver.loc_, "Bad quote in \"" + raw + "\"");
            break;
        case '\\':
            ++pos;
            if (pos >= len) {
                /* impossible condition */
                driver.error(driver.loc_, "Overflow escape in \"" + raw + "\"");
            }
            c = raw[pos];
            switch (c) {
            case '"':
            case '\\':
            case '/':
                decoded.push_back(c);
                break;
            case 'b':
                decoded.push_back('\b');
                break;
            case 'f':
                decoded.push_back('\f');
                break;
            case 'n':
                decoded.push_back('\n');
                break;
            case 'r':
                decoded.push_back('\r');
                break;
            case 't':
                decoded.push_back('\t');
                break;
            case 'u':
                /* support only \u0000 to \u00ff */
                ++pos;
                if (pos + 4 > len) {
                    /* impossible condition */
                    driver.error(driver.loc_,
                                 "Overflow unicode escape in \"" + raw + "\"");
                }
                if ((raw[pos] != '0') || (raw[pos + 1] != '0')) {
                    driver.error(driver.loc_, "Unsupported unicode escape in \"" + raw + "\"");
                }
                pos += 2;
                c = raw[pos];
                if ((c >= '0') && (c <= '9')) {
                    b = (c - '0') << 4;
                } else if ((c >= 'A') && (c <= 'F')) {
                    b = (c - 'A' + 10) << 4;
                } else if ((c >= 'a') && (c <= 'f')) {
                    b = (c - 'a' + 10) << 4;
                } else {
                    /* impossible condition */
                    driver.error(driver.loc_, "Not hexadecimal in unicode escape in \"" + raw + "\"");
                }
                pos++;
                c = raw[pos];
                if ((c >= '0') && (c <= '9')) {
                    b |= c - '0';
                } else if ((c >= 'A') && (c <= 'F')) {
                    b |= c - 'A' + 10;
                } else if ((c >= 'a') && (c <= 'f')) {
                    b |= c - 'a' + 10;
                } else {
                    /* impossible condition */
                    driver.error(driver.loc_, "Not hexadecimal in unicode escape in \"" + raw + "\"");
                }
                decoded.push_back(static_cast<char>(b & 0xff));
                break;
            default:
                /* impossible condition */
                driver.error(driver.loc_, "Bad escape in \"" + raw + "\"");
            }
            break;
        default:
            if ((c >= 0) && (c < 0x20)) {
                /* impossible condition */
                driver.error(driver.loc_, "Invalid control in \"" + raw + "\"");
            }
            decoded.push_back(c);
        }
    }

    return isc::dhcp::Dhcp6Parser::make_STRING(decoded, driver.loc_);
}

\"{JSONStringCharacter}*{ControlCharacter}{ControlCharacterFill}*\" {
    /* Bad string with a forbidden control character inside */
    driver.error(driver.loc_, "Invalid control in " + std::string(yytext));
}

\"{JSONStringCharacter}*\\{BadJSONEscapeSequence}[^\x00-\x1f"]*\" {
    /* Bad string with a bad escape inside */
    driver.error(driver.loc_, "Bad escape in " + std::string(yytext));
}

\"{JSONStringCharacter}*\\\" {
    /* Bad string with an open escape at the end */
    driver.error(driver.loc_, "Overflow escape in " + std::string(yytext));
}

"["    { return isc::dhcp::Dhcp6Parser::make_LSQUARE_BRACKET(driver.loc_); }
"]"    { return isc::dhcp::Dhcp6Parser::make_RSQUARE_BRACKET(driver.loc_); }
"{"    { return isc::dhcp::Dhcp6Parser::make_LCURLY_BRACKET(driver.loc_); }
"}"    { return isc::dhcp::Dhcp6Parser::make_RCURLY_BRACKET(driver.loc_); }
","    { return isc::dhcp::Dhcp6Parser::make_COMMA(driver.loc_); }
":"    { return isc::dhcp::Dhcp6Parser::make_COLON(driver.loc_); }

{int} {
    /* An integer was found. */
    std::string tmp(yytext);
    int64_t integer = 0;
    try {
        /* In substring we want to use negative values (e.g. -1).
           In enterprise-id we need to use values up to 0xffffffff.
           To cover both of those use cases, we need at least
           int64_t. */
        integer = boost::lexical_cast<int64_t>(tmp);
    } catch (const boost::bad_lexical_cast &) {
        driver.error(driver.loc_, "Failed to convert " + tmp + " to an integer.");
    }

    /* The parser needs the string form as double conversion is no lossless */
    return isc::dhcp::Dhcp6Parser::make_INTEGER(integer, driver.loc_);
}

[-+]?[0-9]*\.?[0-9]*([eE][-+]?[0-9]+)? {
    /* A floating point was found. */
    std::string tmp(yytext);
    double fp = 0.0;
    try {
        fp = boost::lexical_cast<double>(tmp);
    } catch (const boost::bad_lexical_cast &) {
        driver.error(driver.loc_, "Failed to convert " + tmp + " to a floating point.");
    }

    return isc::dhcp::Dhcp6Parser::make_FLOAT(fp, driver.loc_);
}

true|false {
    string tmp(yytext);
    return isc::dhcp::Dhcp6Parser::make_BOOLEAN(tmp == "true", driver.loc_);
}

null {
   return isc::dhcp::Dhcp6Parser::make_NULL_TYPE(driver.loc_);
}

(?i:true) driver.error (driver.loc_, "JSON true reserved keyword is lower case only");

(?i:false) driver.error (driver.loc_, "JSON false reserved keyword is lower case only");

(?i:null) driver.error (driver.loc_, "JSON null reserved keyword is lower case only");

<*>.   driver.error (driver.loc_, "Invalid character: " + std::string(yytext));

<<EOF>> {
    if (driver.states_.empty()) {
        return isc::dhcp::Dhcp6Parser::make_END(driver.loc_);
    }
    driver.loc_ = driver.locs_.back();
    driver.locs_.pop_back();
    driver.file_ = driver.files_.back();
    driver.files_.pop_back();
    if (driver.sfile_) {
        fclose(driver.sfile_);
        driver.sfile_ = 0;
    }
    if (!driver.sfiles_.empty()) {
        driver.sfile_ = driver.sfiles_.back();
        driver.sfiles_.pop_back();
    }
    parser6__delete_buffer(YY_CURRENT_BUFFER);
    parser6__switch_to_buffer(driver.states_.back());
    driver.states_.pop_back();

    BEGIN(DIR_EXIT);
}

%%

using namespace isc::dhcp;

void
Parser6Context::scanStringBegin(const std::string& str, ParserType parser_type)
{
    start_token_flag = true;
    start_token_value = parser_type;

    file_ = "<string>";
    sfile_ = 0;
    loc_.initialize(&file_);
    yy_flex_debug = trace_scanning_;
    YY_BUFFER_STATE buffer;
    buffer = parser6__scan_bytes(str.c_str(), str.size());
    if (!buffer) {
        fatal("cannot scan string");
        /* fatal() throws an exception so this can't be reached */
    }
}

void
Parser6Context::scanFileBegin(FILE * f,
                              const std::string& filename,
                              ParserType parser_type)
{
    start_token_flag = true;
    start_token_value = parser_type;

    file_ = filename;
    sfile_ = f;
    loc_.initialize(&file_);
    yy_flex_debug = trace_scanning_;
    YY_BUFFER_STATE buffer;

    /* See dhcp6_lexer.cc header for available definitions */
    buffer = parser6__create_buffer(f, 65536 /*buffer size*/);
    if (!buffer) {
        fatal("cannot scan file " + filename);
    }
    parser6__switch_to_buffer(buffer);
}

void
Parser6Context::scanEnd() {
    if (sfile_)
        fclose(sfile_);
    sfile_ = 0;
    static_cast<void>(parser6_lex_destroy());
    /* Close files */
    while (!sfiles_.empty()) {
        FILE* f = sfiles_.back();
        if (f) {
            fclose(f);
        }
        sfiles_.pop_back();
    }
    /* Delete states */
    while (!states_.empty()) {
        parser6__delete_buffer(states_.back());
        states_.pop_back();
    }
}

void
Parser6Context::includeFile(const std::string& filename) {
    if (states_.size() > 10) {
        fatal("Too many nested include.");
    }

    FILE* f = fopen(filename.c_str(), "r");
    if (!f) {
        fatal("Can't open include file " + filename);
    }
    if (sfile_) {
        sfiles_.push_back(sfile_);
    }
    sfile_ = f;
    states_.push_back(YY_CURRENT_BUFFER);
    YY_BUFFER_STATE buffer;
    buffer = parser6__create_buffer(f, 65536 /*buffer size*/);
    if (!buffer) {
        fatal( "Can't scan include file " + filename);
    }
    parser6__switch_to_buffer(buffer);
    files_.push_back(file_);
    file_ = filename;
    locs_.push_back(loc_);
    loc_.initialize(&file_);

    BEGIN(INITIAL);
}

namespace {
/** To avoid unused function error */
class Dummy {
    /* cppcheck-suppress unusedPrivateFunction */
    void dummy() { yy_fatal_error("Fix me: how to disable its definition?"); }
};
}
#endif /* !__clang_analyzer__ */<|MERGE_RESOLUTION|>--- conflicted
+++ resolved
@@ -655,7 +655,6 @@
     }
 }
 
-<<<<<<< HEAD
 \"ssl-cert\" {
     switch(driver.ctx_) {
     case isc::dhcp::Parser6Context::LEASE_DATABASE:
@@ -663,7 +662,9 @@
         return isc::dhcp::Dhcp6Parser::make_SSL_CERT(driver.loc_);
     default:
         return isc::dhcp::Dhcp6Parser::make_STRING("ssl-cert", driver.loc_);
-=======
+    }
+}
+
 \"max-reconnect-tries\" {
     switch(driver.ctx_) {
     case isc::dhcp::Parser6Context::LEASE_DATABASE:
@@ -671,17 +672,6 @@
         return isc::dhcp::Dhcp6Parser::make_MAX_RECONNECT_TRIES(driver.loc_);
     default:
         return isc::dhcp::Dhcp6Parser::make_STRING("max-reconnect-tries", driver.loc_);
-    }
-}
-
-\"reconnect-wait-time\" {
-    switch(driver.ctx_) {
-    case isc::dhcp::Parser6Context::LEASE_DATABASE:
-    case isc::dhcp::Parser6Context::HOSTS_DATABASE:
-        return isc::dhcp::Dhcp6Parser::make_RECONNECT_WAIT_TIME(driver.loc_);
-    default:
-        return isc::dhcp::Dhcp6Parser::make_STRING("reconnect-wait-time", driver.loc_);
->>>>>>> 4eb1198b
     }
 }
 

# Copyright (C) 2010-2012  Internet Systems Consortium.
#
# Permission to use, copy, modify, and distribute this software for any
# purpose with or without fee is hereby granted, provided that the above
# copyright notice and this permission notice appear in all copies.
#
# THE SOFTWARE IS PROVIDED "AS IS" AND INTERNET SYSTEMS CONSORTIUM
# DISCLAIMS ALL WARRANTIES WITH REGARD TO THIS SOFTWARE INCLUDING ALL
# IMPLIED WARRANTIES OF MERCHANTABILITY AND FITNESS. IN NO EVENT SHALL
# INTERNET SYSTEMS CONSORTIUM BE LIABLE FOR ANY SPECIAL, DIRECT,
# INDIRECT, OR CONSEQUENTIAL DAMAGES OR ANY DAMAGES WHATSOEVER RESULTING
# FROM LOSS OF USE, DATA OR PROFITS, WHETHER IN AN ACTION OF CONTRACT,
# NEGLIGENCE OR OTHER TORTIOUS ACTION, ARISING OUT OF OR IN CONNECTION
# WITH THE USE OR PERFORMANCE OF THIS SOFTWARE.

'''Tests for the XfroutSession and UnixSockServer classes '''


import unittest
import os
from isc.testutils.tsigctx_mock import MockTSIGContext
from isc.testutils.ccsession_mock import MockModuleCCSession
from isc.cc.session import *
import isc.config
from isc.dns import *
from isc.testutils.rrset_utils import *
from xfrout import *
import xfrout
import isc.log
import isc.acl.dns
import isc.server_common.tsig_keyring

TESTDATA_SRCDIR = os.getenv("TESTDATASRCDIR")
TSIG_KEY = TSIGKey("example.com:SFuWd/q99SzF8Yzd1QbB9g==")

#
# Commonly used (mostly constant) test parameters
#
TEST_ZONE_NAME_STR = "example.com."
TEST_ZONE_NAME = Name(TEST_ZONE_NAME_STR)
TEST_RRCLASS = RRClass.IN
IXFR_OK_VERSION = 2011111802
IXFR_NG_VERSION = 2011111803
SOA_CURRENT_VERSION = 2011112001

# our fake socket, where we can read and insert messages
class MySocket():
    def __init__(self, family, type):
        self.family = family
        self.type = type
        self.sendqueue = bytearray()

    def connect(self, to):
        pass

    def close(self):
        pass

    def send(self, data):
        self.sendqueue.extend(data);
        return len(data)

    def fileno(self):
        return 42               # simply return a constant dummy value

    def readsent(self):
        if len(self.sendqueue) >= 2:
            size = 2 + struct.unpack("!H", self.sendqueue[:2])[0]
        else:
            size = 0
        result = self.sendqueue[:size]
        self.sendqueue = self.sendqueue[size:]
        return result

    def read_msg(self, parse_options=Message.PARSE_DEFAULT, need_len=False):
        sent_data = self.readsent()
        get_msg = Message(Message.PARSE)
        get_msg.from_wire(bytes(sent_data[2:]), parse_options)
        if need_len:
            return (get_msg, len(sent_data) - 2)
        return get_msg

    def clear_send(self):
        del self.sendqueue[:]

class MockDataSrcClient:
    def __init__(self, type, config):
        pass

    def find_zone(self, zone_name):
        '''Mock version of find_zone().

        It returns itself (subsequently acting as a mock ZoneFinder) for
        some test zone names.  For a special name it returns NOTFOUND to
        emulate the condition where the specified zone doen't exist.

        '''
        self._zone_name = zone_name
        if zone_name == Name('notauth.example.com'):
            return (isc.datasrc.DataSourceClient.NOTFOUND, None)
        return (isc.datasrc.DataSourceClient.SUCCESS, self)

    def find(self, name, rrtype, options=ZoneFinder.FIND_DEFAULT):
        '''Mock ZoneFinder.find().

        (At the moment) this method only handles query for type SOA.
        By default it returns a normal SOA RR(set) whose owner name is
        the query name  It also emulates some unusual cases for special
        zone names.

        '''
        if name == Name('nosoa.example.com') and rrtype == RRType.SOA:
            return (ZoneFinder.NXDOMAIN, None, 0)
        elif name == Name('multisoa.example.com') and rrtype == RRType.SOA:
            soa_rrset = create_soa(SOA_CURRENT_VERSION)
            soa_rrset.add_rdata(soa_rrset.get_rdata()[0])
            return (ZoneFinder.SUCCESS, soa_rrset, 0)
        elif name == Name('maxserial.example.com'):
            soa_rrset = create_soa(0xffffffff)
            return (ZoneFinder.SUCCESS, soa_rrset, 0)
        elif rrtype == RRType.SOA:
            return (ZoneFinder.SUCCESS, create_soa(SOA_CURRENT_VERSION), 0)
        raise ValueError('Unexpected input to mock finder: bug in test case?')

    def get_iterator(self, zone_name, adjust_ttl=False):
        if zone_name == Name('notauth.example.com'):
            raise isc.datasrc.Error('no such zone')
        self._zone_name = zone_name
        return self

    def get_soa(self):  # emulate ZoneIterator.get_soa()
        if self._zone_name == Name('nosoa.example.com'):
            return None
        soa_rrset = create_soa(SOA_CURRENT_VERSION)
        if self._zone_name == Name('multisoa.example.com'):
            soa_rrset.add_rdata(soa_rrset.get_rdata()[0])
        return soa_rrset

    def get_journal_reader(self, zone_name, begin_serial, end_serial):
        if zone_name == Name('notauth2.example.com'):
            return isc.datasrc.ZoneJournalReader.NO_SUCH_ZONE, None
        if zone_name == Name('nojournal.example.com'):
            raise isc.datasrc.NotImplemented('journaling not supported')
        if begin_serial == IXFR_NG_VERSION:
            return isc.datasrc.ZoneJournalReader.NO_SUCH_VERSION, None
        return isc.datasrc.ZoneJournalReader.SUCCESS, self

class MyCCSession(isc.config.ConfigData):
    def __init__(self):
        module_spec = isc.config.module_spec_from_file(
            xfrout.SPECFILE_LOCATION)
        ConfigData.__init__(self, module_spec)

    def get_remote_config_value(self, module_name, identifier):
        if module_name == "Auth" and identifier == "database_file":
            return "initdb.file", False
        else:
            return "unknown", False

# This constant dictionary stores all default configuration parameters
# defined in the xfrout spec file.
DEFAULT_CONFIG = MyCCSession().get_full_config()

# We subclass the Session class we're testing here, only overriding a few
# methods
class MyXfroutSession(XfroutSession):
    def _handle(self):
        pass

    def _close_socket(self):
        pass

    def _send_data(self, sock, data):
        size = len(data)
        total_count = 0
        while total_count < size:
            count = sock.send(data[total_count:])
            total_count += count

class Dbserver:
    def __init__(self):
        self._shutdown_event = threading.Event()
        self.transfer_counter = 0
        self._max_transfers_out = DEFAULT_CONFIG['transfers_out']
    def get_db_file(self):
        return 'test.sqlite3'
    def increase_transfers_counter(self):
        self.transfer_counter += 1
        return True
    def decrease_transfers_counter(self):
        self.transfer_counter -= 1

class TestXfroutSessionBase(unittest.TestCase):
    '''Base classs for tests related to xfrout sessions

    This class defines common setup/teadown and utility methods.  Actual
    tests are delegated to subclasses.

    '''
    def getmsg(self):
        msg = Message(Message.PARSE)
        msg.from_wire(self.mdata)
        return msg

    def create_mock_tsig_ctx(self, error):
        # This helper function creates a MockTSIGContext for a given key
        # and TSIG error to be used as a result of verify (normally faked
        # one)
        mock_ctx = MockTSIGContext(TSIG_KEY)
        mock_ctx.error = error
        return mock_ctx

    def message_has_tsig(self, msg):
        return msg.get_tsig_record() is not None

    def create_request_data(self, with_question=True, with_tsig=False,
                            ixfr=None, qtype=None, zone_name=TEST_ZONE_NAME,
                            soa_class=TEST_RRCLASS, num_soa=1):
        '''Create a commonly used XFR request data.

        By default the request type is AXFR; if 'ixfr' is an integer,
        the request type will be IXFR and an SOA with the serial being
        the value of the parameter will be included in the authority
        section.

        This method has various minor parameters only for creating bad
        format requests for testing purposes:
        qtype: the RR type of the question section.  By default automatically
               determined by the value of ixfr, but could be an invalid type
               for testing.
        zone_name: the query (zone) name.  for IXFR, it's also used as
                   the owner name of the SOA in the authority section.
        soa_class: IXFR only.  The RR class of the SOA RR in the authority
                   section.
        num_soa: IXFR only.  The number of SOA RDATAs in the authority
                 section.
        '''
        msg = Message(Message.RENDER)
        query_id = 0x1035
        msg.set_qid(query_id)
        msg.set_opcode(Opcode.QUERY)
        msg.set_rcode(Rcode.NOERROR)
        req_type = RRType.AXFR if ixfr is None else RRType.IXFR
        if with_question:
            msg.add_question(Question(zone_name, RRClass.IN,
                                      req_type if qtype is None else qtype))
        if req_type == RRType.IXFR:
            soa = RRset(zone_name, soa_class, RRType.SOA, RRTTL(0))
            # In the RDATA only the serial matters.
            for i in range(0, num_soa):
                soa.add_rdata(Rdata(RRType.SOA, soa_class,
                                    'm. r. ' + str(ixfr) + ' 1 1 1 1'))
            msg.add_rrset(Message.SECTION_AUTHORITY, soa)

        renderer = MessageRenderer()
        if with_tsig:
            tsig_ctx = MockTSIGContext(TSIG_KEY)
            msg.to_wire(renderer, tsig_ctx)
        else:
            msg.to_wire(renderer)
        request_data = renderer.get_data()
        return request_data

    def set_request_type(self, type):
        self.xfrsess._request_type = type
        if type == RRType.AXFR:
            self.xfrsess._request_typestr = 'AXFR'
        else:
            self.xfrsess._request_typestr = 'IXFR'

    def setUp(self):
        self.sock = MySocket(socket.AF_INET,socket.SOCK_STREAM)
        self.xfrsess = MyXfroutSession(self.sock, None, Dbserver(),
                                       TSIGKeyRing(),
                                       (socket.AF_INET, socket.SOCK_STREAM,
                                        ('127.0.0.1', 12345)),
                                       # When not testing ACLs, simply accept
                                       isc.acl.dns.REQUEST_LOADER.load(
                                           [{"action": "ACCEPT"}]),
<<<<<<< HEAD
                                       {})
        self.set_request_type(RRType.AXFR()) # test AXFR by default
=======
                                       {},
                                       **self._counters)
        self.set_request_type(RRType.AXFR) # test AXFR by default
>>>>>>> e606d8d0
        self.mdata = self.create_request_data()
        self.soa_rrset = create_soa(SOA_CURRENT_VERSION)
        # some test replaces a module-wide function.  We should ensure the
        # original is used elsewhere.
        self.orig_get_rrset_len = xfrout.get_rrset_len

    def tearDown(self):
        xfrout.get_rrset_len = self.orig_get_rrset_len
        # transfer_counter must be always be reset no matter happens within
        # the XfroutSession object.  We check the condition here.
        self.assertEqual(0, self.xfrsess._server.transfer_counter)
        # clear statistics counters
        self.xfrsess._counters.clear_all()

class TestXfroutSession(TestXfroutSessionBase):
    def test_quota_error(self):
        '''Emulating the server being too busy.

        '''
        self.xfrsess._request_data = self.mdata
        self.xfrsess._server.increase_transfers_counter = lambda : False
        XfroutSession._handle(self.xfrsess)
        self.assertEqual(self.sock.read_msg().get_rcode(), Rcode.REFUSED)

    def test_quota_ok(self):
        '''The default case in terms of the xfrout quota.

        '''
        # set up a bogus request, which should result in FORMERR. (it only
        # has to be something that is different from the previous case)
        self.xfrsess._request_data = \
            self.create_request_data(ixfr=IXFR_OK_VERSION, num_soa=2)
        # Replace the data source client to avoid datasrc related exceptions
        self.xfrsess.ClientClass = MockDataSrcClient
        XfroutSession._handle(self.xfrsess)
        self.assertEqual(self.sock.read_msg().get_rcode(), Rcode.FORMERR)

    def test_exception_from_session(self):
        '''Test the case where the main processing raises an exception.

        We just check it doesn't any unexpected disruption and (in tearDown)
        transfer_counter is correctly reset to 0.

        '''
        def dns_xfrout_start(fd, msg, quota):
            raise ValueError('fake exception')
        self.xfrsess.dns_xfrout_start = dns_xfrout_start
        XfroutSession._handle(self.xfrsess)

    def test_parse_query_message(self):
        # Valid AXFR
        [get_rcode, get_msg] = self.xfrsess._parse_query_message(self.mdata)
        self.assertEqual(RRType.AXFR, self.xfrsess._request_type)
        self.assertEqual(get_rcode.to_text(), "NOERROR")

        # Valid IXFR
        request_data = self.create_request_data(ixfr=2011111801)
        rcode, msg = self.xfrsess._parse_query_message(request_data)
        self.assertEqual(RRType.IXFR, self.xfrsess._request_type)
        self.assertEqual(Rcode.NOERROR, rcode)

        # Broken request: no question
        self.assertRaises(RuntimeError, self.xfrsess._parse_query_message,
                          self.create_request_data(with_question=False))

        # Broken request: invalid RR type (neither AXFR nor IXFR)
        self.assertRaises(RuntimeError, self.xfrsess._parse_query_message,
                          self.create_request_data(qtype=RRType.A))

        # NOERROR
        request_data = self.create_request_data(ixfr=IXFR_OK_VERSION)
        rcode, msg = self.xfrsess._parse_query_message(request_data)
        self.assertEqual(rcode.to_text(), "NOERROR")

        # tsig signed query message
        request_data = self.create_request_data(with_tsig=True)
        # BADKEY
        [rcode, msg] = self.xfrsess._parse_query_message(request_data)
        self.assertEqual(rcode.to_text(), "NOTAUTH")
        self.assertTrue(self.xfrsess._tsig_ctx is not None)
        # NOERROR
        self.assertEqual(TSIGKeyRing.SUCCESS,
                         self.xfrsess._tsig_key_ring.add(TSIG_KEY))
        [rcode, msg] = self.xfrsess._parse_query_message(request_data)
        self.assertEqual(rcode.to_text(), "NOERROR")
        self.assertTrue(self.xfrsess._tsig_ctx is not None)

    def check_transfer_acl(self, acl_setter):
        # ACL checks, put some ACL inside
        acl_setter(isc.acl.dns.REQUEST_LOADER.load([
            {
                "from": "127.0.0.1",
                "action": "ACCEPT"
            },
            {
                "from": "192.0.2.1",
                "action": "DROP"
            }
        ]))
        # check the 'xfrrej' counter initially
        self.assertRaises(isc.cc.data.DataNotFoundError,
                          self.xfrsess._counters.get, 'zones',
                          TEST_ZONE_NAME_STR, 'xfrrej')
        # Localhost (the default in this test) is accepted
        rcode, msg = self.xfrsess._parse_query_message(self.mdata)
        self.assertEqual(rcode.to_text(), "NOERROR")
        # This should be dropped completely, therefore returning None
        self.xfrsess._remote = (socket.AF_INET, socket.SOCK_STREAM,
                                ('192.0.2.1', 12345))
        rcode, msg = self.xfrsess._parse_query_message(self.mdata)
        self.assertEqual(None, rcode)
        # This should be refused, therefore REFUSED
        self.xfrsess._remote = (socket.AF_INET, socket.SOCK_STREAM,
                                ('192.0.2.2', 12345))
        rcode, msg = self.xfrsess._parse_query_message(self.mdata)
        self.assertEqual(rcode.to_text(), "REFUSED")
        # check the 'xfrrej' counter after incrementing
        self.assertEqual(self.xfrsess._counters.get(
                'zones', TEST_ZONE_NAME_STR, 'xfrrej'), 1)

        # TSIG signed request
        request_data = self.create_request_data(with_tsig=True)

        # If the TSIG check fails, it should not check ACL
        # (If it checked ACL as well, it would just drop the request)
        self.xfrsess._remote = (socket.AF_INET, socket.SOCK_STREAM,
                                ('192.0.2.1', 12345))
        self.xfrsess._tsig_key_ring = TSIGKeyRing()
        rcode, msg = self.xfrsess._parse_query_message(request_data)
        self.assertEqual(rcode.to_text(), "NOTAUTH")
        self.assertTrue(self.xfrsess._tsig_ctx is not None)

        # ACL using TSIG: successful case
        acl_setter(isc.acl.dns.REQUEST_LOADER.load([
            {"key": "example.com", "action": "ACCEPT"}, {"action": "REJECT"}
        ]))
        self.assertEqual(TSIGKeyRing.SUCCESS,
                         self.xfrsess._tsig_key_ring.add(TSIG_KEY))
        [rcode, msg] = self.xfrsess._parse_query_message(request_data)
        self.assertEqual(rcode.to_text(), "NOERROR")

        # ACL using TSIG: key name doesn't match; should be rejected
        acl_setter(isc.acl.dns.REQUEST_LOADER.load([
            {"key": "example.org", "action": "ACCEPT"}, {"action": "REJECT"}
        ]))
        [rcode, msg] = self.xfrsess._parse_query_message(request_data)
        self.assertEqual(rcode.to_text(), "REFUSED")
        # check the 'xfrrej' counter after incrementing
        self.assertEqual(self.xfrsess._counters.get(
                'zones', TEST_ZONE_NAME_STR, 'xfrrej'), 2)

        # ACL using TSIG: no TSIG; should be rejected
        acl_setter(isc.acl.dns.REQUEST_LOADER.load([
            {"key": "example.org", "action": "ACCEPT"}, {"action": "REJECT"}
        ]))
        [rcode, msg] = self.xfrsess._parse_query_message(self.mdata)
        self.assertEqual(rcode.to_text(), "REFUSED")
        # check the 'xfrrej' counter after incrementing
        self.assertEqual(self.xfrsess._counters.get(
                'zones', TEST_ZONE_NAME_STR, 'xfrrej'), 3)

        #
        # ACL using IP + TSIG: both should match
        #
        acl_setter(isc.acl.dns.REQUEST_LOADER.load([
                {"ALL": [{"key": "example.com"}, {"from": "192.0.2.1"}],
                 "action": "ACCEPT"},
                {"action": "REJECT"}
        ]))
        # both matches
        self.xfrsess._remote = (socket.AF_INET, socket.SOCK_STREAM,
                                ('192.0.2.1', 12345))
        [rcode, msg] = self.xfrsess._parse_query_message(request_data)
        self.assertEqual(rcode.to_text(), "NOERROR")
        # TSIG matches, but address doesn't
        self.xfrsess._remote = (socket.AF_INET, socket.SOCK_STREAM,
                                ('192.0.2.2', 12345))
        [rcode, msg] = self.xfrsess._parse_query_message(request_data)
        self.assertEqual(rcode.to_text(), "REFUSED")
        # check the 'xfrrej' counter after incrementing
        self.assertEqual(self.xfrsess._counters.get(
                'zones', TEST_ZONE_NAME_STR, 'xfrrej'), 4)
        # Address matches, but TSIG doesn't (not included)
        self.xfrsess._remote = (socket.AF_INET, socket.SOCK_STREAM,
                                ('192.0.2.1', 12345))
        [rcode, msg] = self.xfrsess._parse_query_message(self.mdata)
        self.assertEqual(rcode.to_text(), "REFUSED")
        # check the 'xfrrej' counter after incrementing
        self.assertEqual(self.xfrsess._counters.get(
                'zones', TEST_ZONE_NAME_STR, 'xfrrej'), 5)
        # Neither address nor TSIG matches
        self.xfrsess._remote = (socket.AF_INET, socket.SOCK_STREAM,
                                ('192.0.2.2', 12345))
        [rcode, msg] = self.xfrsess._parse_query_message(self.mdata)
        self.assertEqual(rcode.to_text(), "REFUSED")
        # check the 'xfrrej' counter after incrementing
        self.assertEqual(self.xfrsess._counters.get(
                'zones', TEST_ZONE_NAME_STR, 'xfrrej'), 6)

    def test_transfer_acl(self):
        # ACL checks only with the default ACL
        def acl_setter(acl):
            self.xfrsess._acl = acl
        self.check_transfer_acl(acl_setter)


    def test_transfer_zoneacl(self):
        # ACL check with a per zone ACL + default ACL.  The per zone ACL
        # should match the queryied zone, so it should be used.
        def acl_setter(acl):
            zone_key = ('IN', 'example.com.')
            self.xfrsess._zone_config[zone_key] = {}
            self.xfrsess._zone_config[zone_key]['transfer_acl'] = acl
            self.xfrsess._acl = isc.acl.dns.REQUEST_LOADER.load([
                    {"from": "127.0.0.1", "action": "DROP"}])
        self.check_transfer_acl(acl_setter)

    def test_transfer_zoneacl_nomatch(self):
        # similar to the previous one, but the per zone doesn't match the
        # query.  The default should be used.
        def acl_setter(acl):
            zone_key = ('IN', 'example.org.')
            self.xfrsess._zone_config[zone_key] = {}
            self.xfrsess._zone_config[zone_key]['transfer_acl'] = \
                isc.acl.dns.REQUEST_LOADER.load([
                    {"from": "127.0.0.1", "action": "DROP"}])
            self.xfrsess._acl = acl
        self.check_transfer_acl(acl_setter)

    def test_get_transfer_acl(self):
        # set the default ACL.  If there's no specific zone ACL, this one
        # should be used.
        self.xfrsess._acl = isc.acl.dns.REQUEST_LOADER.load([
                {"from": "127.0.0.1", "action": "ACCEPT"}])
        acl = self.xfrsess._get_transfer_acl(Name('example.com'), RRClass.IN)
        self.assertEqual(acl, self.xfrsess._acl)

        # install a per zone config with transfer ACL for example.com.  Then
        # that ACL will be used for example.com; for others the default ACL
        # will still be used.
        com_acl = isc.acl.dns.REQUEST_LOADER.load([
                {"from": "127.0.0.1", "action": "REJECT"}])
        self.xfrsess._zone_config[('IN', 'example.com.')] = {}
        self.xfrsess._zone_config[('IN', 'example.com.')]['transfer_acl'] = \
            com_acl
        self.assertEqual(com_acl,
                         self.xfrsess._get_transfer_acl(Name('example.com'),
                                                        RRClass.IN))
        self.assertEqual(self.xfrsess._acl,
                         self.xfrsess._get_transfer_acl(Name('example.org'),
                                                        RRClass.IN))

        # Name matching should be case insensitive.
        self.assertEqual(com_acl,
                         self.xfrsess._get_transfer_acl(Name('EXAMPLE.COM'),
                                                        RRClass.IN))

    def test_send_data(self):
        self.xfrsess._send_data(self.sock, self.mdata)
        senddata = self.sock.readsent()
        self.assertEqual(senddata, self.mdata)

    def test_reply_xfrout_query_with_error_rcode(self):
        msg = self.getmsg()
        self.xfrsess._reply_query_with_error_rcode(msg, self.sock, Rcode(3))
        get_msg = self.sock.read_msg()
        self.assertEqual(get_msg.get_rcode().to_text(), "NXDOMAIN")

        # tsig signed message
        msg = self.getmsg()
        self.xfrsess._tsig_ctx = self.create_mock_tsig_ctx(TSIGError.NOERROR)
        self.xfrsess._reply_query_with_error_rcode(msg, self.sock, Rcode(3))
        get_msg = self.sock.read_msg()
        self.assertEqual(get_msg.get_rcode().to_text(), "NXDOMAIN")
        self.assertTrue(self.message_has_tsig(get_msg))

    def test_send_message(self):
        msg = self.getmsg()
        msg.make_response()
        # SOA record data with different cases
        soa_rrset = RRset(Name('Example.com.'), RRClass.IN, RRType.SOA,
                               RRTTL(3600))
        soa_rrset.add_rdata(Rdata(RRType.SOA, RRClass.IN,
                                  'master.Example.com. admin.exAmple.com. ' +
                                  '2011112001 3600 1800 2419200 7200'))
        msg.add_rrset(Message.SECTION_ANSWER, soa_rrset)
        self.xfrsess._send_message(self.sock, msg)
        send_out_data = self.sock.readsent()[2:]

        # CASE_INSENSITIVE compression mode
        render = MessageRenderer();
        render.set_length_limit(XFROUT_MAX_MESSAGE_SIZE)
        msg.to_wire(render)
        self.assertNotEqual(render.get_data(), send_out_data)

        # CASE_SENSITIVE compression mode
        render.clear()
        render.set_compress_mode(MessageRenderer.CASE_SENSITIVE)
        render.set_length_limit(XFROUT_MAX_MESSAGE_SIZE)
        msg.to_wire(render)
        self.assertEqual(render.get_data(), send_out_data)

    def test_clear_message(self):
        msg = self.getmsg()
        qid = msg.get_qid()
        opcode = msg.get_opcode()
        rcode = msg.get_rcode()

        self.xfrsess._clear_message(msg)
        self.assertEqual(msg.get_qid(), qid)
        self.assertEqual(msg.get_opcode(), opcode)
        self.assertEqual(msg.get_rcode(), rcode)
        self.assertTrue(msg.get_header_flag(Message.HEADERFLAG_AA))

    def test_send_message_with_last_soa(self):
        msg = self.getmsg()
        msg.make_response()

        self.xfrsess._send_message_with_last_soa(msg, self.sock,
                                                 self.soa_rrset, 0)
        get_msg = self.sock.read_msg()
        # tsig context does not exist
        self.assertFalse(self.message_has_tsig(get_msg))

        self.assertEqual(get_msg.get_rr_count(Message.SECTION_QUESTION), 1)
        self.assertEqual(get_msg.get_rr_count(Message.SECTION_ANSWER), 1)
        self.assertEqual(get_msg.get_rr_count(Message.SECTION_AUTHORITY), 0)

        answer = get_msg.get_section(Message.SECTION_ANSWER)[0]
        self.assertEqual(answer.get_name().to_text(), "example.com.")
        self.assertEqual(answer.get_class(), RRClass("IN"))
        self.assertEqual(answer.get_type().to_text(), "SOA")
        rdata = answer.get_rdata()
        self.assertEqual(rdata[0], self.soa_rrset.get_rdata()[0])

        # Sending the message with last soa together
        self.xfrsess._send_message_with_last_soa(msg, self.sock,
                                                 self.soa_rrset, 0)
        get_msg = self.sock.read_msg()
        # tsig context does not exist
        self.assertFalse(self.message_has_tsig(get_msg))

    def test_send_message_with_last_soa_with_tsig(self):
        # create tsig context
        self.xfrsess._tsig_ctx = self.create_mock_tsig_ctx(TSIGError.NOERROR)

        msg = self.getmsg()
        msg.make_response()

        # Sending the message with last soa together
        self.xfrsess._send_message_with_last_soa(msg, self.sock,
                                                 self.soa_rrset, 0)
        get_msg = self.sock.read_msg()
        self.assertTrue(self.message_has_tsig(get_msg))

        self.assertEqual(get_msg.get_rr_count(Message.SECTION_QUESTION), 1)
        self.assertEqual(get_msg.get_rr_count(Message.SECTION_ANSWER), 1)
        self.assertEqual(get_msg.get_rr_count(Message.SECTION_AUTHORITY), 0)

    def test_trigger_send_message_with_last_soa(self):
        rrset_a = RRset(Name("example.com"), RRClass.IN, RRType.A, RRTTL(3600))
        rrset_a.add_rdata(Rdata(RRType.A, RRClass.IN, "192.0.2.1"))

        msg = self.getmsg()
        msg.make_response()
        msg.add_rrset(Message.SECTION_ANSWER, rrset_a)

        # length larger than MAX-len(rrset)
        length_need_split = xfrout.XFROUT_MAX_MESSAGE_SIZE - \
            get_rrset_len(self.soa_rrset) + 1

        # give the function a value that is larger than MAX-len(rrset)
        # this should have triggered the sending of two messages
        # (1 with the rrset we added manually, and 1 that triggered
        # the sending in _with_last_soa)
        self.xfrsess._send_message_with_last_soa(msg, self.sock,
                                                 self.soa_rrset,
                                                 length_need_split)
        get_msg = self.sock.read_msg()
        self.assertFalse(self.message_has_tsig(get_msg))
        self.assertEqual(get_msg.get_rr_count(Message.SECTION_QUESTION), 1)
        self.assertEqual(get_msg.get_rr_count(Message.SECTION_ANSWER), 1)
        self.assertEqual(get_msg.get_rr_count(Message.SECTION_AUTHORITY), 0)

        answer = get_msg.get_section(Message.SECTION_ANSWER)[0]
        self.assertEqual(answer.get_name().to_text(), "example.com.")
        self.assertEqual(answer.get_class(), RRClass("IN"))
        self.assertEqual(answer.get_type().to_text(), "A")
        rdata = answer.get_rdata()
        self.assertEqual(rdata[0].to_text(), "192.0.2.1")

        get_msg = self.sock.read_msg()
        self.assertFalse(self.message_has_tsig(get_msg))
        self.assertEqual(get_msg.get_rr_count(Message.SECTION_QUESTION), 0)
        self.assertEqual(get_msg.get_rr_count(Message.SECTION_ANSWER), 1)
        self.assertEqual(get_msg.get_rr_count(Message.SECTION_AUTHORITY), 0)

        answer = get_msg.get_section(Message.SECTION_ANSWER)[0]
        self.assertEqual(answer.get_name().to_text(), "example.com.")
        self.assertEqual(answer.get_class(), RRClass("IN"))
        self.assertEqual(answer.get_type().to_text(), "SOA")
        rdata = answer.get_rdata()
        self.assertEqual(rdata[0], self.soa_rrset.get_rdata()[0])

        # and it should not have sent anything else
        self.assertEqual(0, len(self.sock.sendqueue))

    def test_trigger_send_message_with_last_soa_with_tsig(self):
        self.xfrsess._tsig_ctx = self.create_mock_tsig_ctx(TSIGError.NOERROR)
        msg = self.getmsg()
        msg.make_response()
        msg.add_rrset(Message.SECTION_ANSWER, self.soa_rrset)

        # length larger than MAX-len(rrset)
        length_need_split = xfrout.XFROUT_MAX_MESSAGE_SIZE - \
            get_rrset_len(self.soa_rrset) + 1

        # give the function a value that is larger than MAX-len(rrset)
        # this should have triggered the sending of two messages
        # (1 with the rrset we added manually, and 1 that triggered
        # the sending in _with_last_soa)
        self.xfrsess._send_message_with_last_soa(msg, self.sock,
                                                 self.soa_rrset,
                                                 length_need_split)
        # Both messages should have TSIG RRs
        get_msg = self.sock.read_msg()
        self.assertTrue(self.message_has_tsig(get_msg))
        get_msg = self.sock.read_msg()
        self.assertTrue(self.message_has_tsig(get_msg))
        # and it should not have sent anything else
        self.assertEqual(0, len(self.sock.sendqueue))

    def test_get_rrset_len(self):
        self.assertEqual(82, get_rrset_len(self.soa_rrset))

    def test_xfrout_axfr_setup(self):
        self.xfrsess.ClientClass = MockDataSrcClient
        # Successful case.  A zone iterator should be set up.
        self.assertEqual(self.xfrsess._xfrout_setup(
                self.getmsg(), TEST_ZONE_NAME, TEST_RRCLASS), Rcode.NOERROR)
        self.assertNotEqual(None, self.xfrsess._iterator)

        # Failure cases
        self.assertEqual(self.xfrsess._xfrout_setup(
                self.getmsg(), Name('notauth.example.com'), TEST_RRCLASS),
                         Rcode.NOTAUTH)
        self.assertEqual(self.xfrsess._xfrout_setup(
                self.getmsg(), Name('nosoa.example.com'), TEST_RRCLASS),
                         Rcode.SERVFAIL)
        self.assertEqual(self.xfrsess._xfrout_setup(
                self.getmsg(), Name('multisoa.example.com'), TEST_RRCLASS),
                         Rcode.SERVFAIL)

    def test_xfrout_ixfr_setup(self):
        self.xfrsess.ClientClass = MockDataSrcClient
        self.set_request_type(RRType.IXFR)

        # Successful case of pure IXFR.  A zone journal reader should be set
        # up.
        self.mdata = self.create_request_data(ixfr=IXFR_OK_VERSION)
        self.assertEqual(self.xfrsess._xfrout_setup(
                self.getmsg(), TEST_ZONE_NAME, TEST_RRCLASS), Rcode.NOERROR)
        self.assertNotEqual(None, self.xfrsess._jnl_reader)

        # Successful case, but as a result of falling back to AXFR-style
        # IXFR.  A zone iterator should be set up instead of a journal reader.
        self.mdata = self.create_request_data(ixfr=IXFR_NG_VERSION)
        self.assertEqual(self.xfrsess._xfrout_setup(
                self.getmsg(), TEST_ZONE_NAME, TEST_RRCLASS), Rcode.NOERROR)
        self.assertNotEqual(None, self.xfrsess._iterator)
        self.assertEqual(None, self.xfrsess._jnl_reader)

        # Successful case, but the requested SOA serial is greater than that of
        # the local SOA.  Both iterator and jnl_reader should be None,
        # indicating that the response will contain just one SOA.
        self.mdata = self.create_request_data(ixfr=SOA_CURRENT_VERSION+1)
        self.assertEqual(self.xfrsess._xfrout_setup(
                self.getmsg(), TEST_ZONE_NAME, TEST_RRCLASS), Rcode.NOERROR)
        self.assertEqual(None, self.xfrsess._iterator)
        self.assertEqual(None, self.xfrsess._jnl_reader)

        # Similar to the previous case, but the requested serial is equal to
        # the local SOA.
        self.mdata = self.create_request_data(ixfr=SOA_CURRENT_VERSION)
        self.assertEqual(self.xfrsess._xfrout_setup(
                self.getmsg(), TEST_ZONE_NAME, TEST_RRCLASS), Rcode.NOERROR)
        self.assertEqual(None, self.xfrsess._iterator)
        self.assertEqual(None, self.xfrsess._jnl_reader)

        # Similar to the previous case, but the comparison should be done
        # based on serial number arithmetic, not as integers.
        zone_name = Name('maxserial.example.com') # whose SOA is 0xffffffff
        self.mdata = self.create_request_data(ixfr=1, zone_name=zone_name)
        self.assertEqual(self.xfrsess._xfrout_setup(
                 self.getmsg(), zone_name, TEST_RRCLASS), Rcode.NOERROR)
        self.assertEqual(None, self.xfrsess._iterator)
        self.assertEqual(None, self.xfrsess._jnl_reader)

        # The data source doesn't support journaling.  Should fallback to AXFR.
        zone_name = Name('nojournal.example.com')
        self.mdata = self.create_request_data(ixfr=IXFR_OK_VERSION,
                                              zone_name=zone_name)
        self.assertEqual(self.xfrsess._xfrout_setup(
                self.getmsg(), zone_name, TEST_RRCLASS), Rcode.NOERROR)
        self.assertNotEqual(None, self.xfrsess._iterator)

        # Failure cases
        zone_name = Name('notauth.example.com')
        self.mdata = self.create_request_data(ixfr=IXFR_OK_VERSION,
                                              zone_name=zone_name)
        self.assertEqual(self.xfrsess._xfrout_setup(
                self.getmsg(), zone_name, TEST_RRCLASS), Rcode.NOTAUTH)
        # this is a strange case: zone's SOA will be found but the journal
        # reader won't be created due to 'no such zone'.
        zone_name = Name('notauth2.example.com')
        self.mdata = self.create_request_data(ixfr=IXFR_OK_VERSION,
                                              zone_name=zone_name)
        self.assertEqual(self.xfrsess._xfrout_setup(
                self.getmsg(), zone_name, TEST_RRCLASS), Rcode.NOTAUTH)
        zone_name = Name('nosoa.example.com')
        self.mdata = self.create_request_data(ixfr=IXFR_OK_VERSION,
                                              zone_name=zone_name)
        self.assertEqual(self.xfrsess._xfrout_setup(
                self.getmsg(), zone_name, TEST_RRCLASS), Rcode.SERVFAIL)
        zone_name = Name('multisoa.example.com')
        self.mdata = self.create_request_data(ixfr=IXFR_OK_VERSION,
                                              zone_name=zone_name)
        self.assertEqual(self.xfrsess._xfrout_setup(
                self.getmsg(), zone_name, TEST_RRCLASS), Rcode.SERVFAIL)

        # query name doesn't match the SOA's owner
        self.mdata = self.create_request_data(ixfr=IXFR_OK_VERSION)
        self.assertEqual(self.xfrsess._xfrout_setup(
                self.getmsg(), zone_name, TEST_RRCLASS), Rcode.FORMERR)

        # query's RR class doesn't match the SOA's class
        zone_name = TEST_ZONE_NAME # make sure the name matches this time
        self.mdata = self.create_request_data(ixfr=IXFR_OK_VERSION,
                                              soa_class=RRClass.CH)
        self.assertEqual(self.xfrsess._xfrout_setup(
                self.getmsg(), zone_name, TEST_RRCLASS), Rcode.FORMERR)

        # multiple SOA RRs
        self.mdata = self.create_request_data(ixfr=IXFR_OK_VERSION,
                                              num_soa=2)
        self.assertEqual(self.xfrsess._xfrout_setup(
                self.getmsg(), zone_name, TEST_RRCLASS), Rcode.FORMERR)

    def test_dns_xfrout_start_formerror(self):
        # formerror
        self.xfrsess.dns_xfrout_start(self.sock, b"\xd6=\x00\x00\x00\x01\x00")
        sent_data = self.sock.readsent()
        self.assertEqual(len(sent_data), 0)

    def test_dns_xfrout_start_notauth(self):
        def notauth(msg, name, rrclass):
            return Rcode.NOTAUTH
        self.xfrsess._xfrout_setup = notauth
        self.xfrsess.dns_xfrout_start(self.sock, self.mdata)
        get_msg = self.sock.read_msg()
        self.assertEqual(get_msg.get_rcode().to_text(), "NOTAUTH")

    def test_dns_xfrout_start_datasrc_servfail(self):
        def internal_raise(x, y):
            raise isc.datasrc.Error('exception for the sake of test')
        self.xfrsess.ClientClass = internal_raise
        self.xfrsess.dns_xfrout_start(self.sock, self.mdata)
        self.assertEqual(self.sock.read_msg().get_rcode(), Rcode.SERVFAIL)

    def test_dns_xfrout_start_unixsocketsenderr(self):
        """This test is for a counter senderr of unixsocket."""

        def noerror(msg, name, rrclass):
            return Rcode.NOERROR
        self.xfrsess._xfrout_setup = noerror

        def myreply(msg, sock):
            raise Exception

        self.xfrsess._reply_xfrout_query = myreply
        self.assertRaises(isc.cc.data.DataNotFoundError,
                          self.xfrsess._counters.get,
                          'socket', 'unixdomain', 'senderr')
        self.xfrsess.dns_xfrout_start(self.sock, self.mdata)
        self.assertEqual(self.xfrsess._counters.get(
                'socket', 'unixdomain', 'senderr'), 1)

    def test_dns_xfrout_start_noerror(self):
        def noerror(msg, name, rrclass):
            return Rcode.NOERROR
        self.xfrsess._xfrout_setup = noerror

        def myreply(msg, sock):
            self.sock.send(b"success")

        self.assertRaises(isc.cc.data.DataNotFoundError,
                          self.xfrsess._counters.get,
                          'zones', TEST_ZONE_NAME_STR, 'xfrreqdone')
        self.xfrsess._reply_xfrout_query = myreply
        self.xfrsess.dns_xfrout_start(self.sock, self.mdata)
        self.assertEqual(self.sock.readsent(), b"success")
        self.assertGreater(self.xfrsess._counters.get(
            'zones', TEST_ZONE_NAME_STR, 'xfrreqdone'), 0)

    def test_reply_xfrout_query_axfr(self):
        self.xfrsess._soa = self.soa_rrset
        self.xfrsess._iterator = [self.soa_rrset]
        self.xfrsess._reply_xfrout_query(self.getmsg(), self.sock)
        reply_msg = self.sock.read_msg()
        self.assertEqual(reply_msg.get_rr_count(Message.SECTION_ANSWER), 2)

    def test_reply_xfrout_query_axfr_with_tsig(self):
        rrset = RRset(Name('a.example.com'), RRClass.IN, RRType.A,
                      RRTTL(3600))
        rrset.add_rdata(Rdata(RRType.A, RRClass.IN, '192.0.2.1'))
        global xfrout

        def get_rrset_len(rrset):
            return 65520

        self.xfrsess._soa = self.soa_rrset
        self.xfrsess._iterator = [rrset for i in range(0, 100)]
        xfrout.get_rrset_len = get_rrset_len

        self.xfrsess._tsig_ctx = self.create_mock_tsig_ctx(TSIGError.NOERROR)
        self.xfrsess._reply_xfrout_query(self.getmsg(), self.sock)

        # All messages must have TSIG as we don't support the feature of
        # skipping intermediate TSIG records (with bulk signing).
        for i in range(0, 102): # 102 = all 100 RRs from iterator and 2 SOAs
            reply_msg = self.sock.read_msg()
            # With the hack of get_rrset_len() above, every message must have
            # exactly one RR in the answer section.
            self.assertEqual(reply_msg.get_rr_count(Message.SECTION_ANSWER), 1)
            self.assertTrue(self.message_has_tsig(reply_msg))

        # and it should not have sent anything else
        self.assertEqual(0, len(self.sock.sendqueue))

    def test_reply_xfrout_query_ixfr(self):
        # Creating a pure (incremental) IXFR response.  Intermediate SOA
        # RRs won't be skipped.
        self.xfrsess._soa = create_soa(SOA_CURRENT_VERSION)
        self.xfrsess._iterator = [create_soa(IXFR_OK_VERSION),
                                  create_a(Name('a.example.com'), '192.0.2.2'),
                                  create_soa(SOA_CURRENT_VERSION),
                                  create_aaaa(Name('a.example.com'),
                                              '2001:db8::1')]
        self.xfrsess._jnl_reader = self.xfrsess._iterator
        self.xfrsess._reply_xfrout_query(self.getmsg(), self.sock)
        reply_msg = self.sock.read_msg(Message.PRESERVE_ORDER)
        actual_records = reply_msg.get_section(Message.SECTION_ANSWER)

        expected_records = self.xfrsess._iterator[:]
        expected_records.insert(0, create_soa(SOA_CURRENT_VERSION))
        expected_records.append(create_soa(SOA_CURRENT_VERSION))

        self.assertEqual(len(expected_records), len(actual_records))
        for (expected_rr, actual_rr) in zip(expected_records, actual_records):
            self.assertTrue(rrsets_equal(expected_rr, actual_rr))

    def test_reply_xfrout_query_axfr_maxlen(self):
        # The test RR(set) has the length of 65535 - 12 (size of hdr) bytes:
        # owner name = 1 (root), fixed fields (type,class,TTL,RDLEN) = 10
        # RDATA = 65512 (= 65535 - 12 - 1 - 10)
        self.xfrsess._soa = self.soa_rrset
        test_rr = create_generic(Name('.'), 65512)
        self.xfrsess._iterator = [self.soa_rrset, test_rr]
        self.xfrsess._reply_xfrout_query(self.getmsg(), self.sock)
        # The first message should contain the beginning SOA, and only that RR
        r = self.sock.read_msg()
        self.assertEqual(1, r.get_rr_count(Message.SECTION_ANSWER))
        self.assertTrue(rrsets_equal(self.soa_rrset,
                                     r.get_section(Message.SECTION_ANSWER)[0]))
        # The second message should contain the beginning SOA, and only that RR
        # The wire format data should have the possible maximum size.
        r, rlen = self.sock.read_msg(need_len=True)
        self.assertEqual(65535, rlen)
        self.assertEqual(1, r.get_rr_count(Message.SECTION_ANSWER))
        self.assertTrue(rrsets_equal(test_rr,
                                     r.get_section(Message.SECTION_ANSWER)[0]))
        # The third message should contain the ending SOA, and only that RR
        r = self.sock.read_msg()
        self.assertEqual(1, r.get_rr_count(Message.SECTION_ANSWER))
        self.assertTrue(rrsets_equal(self.soa_rrset,
                                     r.get_section(Message.SECTION_ANSWER)[0]))

        # there should be no more message
        self.assertEqual(0, len(self.sock.sendqueue))

    def maxlen_test_common_setup(self, tsig=False):
        '''Common initialization for some of the tests below

        For those tests we use '.' for all owner names and names in RDATA
        to avoid having unexpected results due to compression.  It returns
        the created SOA for convenience.

        If tsig is True, also setup TSIG (mock) context.  In our test cases
        the size of the TSIG RR is 81 bytes (key name = example.com,
        algorithm = hmac-md5)

        '''
        soa = RRset(Name('.'), RRClass.IN, RRType.SOA, RRTTL(3600))
        soa.add_rdata(Rdata(RRType.SOA, RRClass.IN, '. . 0 0 0 0 0'))
        self.mdata = self.create_request_data(zone_name=Name('.'))
        self.xfrsess._soa = soa
        if tsig:
            self.xfrsess._tsig_ctx = \
                self.create_mock_tsig_ctx(TSIGError.NOERROR)
            self.xfrsess._tsig_len = 81
        return soa

    def maxlen_test_common_checks(self, soa_rr, test_rr, expected_n_rr):
        '''A set of common assertion checks for some tests below.

        In all cases two AXFR response messages should have been created.
        expected_n_rr is a list of two elements, each specifies the expected
        number of answer RRs for each message: expected_n_rr[0] is the expected
        number of the first answer RRs; expected_n_rr[1] is the expected number
        of the second answer RRs.  The message that contains two RRs should
        have the maximum possible wire length (65535 bytes).  And, in all
        cases, the resulting RRs should be in the order of SOA, another RR,
        SOA.

        '''
        # Check the first message
        r, rlen = self.sock.read_msg(need_len=True)
        if expected_n_rr[0] == 2:
            self.assertEqual(65535, rlen)
        self.assertEqual(expected_n_rr[0],
                         r.get_rr_count(Message.SECTION_ANSWER))
        actual_rrs = r.get_section(Message.SECTION_ANSWER)[:]

        # Check the second message
        r, rlen = self.sock.read_msg(need_len=True)
        if expected_n_rr[1] == 2:
            self.assertEqual(65535, rlen)
        self.assertEqual(expected_n_rr[1],
                         r.get_rr_count(Message.SECTION_ANSWER))
        actual_rrs.extend(r.get_section(Message.SECTION_ANSWER))
        for (expected_rr, actual_rr) in zip([soa_rr, test_rr, soa_rr],
                                            actual_rrs):
            self.assertTrue(rrsets_equal(expected_rr, actual_rr))

        # there should be no more message
        self.assertEqual(0, len(self.sock.sendqueue))

    def test_reply_xfrout_query_axfr_maxlen_with_soa(self):
        # Similar to the 'maxlen' test, but the first message should be
        # able to contain both SOA and the large RR.
        soa = self.maxlen_test_common_setup()

        # The first message will contain the question (5 bytes), so the
        # test RDATA should allow a room for that.
        test_rr = create_generic(Name('.'), 65512 - 5 - get_rrset_len(soa))
        self.xfrsess._iterator = [soa, test_rr]
        self.xfrsess._reply_xfrout_query(self.getmsg(), self.sock)
        self.maxlen_test_common_checks(soa, test_rr, [2, 1])

    def test_reply_xfrout_query_axfr_maxlen_with_soa_with_tsig(self):
        # Similar to the previous case, but with TSIG (whose size is 81 bytes).
        soa = self.maxlen_test_common_setup(True)
        test_rr = create_generic(Name('.'), 65512 - 5 - 81 -
                                 get_rrset_len(soa))
        self.xfrsess._iterator = [soa, test_rr]
        self.xfrsess._reply_xfrout_query(self.getmsg(), self.sock)
        self.maxlen_test_common_checks(soa, test_rr, [2, 1])

    def test_reply_xfrout_query_axfr_maxlen_with_endsoa(self):
        # Similar to the max w/ soa test, but the first message cannot contain
        # both SOA and the long RR due to the question section.  The second
        # message should be able to contain both.
        soa = self.maxlen_test_common_setup()
        test_rr = create_generic(Name('.'), 65512 - get_rrset_len(soa))
        self.xfrsess._iterator = [soa, test_rr]
        self.xfrsess._reply_xfrout_query(self.getmsg(), self.sock)
        self.maxlen_test_common_checks(soa, test_rr, [1, 2])

    def test_reply_xfrout_query_axfr_maxlen_with_endsoa_with_tsig(self):
        # Similar to the previous case, but with TSIG.
        soa = self.maxlen_test_common_setup(True)
        test_rr = create_generic(Name('.'), 65512 - 81 - get_rrset_len(soa))
        self.xfrsess._iterator = [soa, test_rr]
        self.xfrsess._reply_xfrout_query(self.getmsg(), self.sock)
        self.maxlen_test_common_checks(soa, test_rr, [1, 2])

    def test_reply_xfrout_query_axfr_toobigdata(self):
        # Similar to the 'maxlen' test, but the RR doesn't even fit in a
        # single message.
        self.xfrsess._soa = self.soa_rrset
        test_rr = create_generic(Name('.'), 65513) # 1 byte larger than 'max'
        self.xfrsess._iterator = [self.soa_rrset, test_rr]
        # the reply method should fail with exception
        self.assertRaises(XfroutSessionError, self.xfrsess._reply_xfrout_query,
                          self.getmsg(), self.sock)
        # The first message should still have been sent and contain the
        # beginning SOA, and only that RR
        r = self.sock.read_msg()
        self.assertEqual(1, r.get_rr_count(Message.SECTION_ANSWER))
        self.assertTrue(rrsets_equal(self.soa_rrset,
                                     r.get_section(Message.SECTION_ANSWER)[0]))
        # And there should have been no other messages sent
        self.assertEqual(0, len(self.sock.sendqueue))

    def test_reply_xfrout_query_ixfr_soa_only(self):
        # Creating an IXFR response that contains only one RR, which is the
        # SOA of the current version.
        self.xfrsess._soa = create_soa(SOA_CURRENT_VERSION)
        self.xfrsess._iterator = None
        self.xfrsess._jnl_reader = None
        self.xfrsess._reply_xfrout_query(self.getmsg(), self.sock)
        reply_msg = self.sock.read_msg(Message.PRESERVE_ORDER)
        answer = reply_msg.get_section(Message.SECTION_ANSWER)
        self.assertEqual(1, len(answer))
        self.assertTrue(rrsets_equal(create_soa(SOA_CURRENT_VERSION),
                                     answer[0]))

class TestXfroutSessionWithSQLite3(TestXfroutSessionBase):
    '''Tests for XFR-out sessions using an SQLite3 DB.

    These are provided mainly to confirm the implementation actually works
    in an environment closer to actual operational environments.  So we
    only check a few common cases; other details are tested using mock
    data sources.

    '''
    def setUp(self):
        super().setUp()
        self.xfrsess._request_data = self.mdata
        self.xfrsess._server.get_db_file = lambda : TESTDATA_SRCDIR + \
            'test.sqlite3'
        self.ns_name = 'a.dns.example.com.'

    def check_axfr_stream(self, response):
        '''Common checks for AXFR(-style) response for the test zone.
        '''
        # This zone contains two A RRs for the same name with different TTLs.
        # These TTLs should be preseved in the AXFR stream.
        actual_records = response.get_section(Message.SECTION_ANSWER)
        self.assertEqual(5, len(actual_records))
        # The first and last RR should be the expected SOA
        expected_soa = create_soa(2011112001)
        self.assertTrue(rrsets_equal(expected_soa, actual_records[0]))
        self.assertTrue(rrsets_equal(expected_soa, actual_records[-1]))

        # The ordering of the intermediate RRs can differ depending on the
        # internal details of the SQLite3 library, so we sort them by a simple
        # rule sufficient for the purpose here, and then compare them.
        expected_others = [create_ns(self.ns_name),
                           create_a(Name(self.ns_name), '192.0.2.1', 3600),
                           create_a(Name(self.ns_name), '192.0.2.2', 7200)]
        keyfn = lambda x: (x.get_type(), x.get_ttl())
        for (expected_rr, actual_rr) in zip(sorted(expected_others, key=keyfn),
                                            sorted(actual_records[1:4],
                                                   key=keyfn)):
            self.assertTrue(rrsets_equal(expected_rr, actual_rr))

    def test_axfr_normal_session(self):
        self.assertRaises(isc.cc.data.DataNotFoundError,
                          self.xfrsess._counters.get, 'axfr_running')
        XfroutSession._handle(self.xfrsess)
        response = self.sock.read_msg(Message.PRESERVE_ORDER);
        self.assertEqual(Rcode.NOERROR, response.get_rcode())
        self.check_axfr_stream(response)
<<<<<<< HEAD
        self.assertEqual(self.xfrsess._request_type, RRType.AXFR())
        self.assertNotEqual(self.xfrsess._request_type, RRType.IXFR())
        self.assertRaises(isc.cc.data.DataNotFoundError,
                          self.xfrsess._counters.get, 'ixfr_running')
        self.assertEqual(self.xfrsess._counters.get('axfr_running'), 0)
=======
        self.assertEqual(self.xfrsess._request_type, RRType.AXFR)
        self.assertNotEqual(self.xfrsess._request_type, RRType.IXFR)
        self.assertEqual(self.get_counter('axfr_started'), 1)
        self.assertEqual(self.get_counter('axfr_ended'), 1)
        self.assertEqual(self.get_counter('ixfr_started'), 0)
        self.assertEqual(self.get_counter('ixfr_ended'), 0)
>>>>>>> e606d8d0

    def test_ixfr_to_axfr(self):
        self.xfrsess._request_data = \
            self.create_request_data(ixfr=IXFR_NG_VERSION)
        XfroutSession._handle(self.xfrsess)
        response = self.sock.read_msg(Message.PRESERVE_ORDER);
        self.assertEqual(Rcode.NOERROR, response.get_rcode())
        # This is an AXFR-style IXFR.  So the question section should indicate
        # that it's an IXFR resposne.
        self.assertEqual(RRType.IXFR, response.get_question()[0].get_type())
        self.check_axfr_stream(response)

    def test_ixfr_normal_session(self):
        # See testdata/creatediff.py.  There are 8 changes between two
        # versions.  So the answer section should contain all of these and
        # two beginning and trailing SOAs.
        self.xfrsess._request_data = \
            self.create_request_data(ixfr=IXFR_OK_VERSION)
        self.assertRaises(isc.cc.data.DataNotFoundError,
                          self.xfrsess._counters.get, 'axfr_running')
        self.assertRaises(isc.cc.data.DataNotFoundError,
                          self.xfrsess._counters.get, 'ixfr_running')
        XfroutSession._handle(self.xfrsess)
        response = self.sock.read_msg(Message.PRESERVE_ORDER)
        actual_records = response.get_section(Message.SECTION_ANSWER)
        expected_records = [create_soa(2011112001), create_soa(2011111802),
                            create_soa(2011111900),
                            create_a(Name(self.ns_name), '192.0.2.2', 7200),
                            create_soa(2011111900),
                            create_a(Name(self.ns_name), '192.0.2.53'),
                            create_aaaa(Name(self.ns_name), '2001:db8::1'),
                            create_soa(2011112001),
                            create_a(Name(self.ns_name), '192.0.2.1'),
                            create_soa(2011112001)]
        self.assertEqual(len(expected_records), len(actual_records))
        for (expected_rr, actual_rr) in zip(expected_records, actual_records):
            self.assertTrue(rrsets_equal(expected_rr, actual_rr))
<<<<<<< HEAD
        self.assertNotEqual(self.xfrsess._request_type, RRType.AXFR())
        self.assertEqual(self.xfrsess._request_type, RRType.IXFR())
        self.assertRaises(isc.cc.data.DataNotFoundError,
                          self.xfrsess._counters.get, 'axfr_running')
        self.assertEqual(self.xfrsess._counters.get('ixfr_running'), 0)
=======
        self.assertNotEqual(self.xfrsess._request_type, RRType.AXFR)
        self.assertEqual(self.xfrsess._request_type, RRType.IXFR)
        self.assertEqual(self.get_counter('axfr_started'), 0)
        self.assertEqual(self.get_counter('axfr_ended'), 0)
        self.assertEqual(self.get_counter('ixfr_started'), 1)
        self.assertEqual(self.get_counter('ixfr_ended'), 1)
>>>>>>> e606d8d0

    def ixfr_soa_only_common_checks(self, request_serial):
        self.xfrsess._request_data = \
            self.create_request_data(ixfr=request_serial)
        XfroutSession._handle(self.xfrsess)
        response = self.sock.read_msg(Message.PRESERVE_ORDER);
        answers = response.get_section(Message.SECTION_ANSWER)
        self.assertEqual(1, len(answers))
        self.assertTrue(rrsets_equal(create_soa(SOA_CURRENT_VERSION),
                                     answers[0]))

    def test_ixfr_soa_only(self):
        # The requested SOA serial is the latest one.  The response should
        # contain exactly one SOA of that serial.
        self.ixfr_soa_only_common_checks(SOA_CURRENT_VERSION)

    def test_ixfr_soa_only2(self):
        # Similar to the previous test, but the requested SOA is larger than
        # the current.
        self.ixfr_soa_only_common_checks(SOA_CURRENT_VERSION + 1)

class MyUnixSockServer(UnixSockServer):
    def __init__(self):
        self._shutdown_event = threading.Event()
        self._common_init()
        self._cc = MyCCSession()
        self.update_config_data(self._cc.get_full_config())
        self._counters = xfrout.Counters(xfrout.SPECFILE_LOCATION)

class TestUnixSockServer(unittest.TestCase):
    def setUp(self):
        self.write_sock, self.read_sock = socket.socketpair()
        self.unix = MyUnixSockServer()
        # Some test below modify these module-wide attributes.  We'll need
        # to restore them at the end of each test, so we remember them here.
        self.__select_bak = xfrout.select.select
        self.__recv_fd_back = xfrout.recv_fd

    def tearDown(self):
        # Restore possibly faked module-wide attributes.
        xfrout.select.select = self.__select_bak
        xfrout.recv_fd = self.__recv_fd_back

    def test_tsig_keyring(self):
        """
        Check we use the global keyring when starting a request.
        """
        try:
            # These are just so the keyring can be started
            self.unix._cc.add_remote_config_by_name = \
                lambda name, callback: None
            self.unix._cc.get_remote_config_value = \
                lambda module, name: ([], True)
            self.unix._cc.remove_remote_config = lambda name: None
            isc.server_common.tsig_keyring.init_keyring(self.unix._cc)
            # These are not really interesting for the test. These are just
            # handled over, so strings are OK.
            self.unix._guess_remote = lambda sock: "Address"
            self.unix._zone_config = "Zone config"
            self.unix._acl = "acl"
            # This would be the handler class, but we just check it is passed
            # the right parametes, so function is enough for that.
            keys = isc.server_common.tsig_keyring.get_keyring()
            def handler(sock, data, server, keyring, address, acl, config):
                self.assertEqual("sock", sock)
                self.assertEqual("data", data)
                self.assertEqual(self.unix, server)
                self.assertEqual(keys, keyring)
                self.assertEqual("Address", address)
                self.assertEqual("acl", acl)
                self.assertEqual("Zone config", config)
            self.unix.RequestHandlerClass = handler
            self.unix.finish_request("sock", "data")
        finally:
            isc.server_common.tsig_keyring.deinit_keyring()

    def test_guess_remote(self):
        """Test we can guess the remote endpoint when we have only the
           file descriptor. This is needed, because we get only that one
           from auth."""
        # We test with UDP, as it can be "connected" without other
        # endpoint.  Note that in the current implementation _guess_remote()
        # unconditionally returns SOCK_STREAM.
        sock = socket.socket(socket.AF_INET, socket.SOCK_DGRAM)
        sock.connect(('127.0.0.1', 12345))
        self.assertEqual((socket.AF_INET, socket.SOCK_STREAM,
                          ('127.0.0.1', 12345)),
                         self.unix._guess_remote(sock.fileno()))
        sock.close()
        if socket.has_ipv6:
            # Don't check IPv6 address on hosts not supporting them
            sock = socket.socket(socket.AF_INET6, socket.SOCK_DGRAM)
            sock.connect(('::1', 12345))
            self.assertEqual((socket.AF_INET6, socket.SOCK_STREAM,
                              ('::1', 12345, 0, 0)),
                             self.unix._guess_remote(sock.fileno()))
            sock.close()
            # Try when pretending there's no IPv6 support
            # (No need to pretend when there's really no IPv6)
            xfrout.socket.has_ipv6 = False
            sock = socket.socket(socket.AF_INET, socket.SOCK_DGRAM)
            sock.connect(('127.0.0.1', 12345))
            self.assertEqual((socket.AF_INET, socket.SOCK_STREAM,
                              ('127.0.0.1', 12345)),
                             self.unix._guess_remote(sock.fileno()))
            sock.close()
            # Return it back
            xfrout.socket.has_ipv6 = True

    def test_receive_query_message(self):
        send_msg = b"\xd6=\x00\x00\x00\x01\x00"
        msg_len = struct.pack('H', socket.htons(len(send_msg)))
        self.write_sock.send(msg_len)
        self.write_sock.send(send_msg)
        recv_msg = self.unix._receive_query_message(self.read_sock)
        self.assertEqual(recv_msg, send_msg)

    def check_default_ACL(self):
        context = isc.acl.dns.RequestContext(socket.getaddrinfo("127.0.0.1",
                                             1234, 0, socket.SOCK_DGRAM,
                                             socket.IPPROTO_UDP,
                                             socket.AI_NUMERICHOST)[0][4])
        self.assertEqual(isc.acl.acl.ACCEPT, self.unix._acl.execute(context))

    def check_loaded_ACL(self, acl):
        context = isc.acl.dns.RequestContext(socket.getaddrinfo("127.0.0.1",
                                             1234, 0, socket.SOCK_DGRAM,
                                             socket.IPPROTO_UDP,
                                             socket.AI_NUMERICHOST)[0][4])
        self.assertEqual(isc.acl.acl.ACCEPT, acl.execute(context))
        context = isc.acl.dns.RequestContext(socket.getaddrinfo("192.0.2.1",
                                             1234, 0, socket.SOCK_DGRAM,
                                             socket.IPPROTO_UDP,
                                             socket.AI_NUMERICHOST)[0][4])
        self.assertEqual(isc.acl.acl.REJECT, acl.execute(context))

    def test_update_config_data(self):
        self.check_default_ACL()
        self.unix.update_config_data({'transfers_out':10 })
        self.assertEqual(self.unix._max_transfers_out, 10)
        self.check_default_ACL()

        self.unix.update_config_data({'transfers_out':9})
        self.assertEqual(self.unix._max_transfers_out, 9)

        # Load the ACL
        self.unix.update_config_data({'transfer_acl': [{'from': '127.0.0.1',
                                               'action': 'ACCEPT'}]})
        self.check_loaded_ACL(self.unix._acl)
        # Pass a wrong data there and check it does not replace the old one
        self.assertRaises(XfroutConfigError,
                          self.unix.update_config_data,
                          {'transfer_acl': ['Something bad']})
        self.check_loaded_ACL(self.unix._acl)

    def test_zone_config_data(self):
        # By default, there's no specific zone config
        self.assertEqual({}, self.unix._zone_config)

        # Adding config for a specific zone.  The config is empty unless
        # explicitly specified.
        self.unix.update_config_data({'zone_config':
                                          [{'origin': 'example.com',
                                            'class': 'IN'}]})
        self.assertEqual({}, self.unix._zone_config[('IN', 'example.com.')])

        # zone class can be omitted
        self.unix.update_config_data({'zone_config':
                                          [{'origin': 'example.com'}]})
        self.assertEqual({}, self.unix._zone_config[('IN', 'example.com.')])

        # zone class, name are stored in the "normalized" form.  class
        # strings are upper cased, names are down cased.
        self.unix.update_config_data({'zone_config':
                                          [{'origin': 'EXAMPLE.com'}]})
        self.assertEqual({}, self.unix._zone_config[('IN', 'example.com.')])

        # invalid zone class, name will result in exceptions
        self.assertRaises(EmptyLabel,
                          self.unix.update_config_data,
                          {'zone_config': [{'origin': 'bad..example'}]})
        self.assertRaises(InvalidRRClass,
                          self.unix.update_config_data,
                          {'zone_config': [{'origin': 'example.com',
                                            'class': 'badclass'}]})

        # Configuring a couple of more zones
        self.unix.update_config_data({'zone_config':
                                          [{'origin': 'example.com'},
                                           {'origin': 'example.com',
                                            'class': 'CH'},
                                           {'origin': 'example.org'}]})
        self.assertEqual({}, self.unix._zone_config[('IN', 'example.com.')])
        self.assertEqual({}, self.unix._zone_config[('CH', 'example.com.')])
        self.assertEqual({}, self.unix._zone_config[('IN', 'example.org.')])

        # Duplicate data: should be rejected with an exception
        self.assertRaises(XfroutConfigError,
                          self.unix.update_config_data,
                          {'zone_config': [{'origin': 'example.com'},
                                           {'origin': 'example.org'},
                                           {'origin': 'example.com'}]})

    def test_zone_config_data_with_acl(self):
        # Similar to the previous test, but with transfer_acl config
        self.unix.update_config_data({'zone_config':
                                          [{'origin': 'example.com',
                                            'transfer_acl':
                                                [{'from': '127.0.0.1',
                                                  'action': 'ACCEPT'}]}]})
        acl = self.unix._zone_config[('IN', 'example.com.')]['transfer_acl']
        self.check_loaded_ACL(acl)

        # invalid ACL syntax will be rejected with exception
        self.assertRaises(XfroutConfigError,
                          self.unix.update_config_data,
                          {'zone_config': [{'origin': 'example.com',
                                            'transfer_acl':
                                                [{'action': 'BADACTION'}]}]})

    def test_get_db_file(self):
        self.assertEqual(self.unix.get_db_file(), "initdb.file")

    def test_increase_transfers_counter(self):
        self.unix._max_transfers_out = 10
        count = self.unix._transfers_counter
        self.assertEqual(self.unix.increase_transfers_counter(), True)
        self.assertEqual(count + 1, self.unix._transfers_counter)

        self.unix._max_transfers_out = 0
        count = self.unix._transfers_counter
        self.assertEqual(self.unix.increase_transfers_counter(), False)
        self.assertEqual(count, self.unix._transfers_counter)

    def test_decrease_transfers_counter(self):
        count = self.unix._transfers_counter
        self.unix.decrease_transfers_counter()
        self.assertEqual(count - 1, self.unix._transfers_counter)

    def _remove_file(self, sock_file):
        try:
            os.remove(sock_file)
        except OSError:
            pass

    def test_sock_file_in_use_file_exist(self):
        sock_file = 'temp.sock.file'
        self._remove_file(sock_file)
        self.assertFalse(self.unix._sock_file_in_use(sock_file))
        self.assertFalse(os.path.exists(sock_file))

    def test_sock_file_in_use_file_not_exist(self):
        self.assertFalse(self.unix._sock_file_in_use('temp.sock.file'))

    def _start_unix_sock_server(self, sock_file):
        serv = ThreadingUnixStreamServer(sock_file, BaseRequestHandler)
        serv_thread = threading.Thread(target=serv.serve_forever)
        serv_thread.setDaemon(True)
        serv_thread.start()

    def test_sock_file_in_use(self):
        sock_file = 'temp.sock.file'
        self._remove_file(sock_file)
        self.assertFalse(self.unix._sock_file_in_use(sock_file))
        self._start_unix_sock_server(sock_file)
        self.assertTrue(self.unix._sock_file_in_use(sock_file))

    def test_remove_unused_sock_file_in_use(self):
        sock_file = 'temp.sock.file'
        self._remove_file(sock_file)
        self.assertFalse(self.unix._sock_file_in_use(sock_file))
        self._start_unix_sock_server(sock_file)
        try:
            self.unix._remove_unused_sock_file(sock_file)
        except SystemExit:
            pass
        else:
            # This should never happen
            self.assertTrue(False)

    def test_remove_unused_sock_file_dir(self):
        import tempfile
        dir_name = tempfile.mkdtemp()
        old_stdout = sys.stdout
        sys.stdout = open(os.devnull, 'w')
        try:
            self.unix._remove_unused_sock_file(dir_name)
        except SystemExit:
            pass
        else:
            # This should never happen
            self.assertTrue(False)

        sys.stdout.close()
        sys.stdout = old_stdout
        os.rmdir(dir_name)

    def __fake_select(self, r, w, e):
        '''select emulator used in select_loop_fail test.'''
        # This simplified faked function assumes to be called at most once,
        # and in that case just return a pre-configured "readable" sockets.
        if self.__select_count > 0:
            raise RuntimeError('select called unexpected number of times')
        self.__select_count += 1
        return (self.__select_return_redable, [], [])

    def test_select_loop_fail(self):
        '''Check failure events in the main loop.'''
        # setup faked select() environments
        self.unix._read_sock = MySocket(socket.AF_INET6, socket.SOCK_STREAM)
        xfrout.select.select = self.__fake_select
        self.__select_return_redable = [MySocket(socket.AF_INET6,
                                                 socket.SOCK_STREAM)]

        # Check that loop terminates if recv_fd() fails.
        for ret_code in [-1, FD_SYSTEM_ERROR]:
            # fake recv_fd so it returns the faked failure code.
            xfrout.recv_fd = lambda fileno: ret_code

            # reset the counter, go to the loop.
            self.__select_count = 0
            self.unix._select_loop(self.__select_return_redable[0])
            # select should have been called exactly once.
            self.assertEqual(1, self.__select_count)

        # Next, we test the case where recf_fd succeeds but receiving the
        # request fails.
        self.__select_count = 0
        xfrout.recv_fd = lambda fileno: 1
        self.unix._receive_query_message = lambda fd: None
        self.unix._select_loop(self.__select_return_redable[0])
        self.assertEqual(1, self.__select_count)

class DummyBaseSocketserver():
    def shutdown(self): pass
    def send(self, arg): pass
    def get_request(self): pass

class DummySocketserver(DummyBaseSocketserver):
    def __init__(self, *args): pass

class DummySocketserverException(DummyBaseSocketserver):
    def __init__(self, *args): raise Exception

class TestUnixSockServerForCounter(unittest.TestCase):

    def setUp(self):
        ( self.orig_remove_unused_sock_file,
          self.orig_update_config_data,
          self.orig_socket_socketpair,
          self.orig_NoPollMixIn,
          self.orig_ThreadingUnixStreamServer,
          self.orig_process_request,
          self.orig_select ) = \
         ( UnixSockServer._remove_unused_sock_file,
           UnixSockServer.update_config_data,
           xfrout.socket.socketpair,
           xfrout.socketserver_mixin.NoPollMixIn,
           xfrout.ThreadingUnixStreamServer,
           UnixSockServer.process_request,
           xfrout.select.select )
        UnixSockServer._remove_unused_sock_file = lambda x,y: None
        UnixSockServer.update_config_data = lambda x,y: None
        xfrout.socket.socketpair = \
            lambda : (DummySocketserver(), DummySocketserver())
        xfrout.socketserver_mixin.NoPollMixIn = DummySocketserver
        xfrout.ThreadingUnixStreamServer = DummySocketserver
        xfrout.super = lambda : DummySocketserver()
        xfrout.select.select = lambda x,y,z: ([None],[None],[None])
        self.unix = UnixSockServer(None, None, threading.Event(), None, None)

    def tearDown(self):
        ( UnixSockServer._remove_unused_sock_file,
          UnixSockServer.update_config_data,
          xfrout.socket.socketpair,
          xfrout.socketserver_mixin.NoPollMixIn,
          xfrout.ThreadingUnixStreamServer,
          xfrout.super,
          UnixSockServer.process_request,
          xfrout.select.select ) = \
          ( self.orig_remove_unused_sock_file,
            self.orig_update_config_data,
            self.orig_socket_socketpair,
            self.orig_NoPollMixIn,
            self.orig_ThreadingUnixStreamServer,
            super,
            self.orig_process_request,
            self.orig_select )
        self.unix._counters.clear_all()

    def test_open(self):
        # open
        self.assertEqual(
            self.unix._counters.get('socket', 'unixdomain', 'open'), 1)
        self.assertRaises(isc.cc.data.DataNotFoundError,
                          self.unix._counters.get,
                          'socket', 'unixdomain', 'openfail')
        xfrout.ThreadingUnixStreamServer = DummySocketserverException
        try:
            self.unix = UnixSockServer(None, None, None, None, None)
        except Exception:
            pass
        else:
            self.fail("an exception should be raised")
        self.assertEqual(
            self.unix._counters.get('socket', 'unixdomain', 'open'), 1)
        self.assertEqual(
            self.unix._counters.get('socket', 'unixdomain', 'openfail'), 1)

    def test_close(self):
        # close
        self.assertRaises(isc.cc.data.DataNotFoundError,
                          self.unix._counters.get,
                          'socket','unixdomain', 'close')
        self.unix.shutdown()
        self.assertEqual(
            self.unix._counters.get('socket', 'unixdomain', 'close'), 1)

    def test_bindfail(self):
        # bindfail
        self.assertRaises(isc.cc.data.DataNotFoundError,
                          self.unix._counters.get,
                          'socket', 'unixdomain', 'bindfail')
        self.assertRaises(Exception, self.unix.server_bind)
        self.assertEqual(
            self.unix._counters.get('socket', 'unixdomain', 'bindfail'), 1)

    def test_accept(self):
        # accept
        self.assertRaises(isc.cc.data.DataNotFoundError,
                          self.unix._counters.get,
                          'socket', 'unixdomain', 'accept')
        self.unix.get_request()
        self.assertEqual(
            self.unix._counters.get('socket', 'unixdomain', 'accept'), 1)
        # acceptfail
        self.assertRaises(isc.cc.data.DataNotFoundError,
                          self.unix._counters.get,
                          'socket', 'unixdomain', 'acceptfail')
        xfrout.super = lambda : DummyClassException()
        self.unix = UnixSockServer(None, None, None, None, None)
        self.assertRaises(Exception, self.unix.get_request)
        self.assertEqual(
            self.unix._counters.get('socket', 'unixdomain', 'acceptfail'), 1)

    def test_recverr(self):
        # recverr
        self.assertRaises(isc.cc.data.DataNotFoundError,
                          self.unix._counters.get,
                          'socket', 'unixdomain', 'recverr')
        def raise_socketerror(x,y):
            raise socket.error
        self.unix.process_request = raise_socketerror
        self.unix._select_loop(None)
        self.assertEqual(self.unix._counters.get(
                'socket', 'unixdomain', 'recverr'), 1)

class TestInitialization(unittest.TestCase):
    def setEnv(self, name, value):
        if value is None:
            if name in os.environ:
                del os.environ[name]
        else:
            os.environ[name] = value

    def setUp(self):
        self._oldSocket = os.getenv("BIND10_XFROUT_SOCKET_FILE")
        self._oldFromBuild = os.getenv("B10_FROM_BUILD")

    def tearDown(self):
        self.setEnv("B10_FROM_BUILD", self._oldFromBuild)
        self.setEnv("BIND10_XFROUT_SOCKET_FILE", self._oldSocket)
        # Make sure even the computed values are back
        xfrout.init_paths()

    def testNoEnv(self):
        self.setEnv("B10_FROM_BUILD", None)
        self.setEnv("BIND10_XFROUT_SOCKET_FILE", None)
        xfrout.init_paths()
        self.assertEqual(xfrout.UNIX_SOCKET_FILE,
                         "@@LOCALSTATEDIR@@/@PACKAGE_NAME@/auth_xfrout_conn")

    def testProvidedSocket(self):
        self.setEnv("B10_FROM_BUILD", None)
        self.setEnv("BIND10_XFROUT_SOCKET_FILE", "The/Socket/File")
        xfrout.init_paths()
        self.assertEqual(xfrout.UNIX_SOCKET_FILE, "The/Socket/File")

class MyNotifier():
    def __init__(self):
        self.shutdown_called = False

    def shutdown(self):
        self.shutdown_called = True

class MyXfroutServer(XfroutServer):
    def __init__(self):
        self._cc = MockModuleCCSession()
        self._shutdown_event = threading.Event()
        self._notifier = MyNotifier()
        self._unix_socket_server = None
        # Disable the wait for threads
        self._wait_for_threads = lambda : None
        self._cc.get_module_spec = lambda:\
            isc.config.module_spec_from_file(xfrout.SPECFILE_LOCATION)
        self._counters = xfrout.Counters(xfrout.SPECFILE_LOCATION)

class TestXfroutServer(unittest.TestCase):
    def setUp(self):
        self.xfrout_server = MyXfroutServer()

    def test_shutdown(self):
        self.xfrout_server.shutdown()
        self.assertTrue(self.xfrout_server._notifier.shutdown_called)
        self.assertTrue(self.xfrout_server._cc.stopped)

    def test_getstats(self):
        self.assertEqual(
            self.xfrout_server.command_handler('getstats', None), \
                create_answer(0,  {}))

if __name__== "__main__":
    isc.log.resetUnitTestRootLogger()
    unittest.main()<|MERGE_RESOLUTION|>--- conflicted
+++ resolved
@@ -277,14 +277,8 @@
                                        # When not testing ACLs, simply accept
                                        isc.acl.dns.REQUEST_LOADER.load(
                                            [{"action": "ACCEPT"}]),
-<<<<<<< HEAD
                                        {})
-        self.set_request_type(RRType.AXFR()) # test AXFR by default
-=======
-                                       {},
-                                       **self._counters)
         self.set_request_type(RRType.AXFR) # test AXFR by default
->>>>>>> e606d8d0
         self.mdata = self.create_request_data()
         self.soa_rrset = create_soa(SOA_CURRENT_VERSION)
         # some test replaces a module-wide function.  We should ensure the
@@ -1149,20 +1143,11 @@
         response = self.sock.read_msg(Message.PRESERVE_ORDER);
         self.assertEqual(Rcode.NOERROR, response.get_rcode())
         self.check_axfr_stream(response)
-<<<<<<< HEAD
-        self.assertEqual(self.xfrsess._request_type, RRType.AXFR())
-        self.assertNotEqual(self.xfrsess._request_type, RRType.IXFR())
+        self.assertEqual(self.xfrsess._request_type, RRType.AXFR)
+        self.assertNotEqual(self.xfrsess._request_type, RRType.IXFR)
         self.assertRaises(isc.cc.data.DataNotFoundError,
                           self.xfrsess._counters.get, 'ixfr_running')
         self.assertEqual(self.xfrsess._counters.get('axfr_running'), 0)
-=======
-        self.assertEqual(self.xfrsess._request_type, RRType.AXFR)
-        self.assertNotEqual(self.xfrsess._request_type, RRType.IXFR)
-        self.assertEqual(self.get_counter('axfr_started'), 1)
-        self.assertEqual(self.get_counter('axfr_ended'), 1)
-        self.assertEqual(self.get_counter('ixfr_started'), 0)
-        self.assertEqual(self.get_counter('ixfr_ended'), 0)
->>>>>>> e606d8d0
 
     def test_ixfr_to_axfr(self):
         self.xfrsess._request_data = \
@@ -1200,20 +1185,11 @@
         self.assertEqual(len(expected_records), len(actual_records))
         for (expected_rr, actual_rr) in zip(expected_records, actual_records):
             self.assertTrue(rrsets_equal(expected_rr, actual_rr))
-<<<<<<< HEAD
-        self.assertNotEqual(self.xfrsess._request_type, RRType.AXFR())
-        self.assertEqual(self.xfrsess._request_type, RRType.IXFR())
+        self.assertNotEqual(self.xfrsess._request_type, RRType.AXFR)
+        self.assertEqual(self.xfrsess._request_type, RRType.IXFR)
         self.assertRaises(isc.cc.data.DataNotFoundError,
                           self.xfrsess._counters.get, 'axfr_running')
         self.assertEqual(self.xfrsess._counters.get('ixfr_running'), 0)
-=======
-        self.assertNotEqual(self.xfrsess._request_type, RRType.AXFR)
-        self.assertEqual(self.xfrsess._request_type, RRType.IXFR)
-        self.assertEqual(self.get_counter('axfr_started'), 0)
-        self.assertEqual(self.get_counter('axfr_ended'), 0)
-        self.assertEqual(self.get_counter('ixfr_started'), 1)
-        self.assertEqual(self.get_counter('ixfr_ended'), 1)
->>>>>>> e606d8d0
 
     def ixfr_soa_only_common_checks(self, request_serial):
         self.xfrsess._request_data = \

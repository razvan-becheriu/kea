# Copyright (C) 2014-2018 Internet Systems Consortium, Inc. ("ISC")
#
# This Source Code Form is subject to the terms of the Mozilla Public
# License, v. 2.0. If a copy of the MPL was not distributed with this
# file, You can obtain one at http://mozilla.org/MPL/2.0/.

# This is an utility script that is being included by other scripts.

# There are two ways of calling this method.
# mysql_execute SQL_QUERY - This call is simpler, but requires db_user,
#     db_password and db_name variables to be set.
# mysql_execute SQL_QUERY PARAM1 PARAM2 .. PARAMN - Additional parameters
#     may be specified. They are passed directly to mysql. This one is
#     more convenient to use if the script didn't parse db_user db_password
#     and db_name.
#
# It returns the mysql command exit status to the caller as $?
mysql_execute() {
    QUERY=$1
    shift
    if [ $# -gt 0 ]; then
        cmdline=$(mysql_compose_connect_cmd_line)
        cmdline="$cmdline $* -e \"$QUERY\""
        eval "mysql " $cmdline
        retcode=$?
    else
        cmdline=$(mysql_compose_connect_cmd_line)
        cmdline="$cmdline -e \"$QUERY\" $db_name"
        eval "mysql " $cmdline
        retcode="$?"
    fi

    return $retcode
}

mysql_execute_no_dbname() {
    QUERY=$1
    shift

    cmdline=$(mysql_compose_connect_cmd_line)
    cmdline="$cmdline -e \"$QUERY\""

    eval "mysql " $cmdline
    retcode="$?"

    if [ $retcode -ne 0 ]; then
        printf "mysql returned with exit status $retcode\n"
        exit $retcode
    fi

    return $retcode
}

mysql_execute_script() {
    file=$1
    shift
    if [ $# -gt 0 ]; then
        cmdline=$(mysql_compose_connect_cmd_line)
        eval "mysql " $cmdline $* < ${file}
        retcode=$?
    else
        cmdline=$(mysql_compose_connect_cmd_line)
        eval "mysql "$cmdline $db_name < ${file}
        retcode="$?"
    fi

    return $retcode
}

mysql_version() {
    mysql_execute "SELECT CONCAT_WS('.', version, minor) FROM schema_version;" "$@"
    return $?
}

# Submits given SQL text to PostgreSQL
# There are two ways of calling this method.
# pgsql_execute SQL_QUERY - This call is simpler, but requires db_user,
#     db_password and db_name variables to be set.
# pgsql_execute SQL_QUERY PARAM1 PARAM2 .. PARAMN - Additional parameters
#     may be specified. They are passed directly to pgsql. This one is
#     more convenient to use if the script didn't parse db_user db_password
#     and db_name.
#
# It returns the pgsql command exit status to the caller as $?
pgsql_execute() {
    QUERY=$1
    shift
    if [ $# -gt 0 ]; then
        export PGPASSWORD=$db_password
        cmdline=$(pgsql_compose_connect_cmd_line)
        cmdline="$cmdline $*"
        echo $QUERY | psql $cmdline
        retcode=$?
    else
        export PGPASSWORD=$db_password
        cmdline=$(pgsql_compose_connect_cmd_line)
        cmdline="$cmdline -d $db_name"
        echo $QUERY | psql $cmdline
        retcode=$?
    fi
    return $retcode
}

pgsql_execute_no_dbname() {
    QUERY=$1
    shift
    export PGPASSWORD=$db_password
    cmdline=$(pgsql_compose_connect_cmd_line)
#   Sometimes we don't need to connect to a specific database
#   (e.g. when we want to create a new one)
#   Postgresql client requires to connect all the time a database.
#   The first database is always created by the initdb command when
#   the data storage area is initialized is called postgres.
#   So we will connect to the default database "postgres")
    cmdline="$cmdline -d postgres"
    echo $QUERY | psql $cmdline
    retcode=$?
    return $retcode
}

# Submits SQL in a given file to PostgreSQL
# There are two ways of calling this method.
# pgsql_execute SQL_FILE - This call is simpler, but requires db_user,
#     db_password and db_name variables to be set.
# pgsql_execute SQL_FILE PARAM1 PARAM2 .. PARAMN - Additional parameters
#     may be specified. They are passed directly to pgsql. This one is
#     more convenient to use if the script didn't parse db_user db_password
#     and db_name.
#
# It returns the pgsql command exit status to the caller as $?
pgsql_execute_script() {
    file=$1
    shift
    if [ $# -gt 0 ]; then
        export PGPASSWORD=$db_password
        cmdline=$(pgsql_compose_connect_cmd_line)
        cmdline="$cmdline -d $db_name -f $file $*"
        eval "psql "$cmdline
        retcode=$?
    else
        export PGPASSWORD=$db_password
        cmdline=$(pgsql_compose_connect_cmd_line)
        cmdline="$cmdline -d $db_name -f $file"
        eval "psql "$cmdline
        retcode=$?
    fi
    return $retcode
}

pgsql_version() {
    pgsql_execute "SELECT version || '.' || minor FROM schema_version" "$@"
    return $?
}

cql_execute() {
    query=$1
    shift
    if [ $# -gt 0 ]; then
        cmdline=$(cql_compose_connect_cmd_line)
        cmdline="$cmdline $* -e \"$query\""
        eval "cqlsh " $cmdline
        retcode=$?
    else
        cmdline=$(cql_compose_connect_cmd_line)
        cmdline="$cmdline -k $db_name -e \"$query\""
        eval "cqlsh " $cmdline
        retcode=$?
    fi

    if [ $retcode -ne 0 ]; then
        printf "cqlsh returned with exit status %s\n" "${retcode}"
        exit $retcode
    fi

    return $retcode
}

cql_execute_no_keyspace() {
    query=$1
    shift

    cmdline=$(cql_compose_connect_cmd_line)
    cmdline="$cmdline -e \"$query\""
    eval "cqlsh " $cmdline
    retcode=$?

    if [ $retcode -ne 0 ]; then
        printf "cqlsh returned with exit status $retcode\n"
        exit $retcode
    fi

    return $retcode
}

cql_execute_script() {
    file=$1
    shift
    if [ $# -gt 0 ]; then
        cmdline=$(cql_compose_connect_cmd_line)
        cmdline="$cmdline $* -f \"$file\""
        eval "cqlsh " $cmdline
        retcode=$?
    else
        cmdline=$(cql_compose_connect_cmd_line)
        cmdline="$cmdline -k $db_name -f \"$file\""
        eval "cqlsh " $cmdline
        retcode=$?
    fi

    if [ $retcode -ne 0 ]; then
        printf "cqlsh returned with exit status %s\n" "${retcode}"
        exit $retcode
    fi

    return $retcode
}

cql_version() {
    version=$(cql_execute "SELECT version, minor FROM schema_version" "$@")
    error=$?
<<<<<<< HEAD
    version=$(echo "$version" | grep -A 1 "+" | grep -v "+" | tr -d ' ' | cut -d "|" -f 1-2 --output-delimiter=".")
    echo $version
    return $error
}

mysql_compose_connect_cmd_line() {
    local line="-N -B"

    if [ -n "$db_server_address" ]; then
        line="$line --host=$db_server_address"
    fi

    if [ -n "$db_server_port" ]; then
        line="$line --port=$db_server_port"
    fi

    if [ -n "$db_user" ]; then
        line="$line --user=$db_user"
    fi

    if [ -n "$db_password" ]; then
        line="$line --password=$db_password"
    fi

    if [ -n "$db_host" ]; then
        line="$line --host=$db_host"
    fi

    echo $line
}

pgsql_compose_connect_cmd_line() {
    local line="--set ON_ERROR_STOP=1 -A -t -q"

    if [ -n "$db_server_address" ]
    then
        line="$line -h $db_server_address"
    else
        if [ -n "$db_host" ]; then
            line="$line -h $db_host"
        else
            line="$line -h localhost"
        fi
    fi

    if [ -n "$db_server_port" ]; then
        line="$line -p $db_server_port"
    fi

    if [ -n "$db_user" ]; then
        line="$line -U $db_user"
    fi

    if [ -n "$db_host" ]; then
        line="$line -h $db_host"
    fi

    echo $line
}

cql_compose_connect_cmd_line() {
    local line=""

    if [ -n "$db_server_address" ]; then
        line=$line" "$db_server_address
    fi

    if [ -n "$db_server_port" ]; then
        line=$line" "$db_server_port
    fi

    if [ -n "$db_server_version" ]; then
        line=$line" --cqlversion="$db_server_version
    fi

    if [ -n "$db_user" ]; then
        line=$line" -u "$db_user
    fi

    if [ -n "$db_password" ]; then
        line=$line" -p "$db_password
    fi

    if [ -n "$db_use_ssl" ]; then
        line=$line" --ssl"
    fi

    echo $line
=======
    version=$(echo "$version" | grep -A 1 "+" | grep -v "+" | tr -d ' ' | cut -d "|" -f 1-2 | tr "|" ".")
    echo "$version"
    return $error
>>>>>>> d6819971
}<|MERGE_RESOLUTION|>--- conflicted
+++ resolved
@@ -218,8 +218,7 @@
 cql_version() {
     version=$(cql_execute "SELECT version, minor FROM schema_version" "$@")
     error=$?
-<<<<<<< HEAD
-    version=$(echo "$version" | grep -A 1 "+" | grep -v "+" | tr -d ' ' | cut -d "|" -f 1-2 --output-delimiter=".")
+    version=$(echo "$version" | grep -A 1 "+" | grep -v "+" | tr -d ' ' | cut -d "|" -f 1-2 | tr "|" ".")
     echo $version
     return $error
 }
@@ -307,9 +306,4 @@
     fi
 
     echo $line
-=======
-    version=$(echo "$version" | grep -A 1 "+" | grep -v "+" | tr -d ' ' | cut -d "|" -f 1-2 | tr "|" ".")
-    echo "$version"
-    return $error
->>>>>>> d6819971
 }
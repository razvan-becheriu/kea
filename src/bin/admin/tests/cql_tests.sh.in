--- conflicted
+++ resolved
@@ -35,36 +35,35 @@
     cql_wipe
 
     # Create the database
-    $keaadmin lease-init cql -u $db_user -p $db_password -n $db_name -d $db_scripts_dir
+    $keaadmin lease-init cql -u $db_user -p $db_password -n $db_name -d $db_scripts_dir &>/dev/null
     assert_eq 0 $? "kea-admin lease-init cql failed, expected exit code: %d, actual: %d"
 
     # Verify that all the expected tables exist
 
     # Check schema_version table
-    cql_execute "SELECT version, minor FROM schema_version;"
+    cql_execute "SELECT version, minor FROM schema_version;" &>/dev/null
     assert_eq 0 $? "schema_version table check failed, expected exit code: %d, actual: %d"
 
     # Check lease4 table
-    cql_execute "SELECT address, hwaddr, client_id, valid_lifetime, expire, subnet_id, fqdn_fwd, fqdn_rev, hostname, state, user_context FROM lease4;"
+    cql_execute "SELECT address, hwaddr, client_id, valid_lifetime, expire, subnet_id, fqdn_fwd, fqdn_rev, hostname, state, user_context FROM lease4;" &>/dev/null
     assert_eq 0 $? "lease4 table check failed, expected exit code: %d, actual: %d"
 
     # Check lease6 table
-    cql_execute "SELECT address, duid, valid_lifetime, expire, subnet_id, pref_lifetime, lease_type, iaid, prefix_len, fqdn_fwd, fqdn_rev, hostname, state, user_context FROM lease6;"
+    cql_execute "SELECT address, duid, valid_lifetime, expire, subnet_id, pref_lifetime, lease_type, iaid, prefix_len, fqdn_fwd, fqdn_rev, hostname, state, user_context FROM lease6;" &>/dev/null
     assert_eq 0 $? "lease6 table check failed, expected exit code: %d, actual: %d"
 
     # Check lease6_types table
-    cql_execute "SELECT lease_type, name FROM lease6_types;"
+    cql_execute "SELECT lease_type, name FROM lease6_types;" &>/dev/null
     assert_eq 0 $? "lease6_types table check failed, expected exit code: %d, actual: %d"
 
     # Check lease_state table
-    cql_execute "SELECT state, name FROM lease_state;"
+    cql_execute "SELECT state, name FROM lease_state;" &>/dev/null
     assert_eq 0 $? "lease_state table check failed, expected exit code: %d, actual: %d"
 
     # Trying to create it again should fail. This verifies the db present
     # check
-    echo ""
     echo "Making sure keyspace creation fails the second time..."
-    $keaadmin lease-init cql -u $db_user -p $db_password -n $db_name -d $db_scripts_dir
+    $keaadmin lease-init cql -u $db_user -p $db_password -n $db_name -d $db_scripts_dir &>/dev/null
     assert_eq 2 $? "kea-admin failed to deny lease-init, expected exit code: %d, actual: %d"
 
     # Wipe the database.
@@ -151,29 +150,16 @@
     # 1436173267 corresponds to 2015-06-06 11:01:07
     insert_cql="\
 INSERT INTO lease4(address, hwaddr, client_id, valid_lifetime, expire, subnet_id,\
-<<<<<<< HEAD
- fqdn_fwd, fqdn_rev, hostname, state)\
+ fqdn_fwd, fqdn_rev, hostname, state, user_context)\
  VALUES(3221225994,textAsBlob('20'),textAsBlob('30'),40,1430694930,50,true,true,\
- 'one.example.com', 0);\
-INSERT INTO lease4(address, hwaddr, client_id, valid_lifetime, expire, subnet_id,\
- fqdn_fwd, fqdn_rev, hostname, state)\
- VALUES(3221225995,NULL,textAsBlob('123'),40,1433464245,50,true,true,'', 1);\
-INSERT INTO lease4(address, hwaddr, client_id, valid_lifetime, expire, subnet_id,\
- fqdn_fwd, fqdn_rev, hostname, state)\
- VALUES(3221225996,textAsBlob('22'),NULL,40,1436173267,50,true,true,\
- 'three.example.com', 2);"
-=======
- fqdn_fwd, fqdn_rev, hostname, state, user_context)\
- VALUES(-1073741302,textAsBlob('20'),textAsBlob('30'),40,1430694930,50,true,true,\
  'one.example.com', 0, '');\
 INSERT INTO lease4(address, hwaddr, client_id, valid_lifetime, expire, subnet_id,\
  fqdn_fwd, fqdn_rev, hostname, state, user_context)\
- VALUES(-1073741301,NULL,textAsBlob('123'),40,1433464245,50,true,true,'', 1, '');\
+ VALUES(3221225995,NULL,textAsBlob('123'),40,1433464245,50,true,true,'', 1, '');\
 INSERT INTO lease4(address, hwaddr, client_id, valid_lifetime, expire, subnet_id,\
  fqdn_fwd, fqdn_rev, hostname, state, user_context)\
- VALUES(-1073741300,textAsBlob('22'),NULL,40,1436173267,50,true,true,\
+ VALUES(3221225996,textAsBlob('22'),NULL,40,1436173267,50,true,true,\
  'three.example.com', 2, '');"
->>>>>>> a02d7bdf
 
     cql_execute "$insert_cql"
     assert_eq 0 $? "insert into lease4 failed, expected exit code %d, actual %d"
@@ -273,7 +259,7 @@
 
     # Check if the scripts directory exists at all.
     if [ ! -d ${db_scripts_dir}/cql ]; then
-        log_error "Invalid scripts directory: ${db_scripts_dir}/mysql"
+        log_error "Invalid scripts directory: ${db_scripts_dir}/cql"
         exit 1
     fi
 
@@ -370,7 +356,6 @@
     test_finish 0
 }
 
-
 # Run tests.
 cql_lease_init_test
 cql_lease_version_test

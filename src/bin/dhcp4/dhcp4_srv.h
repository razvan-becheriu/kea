--- conflicted
+++ resolved
@@ -363,11 +363,9 @@
     /// during normal operation (e.g. to use different allocators)
     boost::shared_ptr<AllocEngine> alloc_engine_;
 
-<<<<<<< HEAD
     uint16_t port_;  ///< UDP port number on which server listens.
     bool use_bcast_; ///< Should broadcast be enabled on sockets (if true).
 
-=======
     /// @brief returns callout handle for specified packet
     ///
     /// @param pkt packet for which the handle should be returned
@@ -379,7 +377,6 @@
     int hook_index_pkt4_receive_;
     int hook_index_subnet4_select_;
     int hook_index_pkt4_send_;
->>>>>>> be65cfba
 };
 
 }; // namespace isc::dhcp

--- conflicted
+++ resolved
@@ -254,9 +254,9 @@
       switch (that.type_get ())
     {
       case 145: // value
-      case 184: // socket_type
-      case 397: // ncr_protocol_value
-      case 406: // replace_client_name_value
+      case 186: // socket_type
+      case 399: // ncr_protocol_value
+      case 408: // replace_client_name_value
         value.move< ElementPtr > (that.value);
         break;
 
@@ -292,9 +292,9 @@
       switch (that.type_get ())
     {
       case 145: // value
-      case 184: // socket_type
-      case 397: // ncr_protocol_value
-      case 406: // replace_client_name_value
+      case 186: // socket_type
+      case 399: // ncr_protocol_value
+      case 408: // replace_client_name_value
         value.copy< ElementPtr > (that.value);
         break;
 
@@ -385,21 +385,21 @@
 #line 386 "dhcp4_parser.cc" // lalr1.cc:636
         break;
 
-      case 184: // socket_type
+      case 186: // socket_type
 
 #line 202 "dhcp4_parser.yy" // lalr1.cc:636
         { yyoutput << yysym.value.template as< ElementPtr > (); }
 #line 393 "dhcp4_parser.cc" // lalr1.cc:636
         break;
 
-      case 397: // ncr_protocol_value
+      case 399: // ncr_protocol_value
 
 #line 202 "dhcp4_parser.yy" // lalr1.cc:636
         { yyoutput << yysym.value.template as< ElementPtr > (); }
 #line 400 "dhcp4_parser.cc" // lalr1.cc:636
         break;
 
-      case 406: // replace_client_name_value
+      case 408: // replace_client_name_value
 
 #line 202 "dhcp4_parser.yy" // lalr1.cc:636
         { yyoutput << yysym.value.template as< ElementPtr > (); }
@@ -604,9 +604,9 @@
         switch (yyr1_[yyn])
     {
       case 145: // value
-      case 184: // socket_type
-      case 397: // ncr_protocol_value
-      case 406: // replace_client_name_value
+      case 186: // socket_type
+      case 399: // ncr_protocol_value
+      case 408: // replace_client_name_value
         yylhs.value.build< ElementPtr > ();
         break;
 
@@ -817,149 +817,93 @@
 #line 818 "dhcp4_parser.cc" // lalr1.cc:859
     break;
 
-  case 40:
-<<<<<<< HEAD
-=======
-#line 267 "dhcp4_parser.yy" // lalr1.cc:859
+  case 42:
+#line 281 "dhcp4_parser.yy" // lalr1.cc:859
     {
                   // List consisting of a single element.
                   ctx.stack_.back()->add(yystack_[0].value.as< ElementPtr > ());
                   }
-#line 791 "dhcp4_parser.cc" // lalr1.cc:859
-    break;
-
-  case 41:
-#line 271 "dhcp4_parser.yy" // lalr1.cc:859
+#line 827 "dhcp4_parser.cc" // lalr1.cc:859
+    break;
+
+  case 43:
+#line 285 "dhcp4_parser.yy" // lalr1.cc:859
     {
                   // List ending with , and a value.
                   ctx.stack_.back()->add(yystack_[0].value.as< ElementPtr > ());
                   }
-#line 800 "dhcp4_parser.cc" // lalr1.cc:859
-    break;
-
-  case 42:
->>>>>>> 9adb0eb5
-#line 278 "dhcp4_parser.yy" // lalr1.cc:859
+#line 836 "dhcp4_parser.cc" // lalr1.cc:859
+    break;
+
+  case 44:
+#line 292 "dhcp4_parser.yy" // lalr1.cc:859
     {
     // List parsing about to start
 }
-<<<<<<< HEAD
-#line 826 "dhcp4_parser.cc" // lalr1.cc:859
-    break;
-
-  case 41:
-=======
-#line 808 "dhcp4_parser.cc" // lalr1.cc:859
-    break;
-
-  case 43:
->>>>>>> 9adb0eb5
-#line 280 "dhcp4_parser.yy" // lalr1.cc:859
+#line 844 "dhcp4_parser.cc" // lalr1.cc:859
+    break;
+
+  case 45:
+#line 294 "dhcp4_parser.yy" // lalr1.cc:859
     {
     // list parsing complete. Put any sanity checking here
     //ctx.stack_.pop_back();
 }
-<<<<<<< HEAD
-#line 835 "dhcp4_parser.cc" // lalr1.cc:859
-    break;
-
-  case 44:
-#line 289 "dhcp4_parser.yy" // lalr1.cc:859
-    {
-                  // List consisting of a single element.
-                  ctx.stack_.back()->add(yystack_[0].value.as< ElementPtr > ());
-                  }
-#line 844 "dhcp4_parser.cc" // lalr1.cc:859
-    break;
-
-  case 45:
-#line 293 "dhcp4_parser.yy" // lalr1.cc:859
-    {
-                  // List ending with , and a value.
-                  ctx.stack_.back()->add(yystack_[0].value.as< ElementPtr > ());
-                  }
 #line 853 "dhcp4_parser.cc" // lalr1.cc:859
     break;
 
-  case 46:
-=======
-#line 817 "dhcp4_parser.cc" // lalr1.cc:859
-    break;
-
-  case 46:
-#line 289 "dhcp4_parser.yy" // lalr1.cc:859
+  case 48:
+#line 303 "dhcp4_parser.yy" // lalr1.cc:859
     {
                           ElementPtr s(new StringElement(yystack_[0].value.as< std::string > (), ctx.loc2pos(yystack_[0].location)));
                           ctx.stack_.back()->add(s);
                           }
-#line 826 "dhcp4_parser.cc" // lalr1.cc:859
-    break;
-
-  case 47:
-#line 293 "dhcp4_parser.yy" // lalr1.cc:859
+#line 862 "dhcp4_parser.cc" // lalr1.cc:859
+    break;
+
+  case 49:
+#line 307 "dhcp4_parser.yy" // lalr1.cc:859
     {
                           ElementPtr s(new StringElement(yystack_[0].value.as< std::string > (), ctx.loc2pos(yystack_[0].location)));
                           ctx.stack_.back()->add(s);
                           }
-#line 835 "dhcp4_parser.cc" // lalr1.cc:859
-    break;
-
-  case 48:
->>>>>>> 9adb0eb5
-#line 304 "dhcp4_parser.yy" // lalr1.cc:859
+#line 871 "dhcp4_parser.cc" // lalr1.cc:859
+    break;
+
+  case 50:
+#line 318 "dhcp4_parser.yy" // lalr1.cc:859
     {
     const std::string& where = ctx.contextName();
     const std::string& keyword = yystack_[1].value.as< std::string > ();
     error(yystack_[1].location,
           "got unexpected keyword \"" + keyword + "\" in " + where + " map.");
 }
-<<<<<<< HEAD
-#line 864 "dhcp4_parser.cc" // lalr1.cc:859
-    break;
-
-  case 47:
-=======
-#line 846 "dhcp4_parser.cc" // lalr1.cc:859
-    break;
-
-  case 49:
->>>>>>> 9adb0eb5
-#line 314 "dhcp4_parser.yy" // lalr1.cc:859
+#line 882 "dhcp4_parser.cc" // lalr1.cc:859
+    break;
+
+  case 51:
+#line 328 "dhcp4_parser.yy" // lalr1.cc:859
     {
     // This code is executed when we're about to start parsing
     // the content of the map
     ElementPtr m(new MapElement(ctx.loc2pos(yystack_[0].location)));
     ctx.stack_.push_back(m);
 }
-<<<<<<< HEAD
-#line 875 "dhcp4_parser.cc" // lalr1.cc:859
-    break;
-
-  case 48:
-=======
-#line 857 "dhcp4_parser.cc" // lalr1.cc:859
-    break;
-
-  case 50:
->>>>>>> 9adb0eb5
-#line 319 "dhcp4_parser.yy" // lalr1.cc:859
+#line 893 "dhcp4_parser.cc" // lalr1.cc:859
+    break;
+
+  case 52:
+#line 333 "dhcp4_parser.yy" // lalr1.cc:859
     {
     // map parsing completed. If we ever want to do any wrap up
     // (maybe some sanity checking), this would be the best place
     // for it.
 }
-<<<<<<< HEAD
-#line 885 "dhcp4_parser.cc" // lalr1.cc:859
-    break;
-
-  case 56:
-=======
-#line 867 "dhcp4_parser.cc" // lalr1.cc:859
-    break;
-
-  case 58:
->>>>>>> 9adb0eb5
-#line 338 "dhcp4_parser.yy" // lalr1.cc:859
+#line 903 "dhcp4_parser.cc" // lalr1.cc:859
+    break;
+
+  case 60:
+#line 352 "dhcp4_parser.yy" // lalr1.cc:859
     {
     // This code is executed when we're about to start parsing
     // the content of the map
@@ -968,18 +912,11 @@
     ctx.stack_.push_back(m);
     ctx.enter(ctx.DHCP4);
 }
-<<<<<<< HEAD
-#line 898 "dhcp4_parser.cc" // lalr1.cc:859
-    break;
-
-  case 57:
-=======
-#line 880 "dhcp4_parser.cc" // lalr1.cc:859
-    break;
-
-  case 59:
->>>>>>> 9adb0eb5
-#line 345 "dhcp4_parser.yy" // lalr1.cc:859
+#line 916 "dhcp4_parser.cc" // lalr1.cc:859
+    break;
+
+  case 61:
+#line 359 "dhcp4_parser.yy" // lalr1.cc:859
     {
     // map parsing completed. If we ever want to do any wrap up
     // (maybe some sanity checking), this would be the best place
@@ -987,1010 +924,578 @@
     ctx.stack_.pop_back();
     ctx.leave();
 }
-<<<<<<< HEAD
-#line 910 "dhcp4_parser.cc" // lalr1.cc:859
-    break;
-
-  case 58:
-=======
-#line 892 "dhcp4_parser.cc" // lalr1.cc:859
-    break;
-
-  case 60:
->>>>>>> 9adb0eb5
-#line 355 "dhcp4_parser.yy" // lalr1.cc:859
+#line 928 "dhcp4_parser.cc" // lalr1.cc:859
+    break;
+
+  case 62:
+#line 369 "dhcp4_parser.yy" // lalr1.cc:859
     {
     // Parse the Dhcp4 map
     ElementPtr m(new MapElement(ctx.loc2pos(yystack_[0].location)));
     ctx.stack_.push_back(m);
 }
-<<<<<<< HEAD
-#line 920 "dhcp4_parser.cc" // lalr1.cc:859
-    break;
-
-  case 59:
-=======
-#line 902 "dhcp4_parser.cc" // lalr1.cc:859
-    break;
-
-  case 61:
->>>>>>> 9adb0eb5
-#line 359 "dhcp4_parser.yy" // lalr1.cc:859
+#line 938 "dhcp4_parser.cc" // lalr1.cc:859
+    break;
+
+  case 63:
+#line 373 "dhcp4_parser.yy" // lalr1.cc:859
     {
     // parsing completed
 }
-<<<<<<< HEAD
-#line 928 "dhcp4_parser.cc" // lalr1.cc:859
-    break;
-
-  case 84:
-=======
-#line 910 "dhcp4_parser.cc" // lalr1.cc:859
-    break;
-
-  case 86:
->>>>>>> 9adb0eb5
-#line 393 "dhcp4_parser.yy" // lalr1.cc:859
+#line 946 "dhcp4_parser.cc" // lalr1.cc:859
+    break;
+
+  case 88:
+#line 407 "dhcp4_parser.yy" // lalr1.cc:859
     {
     ElementPtr prf(new IntElement(yystack_[0].value.as< int64_t > (), ctx.loc2pos(yystack_[0].location)));
     ctx.stack_.back()->set("valid-lifetime", prf);
 }
-<<<<<<< HEAD
-#line 937 "dhcp4_parser.cc" // lalr1.cc:859
-    break;
-
-  case 85:
-=======
-#line 919 "dhcp4_parser.cc" // lalr1.cc:859
-    break;
-
-  case 87:
->>>>>>> 9adb0eb5
-#line 398 "dhcp4_parser.yy" // lalr1.cc:859
+#line 955 "dhcp4_parser.cc" // lalr1.cc:859
+    break;
+
+  case 89:
+#line 412 "dhcp4_parser.yy" // lalr1.cc:859
     {
     ElementPtr prf(new IntElement(yystack_[0].value.as< int64_t > (), ctx.loc2pos(yystack_[0].location)));
     ctx.stack_.back()->set("renew-timer", prf);
 }
-<<<<<<< HEAD
-#line 946 "dhcp4_parser.cc" // lalr1.cc:859
-    break;
-
-  case 86:
-=======
-#line 928 "dhcp4_parser.cc" // lalr1.cc:859
-    break;
-
-  case 88:
->>>>>>> 9adb0eb5
-#line 403 "dhcp4_parser.yy" // lalr1.cc:859
+#line 964 "dhcp4_parser.cc" // lalr1.cc:859
+    break;
+
+  case 90:
+#line 417 "dhcp4_parser.yy" // lalr1.cc:859
     {
     ElementPtr prf(new IntElement(yystack_[0].value.as< int64_t > (), ctx.loc2pos(yystack_[0].location)));
     ctx.stack_.back()->set("rebind-timer", prf);
 }
-<<<<<<< HEAD
-#line 955 "dhcp4_parser.cc" // lalr1.cc:859
-    break;
-
-  case 87:
-=======
-#line 937 "dhcp4_parser.cc" // lalr1.cc:859
-    break;
-
-  case 89:
->>>>>>> 9adb0eb5
-#line 408 "dhcp4_parser.yy" // lalr1.cc:859
+#line 973 "dhcp4_parser.cc" // lalr1.cc:859
+    break;
+
+  case 91:
+#line 422 "dhcp4_parser.yy" // lalr1.cc:859
     {
     ElementPtr dpp(new IntElement(yystack_[0].value.as< int64_t > (), ctx.loc2pos(yystack_[0].location)));
     ctx.stack_.back()->set("decline-probation-period", dpp);
 }
-<<<<<<< HEAD
-#line 964 "dhcp4_parser.cc" // lalr1.cc:859
-    break;
-
-  case 88:
-=======
-#line 946 "dhcp4_parser.cc" // lalr1.cc:859
-    break;
-
-  case 90:
->>>>>>> 9adb0eb5
-#line 413 "dhcp4_parser.yy" // lalr1.cc:859
+#line 982 "dhcp4_parser.cc" // lalr1.cc:859
+    break;
+
+  case 92:
+#line 427 "dhcp4_parser.yy" // lalr1.cc:859
     {
     ElementPtr echo(new BoolElement(yystack_[0].value.as< bool > (), ctx.loc2pos(yystack_[0].location)));
     ctx.stack_.back()->set("echo-client-id", echo);
 }
-<<<<<<< HEAD
-#line 973 "dhcp4_parser.cc" // lalr1.cc:859
-    break;
-
-  case 89:
-=======
-#line 955 "dhcp4_parser.cc" // lalr1.cc:859
-    break;
-
-  case 91:
->>>>>>> 9adb0eb5
-#line 418 "dhcp4_parser.yy" // lalr1.cc:859
+#line 991 "dhcp4_parser.cc" // lalr1.cc:859
+    break;
+
+  case 93:
+#line 432 "dhcp4_parser.yy" // lalr1.cc:859
     {
     ElementPtr match(new BoolElement(yystack_[0].value.as< bool > (), ctx.loc2pos(yystack_[0].location)));
     ctx.stack_.back()->set("match-client-id", match);
 }
-<<<<<<< HEAD
-#line 982 "dhcp4_parser.cc" // lalr1.cc:859
-    break;
-
-  case 90:
-=======
-#line 964 "dhcp4_parser.cc" // lalr1.cc:859
-    break;
-
-  case 92:
->>>>>>> 9adb0eb5
-#line 424 "dhcp4_parser.yy" // lalr1.cc:859
+#line 1000 "dhcp4_parser.cc" // lalr1.cc:859
+    break;
+
+  case 94:
+#line 438 "dhcp4_parser.yy" // lalr1.cc:859
     {
     ElementPtr i(new MapElement(ctx.loc2pos(yystack_[0].location)));
     ctx.stack_.back()->set("interfaces-config", i);
     ctx.stack_.push_back(i);
     ctx.enter(ctx.INTERFACES_CONFIG);
 }
-<<<<<<< HEAD
-#line 993 "dhcp4_parser.cc" // lalr1.cc:859
-    break;
-
-  case 91:
-=======
-#line 975 "dhcp4_parser.cc" // lalr1.cc:859
-    break;
-
-  case 93:
->>>>>>> 9adb0eb5
-#line 429 "dhcp4_parser.yy" // lalr1.cc:859
+#line 1011 "dhcp4_parser.cc" // lalr1.cc:859
+    break;
+
+  case 95:
+#line 443 "dhcp4_parser.yy" // lalr1.cc:859
     {
     ctx.stack_.pop_back();
     ctx.leave();
 }
-<<<<<<< HEAD
-#line 1002 "dhcp4_parser.cc" // lalr1.cc:859
-    break;
-
-  case 96:
-=======
-#line 984 "dhcp4_parser.cc" // lalr1.cc:859
-    break;
-
-  case 98:
->>>>>>> 9adb0eb5
-#line 442 "dhcp4_parser.yy" // lalr1.cc:859
+#line 1020 "dhcp4_parser.cc" // lalr1.cc:859
+    break;
+
+  case 100:
+#line 456 "dhcp4_parser.yy" // lalr1.cc:859
     {
     // Parse the interfaces-config map
     ElementPtr m(new MapElement(ctx.loc2pos(yystack_[0].location)));
     ctx.stack_.push_back(m);
 }
-<<<<<<< HEAD
-#line 1012 "dhcp4_parser.cc" // lalr1.cc:859
-    break;
-
-  case 97:
-=======
-#line 994 "dhcp4_parser.cc" // lalr1.cc:859
-    break;
-
-  case 99:
->>>>>>> 9adb0eb5
-#line 446 "dhcp4_parser.yy" // lalr1.cc:859
+#line 1030 "dhcp4_parser.cc" // lalr1.cc:859
+    break;
+
+  case 101:
+#line 460 "dhcp4_parser.yy" // lalr1.cc:859
     {
     // parsing completed
 }
-<<<<<<< HEAD
-#line 1020 "dhcp4_parser.cc" // lalr1.cc:859
-    break;
-
-  case 98:
-=======
-#line 1002 "dhcp4_parser.cc" // lalr1.cc:859
-    break;
-
-  case 100:
->>>>>>> 9adb0eb5
-#line 450 "dhcp4_parser.yy" // lalr1.cc:859
+#line 1038 "dhcp4_parser.cc" // lalr1.cc:859
+    break;
+
+  case 102:
+#line 464 "dhcp4_parser.yy" // lalr1.cc:859
     {
     ElementPtr l(new ListElement(ctx.loc2pos(yystack_[0].location)));
     ctx.stack_.back()->set("interfaces", l);
     ctx.stack_.push_back(l);
     ctx.enter(ctx.NO_KEYWORD);
 }
-<<<<<<< HEAD
-#line 1031 "dhcp4_parser.cc" // lalr1.cc:859
-    break;
-
-  case 99:
-=======
-#line 1013 "dhcp4_parser.cc" // lalr1.cc:859
-    break;
-
-  case 101:
->>>>>>> 9adb0eb5
-#line 455 "dhcp4_parser.yy" // lalr1.cc:859
+#line 1049 "dhcp4_parser.cc" // lalr1.cc:859
+    break;
+
+  case 103:
+#line 469 "dhcp4_parser.yy" // lalr1.cc:859
     {
     ctx.stack_.pop_back();
     ctx.leave();
 }
-<<<<<<< HEAD
-#line 1040 "dhcp4_parser.cc" // lalr1.cc:859
-    break;
-
-  case 100:
-=======
-#line 1022 "dhcp4_parser.cc" // lalr1.cc:859
-    break;
-
-  case 102:
->>>>>>> 9adb0eb5
-#line 460 "dhcp4_parser.yy" // lalr1.cc:859
+#line 1058 "dhcp4_parser.cc" // lalr1.cc:859
+    break;
+
+  case 104:
+#line 474 "dhcp4_parser.yy" // lalr1.cc:859
     {
     ctx.enter(ctx.DHCP_SOCKET_TYPE);
 }
-<<<<<<< HEAD
-#line 1048 "dhcp4_parser.cc" // lalr1.cc:859
-    break;
-
-  case 101:
-=======
-#line 1030 "dhcp4_parser.cc" // lalr1.cc:859
-    break;
-
-  case 103:
->>>>>>> 9adb0eb5
-#line 462 "dhcp4_parser.yy" // lalr1.cc:859
+#line 1066 "dhcp4_parser.cc" // lalr1.cc:859
+    break;
+
+  case 105:
+#line 476 "dhcp4_parser.yy" // lalr1.cc:859
     {
     ctx.stack_.back()->set("dhcp-socket-type", yystack_[0].value.as< ElementPtr > ());
     ctx.leave();
 }
-<<<<<<< HEAD
-#line 1057 "dhcp4_parser.cc" // lalr1.cc:859
-    break;
-
-  case 102:
-#line 467 "dhcp4_parser.yy" // lalr1.cc:859
+#line 1075 "dhcp4_parser.cc" // lalr1.cc:859
+    break;
+
+  case 106:
+#line 481 "dhcp4_parser.yy" // lalr1.cc:859
     { yylhs.value.as< ElementPtr > () = ElementPtr(new StringElement("raw", ctx.loc2pos(yystack_[0].location))); }
-#line 1063 "dhcp4_parser.cc" // lalr1.cc:859
-    break;
-
-  case 103:
-#line 468 "dhcp4_parser.yy" // lalr1.cc:859
+#line 1081 "dhcp4_parser.cc" // lalr1.cc:859
+    break;
+
+  case 107:
+#line 482 "dhcp4_parser.yy" // lalr1.cc:859
     { yylhs.value.as< ElementPtr > () = ElementPtr(new StringElement("udp", ctx.loc2pos(yystack_[0].location))); }
-#line 1069 "dhcp4_parser.cc" // lalr1.cc:859
-    break;
-
-  case 104:
-#line 471 "dhcp4_parser.yy" // lalr1.cc:859
-=======
-#line 1040 "dhcp4_parser.cc" // lalr1.cc:859
-    break;
-
-  case 104:
-#line 468 "dhcp4_parser.yy" // lalr1.cc:859
->>>>>>> 9adb0eb5
+#line 1087 "dhcp4_parser.cc" // lalr1.cc:859
+    break;
+
+  case 108:
+#line 485 "dhcp4_parser.yy" // lalr1.cc:859
     {
     ElementPtr i(new MapElement(ctx.loc2pos(yystack_[0].location)));
     ctx.stack_.back()->set("lease-database", i);
     ctx.stack_.push_back(i);
     ctx.enter(ctx.LEASE_DATABASE);
 }
-<<<<<<< HEAD
-#line 1080 "dhcp4_parser.cc" // lalr1.cc:859
-    break;
-
-  case 105:
-#line 476 "dhcp4_parser.yy" // lalr1.cc:859
-=======
-#line 1051 "dhcp4_parser.cc" // lalr1.cc:859
-    break;
-
-  case 105:
-#line 473 "dhcp4_parser.yy" // lalr1.cc:859
->>>>>>> 9adb0eb5
+#line 1098 "dhcp4_parser.cc" // lalr1.cc:859
+    break;
+
+  case 109:
+#line 490 "dhcp4_parser.yy" // lalr1.cc:859
     {
     ctx.stack_.pop_back();
     ctx.leave();
 }
-<<<<<<< HEAD
-#line 1089 "dhcp4_parser.cc" // lalr1.cc:859
-    break;
-
-  case 106:
-#line 481 "dhcp4_parser.yy" // lalr1.cc:859
-=======
-#line 1060 "dhcp4_parser.cc" // lalr1.cc:859
-    break;
-
-  case 106:
-#line 478 "dhcp4_parser.yy" // lalr1.cc:859
->>>>>>> 9adb0eb5
+#line 1107 "dhcp4_parser.cc" // lalr1.cc:859
+    break;
+
+  case 110:
+#line 495 "dhcp4_parser.yy" // lalr1.cc:859
     {
     ElementPtr i(new MapElement(ctx.loc2pos(yystack_[0].location)));
     ctx.stack_.back()->set("hosts-database", i);
     ctx.stack_.push_back(i);
     ctx.enter(ctx.HOSTS_DATABASE);
 }
-<<<<<<< HEAD
-#line 1100 "dhcp4_parser.cc" // lalr1.cc:859
-    break;
-
-  case 107:
-#line 486 "dhcp4_parser.yy" // lalr1.cc:859
-=======
-#line 1071 "dhcp4_parser.cc" // lalr1.cc:859
-    break;
-
-  case 107:
-#line 483 "dhcp4_parser.yy" // lalr1.cc:859
->>>>>>> 9adb0eb5
+#line 1118 "dhcp4_parser.cc" // lalr1.cc:859
+    break;
+
+  case 111:
+#line 500 "dhcp4_parser.yy" // lalr1.cc:859
     {
     ctx.stack_.pop_back();
     ctx.leave();
 }
-<<<<<<< HEAD
-#line 1109 "dhcp4_parser.cc" // lalr1.cc:859
-    break;
-
-  case 119:
-#line 506 "dhcp4_parser.yy" // lalr1.cc:859
-    {
-    ctx.enter(ctx.NO_KEYWORD);
-}
-#line 1117 "dhcp4_parser.cc" // lalr1.cc:859
-    break;
-
-  case 120:
-#line 508 "dhcp4_parser.yy" // lalr1.cc:859
-=======
-#line 1080 "dhcp4_parser.cc" // lalr1.cc:859
-    break;
-
-  case 119:
-#line 503 "dhcp4_parser.yy" // lalr1.cc:859
-    {
-    ctx.enter(ctx.NO_KEYWORD);
-}
-#line 1088 "dhcp4_parser.cc" // lalr1.cc:859
-    break;
-
-  case 120:
-#line 505 "dhcp4_parser.yy" // lalr1.cc:859
->>>>>>> 9adb0eb5
+#line 1127 "dhcp4_parser.cc" // lalr1.cc:859
+    break;
+
+  case 123:
+#line 520 "dhcp4_parser.yy" // lalr1.cc:859
+    {
+    ctx.enter(ctx.NO_KEYWORD);
+}
+#line 1135 "dhcp4_parser.cc" // lalr1.cc:859
+    break;
+
+  case 124:
+#line 522 "dhcp4_parser.yy" // lalr1.cc:859
     {
     ElementPtr prf(new StringElement(yystack_[0].value.as< std::string > (), ctx.loc2pos(yystack_[0].location)));
     ctx.stack_.back()->set("type", prf);
     ctx.leave();
 }
-<<<<<<< HEAD
-#line 1127 "dhcp4_parser.cc" // lalr1.cc:859
-    break;
-
-  case 121:
-#line 514 "dhcp4_parser.yy" // lalr1.cc:859
-    {
-    ctx.enter(ctx.NO_KEYWORD);
-}
-#line 1135 "dhcp4_parser.cc" // lalr1.cc:859
-    break;
-
-  case 122:
-#line 516 "dhcp4_parser.yy" // lalr1.cc:859
-=======
-#line 1098 "dhcp4_parser.cc" // lalr1.cc:859
-    break;
-
-  case 121:
-#line 511 "dhcp4_parser.yy" // lalr1.cc:859
-    {
-    ctx.enter(ctx.NO_KEYWORD);
-}
-#line 1106 "dhcp4_parser.cc" // lalr1.cc:859
-    break;
-
-  case 122:
-#line 513 "dhcp4_parser.yy" // lalr1.cc:859
->>>>>>> 9adb0eb5
+#line 1145 "dhcp4_parser.cc" // lalr1.cc:859
+    break;
+
+  case 125:
+#line 528 "dhcp4_parser.yy" // lalr1.cc:859
+    {
+    ctx.enter(ctx.NO_KEYWORD);
+}
+#line 1153 "dhcp4_parser.cc" // lalr1.cc:859
+    break;
+
+  case 126:
+#line 530 "dhcp4_parser.yy" // lalr1.cc:859
     {
     ElementPtr user(new StringElement(yystack_[0].value.as< std::string > (), ctx.loc2pos(yystack_[0].location)));
     ctx.stack_.back()->set("user", user);
     ctx.leave();
 }
-<<<<<<< HEAD
-#line 1145 "dhcp4_parser.cc" // lalr1.cc:859
-    break;
-
-  case 123:
-#line 522 "dhcp4_parser.yy" // lalr1.cc:859
-    {
-    ctx.enter(ctx.NO_KEYWORD);
-}
-#line 1153 "dhcp4_parser.cc" // lalr1.cc:859
-    break;
-
-  case 124:
-#line 524 "dhcp4_parser.yy" // lalr1.cc:859
-=======
-#line 1116 "dhcp4_parser.cc" // lalr1.cc:859
-    break;
-
-  case 123:
-#line 519 "dhcp4_parser.yy" // lalr1.cc:859
-    {
-    ctx.enter(ctx.NO_KEYWORD);
-}
-#line 1124 "dhcp4_parser.cc" // lalr1.cc:859
-    break;
-
-  case 124:
-#line 521 "dhcp4_parser.yy" // lalr1.cc:859
->>>>>>> 9adb0eb5
+#line 1163 "dhcp4_parser.cc" // lalr1.cc:859
+    break;
+
+  case 127:
+#line 536 "dhcp4_parser.yy" // lalr1.cc:859
+    {
+    ctx.enter(ctx.NO_KEYWORD);
+}
+#line 1171 "dhcp4_parser.cc" // lalr1.cc:859
+    break;
+
+  case 128:
+#line 538 "dhcp4_parser.yy" // lalr1.cc:859
     {
     ElementPtr pwd(new StringElement(yystack_[0].value.as< std::string > (), ctx.loc2pos(yystack_[0].location)));
     ctx.stack_.back()->set("password", pwd);
     ctx.leave();
 }
-<<<<<<< HEAD
-#line 1163 "dhcp4_parser.cc" // lalr1.cc:859
-    break;
-
-  case 125:
-#line 530 "dhcp4_parser.yy" // lalr1.cc:859
-    {
-    ctx.enter(ctx.NO_KEYWORD);
-}
-#line 1171 "dhcp4_parser.cc" // lalr1.cc:859
-    break;
-
-  case 126:
-#line 532 "dhcp4_parser.yy" // lalr1.cc:859
-=======
-#line 1134 "dhcp4_parser.cc" // lalr1.cc:859
-    break;
-
-  case 125:
-#line 527 "dhcp4_parser.yy" // lalr1.cc:859
-    {
-    ctx.enter(ctx.NO_KEYWORD);
-}
-#line 1142 "dhcp4_parser.cc" // lalr1.cc:859
-    break;
-
-  case 126:
-#line 529 "dhcp4_parser.yy" // lalr1.cc:859
->>>>>>> 9adb0eb5
+#line 1181 "dhcp4_parser.cc" // lalr1.cc:859
+    break;
+
+  case 129:
+#line 544 "dhcp4_parser.yy" // lalr1.cc:859
+    {
+    ctx.enter(ctx.NO_KEYWORD);
+}
+#line 1189 "dhcp4_parser.cc" // lalr1.cc:859
+    break;
+
+  case 130:
+#line 546 "dhcp4_parser.yy" // lalr1.cc:859
     {
     ElementPtr h(new StringElement(yystack_[0].value.as< std::string > (), ctx.loc2pos(yystack_[0].location)));
     ctx.stack_.back()->set("host", h);
     ctx.leave();
 }
-<<<<<<< HEAD
-#line 1181 "dhcp4_parser.cc" // lalr1.cc:859
-    break;
-
-  case 127:
-#line 538 "dhcp4_parser.yy" // lalr1.cc:859
-    {
-    ctx.enter(ctx.NO_KEYWORD);
-}
-#line 1189 "dhcp4_parser.cc" // lalr1.cc:859
-    break;
-
-  case 128:
-#line 540 "dhcp4_parser.yy" // lalr1.cc:859
-=======
-#line 1152 "dhcp4_parser.cc" // lalr1.cc:859
-    break;
-
-  case 127:
-#line 535 "dhcp4_parser.yy" // lalr1.cc:859
-    {
-    ctx.enter(ctx.NO_KEYWORD);
-}
-#line 1160 "dhcp4_parser.cc" // lalr1.cc:859
-    break;
-
-  case 128:
-#line 537 "dhcp4_parser.yy" // lalr1.cc:859
->>>>>>> 9adb0eb5
+#line 1199 "dhcp4_parser.cc" // lalr1.cc:859
+    break;
+
+  case 131:
+#line 552 "dhcp4_parser.yy" // lalr1.cc:859
+    {
+    ctx.enter(ctx.NO_KEYWORD);
+}
+#line 1207 "dhcp4_parser.cc" // lalr1.cc:859
+    break;
+
+  case 132:
+#line 554 "dhcp4_parser.yy" // lalr1.cc:859
     {
     ElementPtr name(new StringElement(yystack_[0].value.as< std::string > (), ctx.loc2pos(yystack_[0].location)));
     ctx.stack_.back()->set("name", name);
     ctx.leave();
 }
-<<<<<<< HEAD
-#line 1199 "dhcp4_parser.cc" // lalr1.cc:859
-    break;
-
-  case 129:
-#line 546 "dhcp4_parser.yy" // lalr1.cc:859
-=======
-#line 1170 "dhcp4_parser.cc" // lalr1.cc:859
-    break;
-
-  case 129:
-#line 543 "dhcp4_parser.yy" // lalr1.cc:859
->>>>>>> 9adb0eb5
+#line 1217 "dhcp4_parser.cc" // lalr1.cc:859
+    break;
+
+  case 133:
+#line 560 "dhcp4_parser.yy" // lalr1.cc:859
     {
     ElementPtr n(new BoolElement(yystack_[0].value.as< bool > (), ctx.loc2pos(yystack_[0].location)));
     ctx.stack_.back()->set("persist", n);
 }
-<<<<<<< HEAD
-#line 1208 "dhcp4_parser.cc" // lalr1.cc:859
-    break;
-
-  case 130:
-#line 551 "dhcp4_parser.yy" // lalr1.cc:859
-=======
-#line 1179 "dhcp4_parser.cc" // lalr1.cc:859
-    break;
-
-  case 130:
-#line 548 "dhcp4_parser.yy" // lalr1.cc:859
->>>>>>> 9adb0eb5
+#line 1226 "dhcp4_parser.cc" // lalr1.cc:859
+    break;
+
+  case 134:
+#line 565 "dhcp4_parser.yy" // lalr1.cc:859
     {
     ElementPtr n(new IntElement(yystack_[0].value.as< int64_t > (), ctx.loc2pos(yystack_[0].location)));
     ctx.stack_.back()->set("lfc-interval", n);
 }
-<<<<<<< HEAD
-#line 1217 "dhcp4_parser.cc" // lalr1.cc:859
-    break;
-
-  case 131:
-#line 556 "dhcp4_parser.yy" // lalr1.cc:859
-=======
-#line 1188 "dhcp4_parser.cc" // lalr1.cc:859
-    break;
-
-  case 131:
-#line 553 "dhcp4_parser.yy" // lalr1.cc:859
->>>>>>> 9adb0eb5
+#line 1235 "dhcp4_parser.cc" // lalr1.cc:859
+    break;
+
+  case 135:
+#line 570 "dhcp4_parser.yy" // lalr1.cc:859
     {
     ElementPtr n(new BoolElement(yystack_[0].value.as< bool > (), ctx.loc2pos(yystack_[0].location)));
     ctx.stack_.back()->set("readonly", n);
 }
-<<<<<<< HEAD
-#line 1226 "dhcp4_parser.cc" // lalr1.cc:859
-    break;
-
-  case 132:
-#line 561 "dhcp4_parser.yy" // lalr1.cc:859
-=======
-#line 1197 "dhcp4_parser.cc" // lalr1.cc:859
-    break;
-
-  case 132:
-#line 558 "dhcp4_parser.yy" // lalr1.cc:859
->>>>>>> 9adb0eb5
+#line 1244 "dhcp4_parser.cc" // lalr1.cc:859
+    break;
+
+  case 136:
+#line 575 "dhcp4_parser.yy" // lalr1.cc:859
     {
     ElementPtr duid(new StringElement("duid", ctx.loc2pos(yystack_[0].location)));
     ctx.stack_.back()->add(duid);
 }
-<<<<<<< HEAD
-#line 1235 "dhcp4_parser.cc" // lalr1.cc:859
-    break;
-
-  case 133:
-#line 566 "dhcp4_parser.yy" // lalr1.cc:859
-=======
-#line 1206 "dhcp4_parser.cc" // lalr1.cc:859
-    break;
-
-  case 133:
-#line 563 "dhcp4_parser.yy" // lalr1.cc:859
->>>>>>> 9adb0eb5
+#line 1253 "dhcp4_parser.cc" // lalr1.cc:859
+    break;
+
+  case 137:
+#line 580 "dhcp4_parser.yy" // lalr1.cc:859
     {
     ElementPtr l(new ListElement(ctx.loc2pos(yystack_[0].location)));
     ctx.stack_.back()->set("host-reservation-identifiers", l);
     ctx.stack_.push_back(l);
     ctx.enter(ctx.HOST_RESERVATION_IDENTIFIERS);
 }
-<<<<<<< HEAD
-#line 1246 "dhcp4_parser.cc" // lalr1.cc:859
-    break;
-
-  case 134:
-#line 571 "dhcp4_parser.yy" // lalr1.cc:859
-=======
-#line 1217 "dhcp4_parser.cc" // lalr1.cc:859
-    break;
-
-  case 134:
-#line 568 "dhcp4_parser.yy" // lalr1.cc:859
->>>>>>> 9adb0eb5
+#line 1264 "dhcp4_parser.cc" // lalr1.cc:859
+    break;
+
+  case 138:
+#line 585 "dhcp4_parser.yy" // lalr1.cc:859
     {
     ctx.stack_.pop_back();
     ctx.leave();
 }
-<<<<<<< HEAD
-#line 1255 "dhcp4_parser.cc" // lalr1.cc:859
-    break;
-
-  case 141:
-#line 586 "dhcp4_parser.yy" // lalr1.cc:859
-=======
-#line 1226 "dhcp4_parser.cc" // lalr1.cc:859
-    break;
-
-  case 141:
-#line 583 "dhcp4_parser.yy" // lalr1.cc:859
->>>>>>> 9adb0eb5
+#line 1273 "dhcp4_parser.cc" // lalr1.cc:859
+    break;
+
+  case 145:
+#line 600 "dhcp4_parser.yy" // lalr1.cc:859
     {
     ElementPtr hwaddr(new StringElement("hw-address", ctx.loc2pos(yystack_[0].location)));
     ctx.stack_.back()->add(hwaddr);
 }
-<<<<<<< HEAD
-#line 1264 "dhcp4_parser.cc" // lalr1.cc:859
-    break;
-
-  case 142:
-#line 591 "dhcp4_parser.yy" // lalr1.cc:859
-=======
-#line 1235 "dhcp4_parser.cc" // lalr1.cc:859
-    break;
-
-  case 142:
-#line 588 "dhcp4_parser.yy" // lalr1.cc:859
->>>>>>> 9adb0eb5
+#line 1282 "dhcp4_parser.cc" // lalr1.cc:859
+    break;
+
+  case 146:
+#line 605 "dhcp4_parser.yy" // lalr1.cc:859
     {
     ElementPtr circuit(new StringElement("circuit-id", ctx.loc2pos(yystack_[0].location)));
     ctx.stack_.back()->add(circuit);
 }
-<<<<<<< HEAD
-#line 1273 "dhcp4_parser.cc" // lalr1.cc:859
-    break;
-
-  case 143:
-#line 596 "dhcp4_parser.yy" // lalr1.cc:859
-=======
-#line 1244 "dhcp4_parser.cc" // lalr1.cc:859
-    break;
-
-  case 143:
-#line 593 "dhcp4_parser.yy" // lalr1.cc:859
->>>>>>> 9adb0eb5
+#line 1291 "dhcp4_parser.cc" // lalr1.cc:859
+    break;
+
+  case 147:
+#line 610 "dhcp4_parser.yy" // lalr1.cc:859
     {
     ElementPtr client(new StringElement("client-id", ctx.loc2pos(yystack_[0].location)));
     ctx.stack_.back()->add(client);
 }
-<<<<<<< HEAD
-#line 1282 "dhcp4_parser.cc" // lalr1.cc:859
-    break;
-
-  case 144:
-#line 601 "dhcp4_parser.yy" // lalr1.cc:859
-=======
-#line 1253 "dhcp4_parser.cc" // lalr1.cc:859
-    break;
-
-  case 144:
-#line 598 "dhcp4_parser.yy" // lalr1.cc:859
->>>>>>> 9adb0eb5
+#line 1300 "dhcp4_parser.cc" // lalr1.cc:859
+    break;
+
+  case 148:
+#line 615 "dhcp4_parser.yy" // lalr1.cc:859
     {
     ElementPtr l(new ListElement(ctx.loc2pos(yystack_[0].location)));
     ctx.stack_.back()->set("hooks-libraries", l);
     ctx.stack_.push_back(l);
     ctx.enter(ctx.HOOKS_LIBRARIES);
 }
-<<<<<<< HEAD
-#line 1293 "dhcp4_parser.cc" // lalr1.cc:859
-    break;
-
-  case 145:
-#line 606 "dhcp4_parser.yy" // lalr1.cc:859
-=======
-#line 1264 "dhcp4_parser.cc" // lalr1.cc:859
-    break;
-
-  case 145:
-#line 603 "dhcp4_parser.yy" // lalr1.cc:859
->>>>>>> 9adb0eb5
+#line 1311 "dhcp4_parser.cc" // lalr1.cc:859
+    break;
+
+  case 149:
+#line 620 "dhcp4_parser.yy" // lalr1.cc:859
     {
     ctx.stack_.pop_back();
     ctx.leave();
 }
-<<<<<<< HEAD
-#line 1302 "dhcp4_parser.cc" // lalr1.cc:859
-    break;
-
-  case 150:
-#line 619 "dhcp4_parser.yy" // lalr1.cc:859
-=======
-#line 1273 "dhcp4_parser.cc" // lalr1.cc:859
-    break;
-
-  case 150:
-#line 616 "dhcp4_parser.yy" // lalr1.cc:859
->>>>>>> 9adb0eb5
+#line 1320 "dhcp4_parser.cc" // lalr1.cc:859
+    break;
+
+  case 154:
+#line 633 "dhcp4_parser.yy" // lalr1.cc:859
     {
     ElementPtr m(new MapElement(ctx.loc2pos(yystack_[0].location)));
     ctx.stack_.back()->add(m);
     ctx.stack_.push_back(m);
 }
-<<<<<<< HEAD
-#line 1312 "dhcp4_parser.cc" // lalr1.cc:859
-    break;
-
-  case 151:
-#line 623 "dhcp4_parser.yy" // lalr1.cc:859
+#line 1330 "dhcp4_parser.cc" // lalr1.cc:859
+    break;
+
+  case 155:
+#line 637 "dhcp4_parser.yy" // lalr1.cc:859
     {
     ctx.stack_.pop_back();
 }
-#line 1320 "dhcp4_parser.cc" // lalr1.cc:859
-    break;
-
-  case 152:
-#line 627 "dhcp4_parser.yy" // lalr1.cc:859
-=======
-#line 1283 "dhcp4_parser.cc" // lalr1.cc:859
-    break;
-
-  case 151:
-#line 620 "dhcp4_parser.yy" // lalr1.cc:859
-    {
-    ctx.stack_.pop_back();
-}
-#line 1291 "dhcp4_parser.cc" // lalr1.cc:859
-    break;
-
-  case 152:
-#line 624 "dhcp4_parser.yy" // lalr1.cc:859
->>>>>>> 9adb0eb5
+#line 1338 "dhcp4_parser.cc" // lalr1.cc:859
+    break;
+
+  case 156:
+#line 641 "dhcp4_parser.yy" // lalr1.cc:859
     {
     // Parse the hooks-libraries list entry map
     ElementPtr m(new MapElement(ctx.loc2pos(yystack_[0].location)));
     ctx.stack_.push_back(m);
 }
-<<<<<<< HEAD
-#line 1330 "dhcp4_parser.cc" // lalr1.cc:859
-    break;
-
-  case 153:
-#line 631 "dhcp4_parser.yy" // lalr1.cc:859
+#line 1348 "dhcp4_parser.cc" // lalr1.cc:859
+    break;
+
+  case 157:
+#line 645 "dhcp4_parser.yy" // lalr1.cc:859
     {
     // parsing completed
 }
-#line 1338 "dhcp4_parser.cc" // lalr1.cc:859
-    break;
-
-  case 159:
-#line 644 "dhcp4_parser.yy" // lalr1.cc:859
-    {
-    ctx.enter(ctx.NO_KEYWORD);
-}
-#line 1346 "dhcp4_parser.cc" // lalr1.cc:859
-    break;
-
-  case 160:
-#line 646 "dhcp4_parser.yy" // lalr1.cc:859
-=======
-#line 1301 "dhcp4_parser.cc" // lalr1.cc:859
-    break;
-
-  case 153:
-#line 628 "dhcp4_parser.yy" // lalr1.cc:859
-    {
-    // parsing completed
-}
-#line 1309 "dhcp4_parser.cc" // lalr1.cc:859
-    break;
-
-  case 159:
-#line 641 "dhcp4_parser.yy" // lalr1.cc:859
-    {
-    ctx.enter(ctx.NO_KEYWORD);
-}
-#line 1317 "dhcp4_parser.cc" // lalr1.cc:859
-    break;
-
-  case 160:
-#line 643 "dhcp4_parser.yy" // lalr1.cc:859
->>>>>>> 9adb0eb5
+#line 1356 "dhcp4_parser.cc" // lalr1.cc:859
+    break;
+
+  case 163:
+#line 658 "dhcp4_parser.yy" // lalr1.cc:859
+    {
+    ctx.enter(ctx.NO_KEYWORD);
+}
+#line 1364 "dhcp4_parser.cc" // lalr1.cc:859
+    break;
+
+  case 164:
+#line 660 "dhcp4_parser.yy" // lalr1.cc:859
     {
     ElementPtr lib(new StringElement(yystack_[0].value.as< std::string > (), ctx.loc2pos(yystack_[0].location)));
     ctx.stack_.back()->set("library", lib);
     ctx.leave();
 }
-<<<<<<< HEAD
-#line 1356 "dhcp4_parser.cc" // lalr1.cc:859
-    break;
-
-  case 161:
-#line 652 "dhcp4_parser.yy" // lalr1.cc:859
-    {
-    ctx.enter(ctx.NO_KEYWORD);
-}
-#line 1364 "dhcp4_parser.cc" // lalr1.cc:859
-    break;
-
-  case 162:
-#line 654 "dhcp4_parser.yy" // lalr1.cc:859
-=======
-#line 1327 "dhcp4_parser.cc" // lalr1.cc:859
-    break;
-
-  case 161:
-#line 649 "dhcp4_parser.yy" // lalr1.cc:859
-    {
-    ctx.enter(ctx.NO_KEYWORD);
-}
-#line 1335 "dhcp4_parser.cc" // lalr1.cc:859
-    break;
-
-  case 162:
-#line 651 "dhcp4_parser.yy" // lalr1.cc:859
->>>>>>> 9adb0eb5
+#line 1374 "dhcp4_parser.cc" // lalr1.cc:859
+    break;
+
+  case 165:
+#line 666 "dhcp4_parser.yy" // lalr1.cc:859
+    {
+    ctx.enter(ctx.NO_KEYWORD);
+}
+#line 1382 "dhcp4_parser.cc" // lalr1.cc:859
+    break;
+
+  case 166:
+#line 668 "dhcp4_parser.yy" // lalr1.cc:859
     {
     ctx.stack_.back()->set("parameters", yystack_[0].value.as< ElementPtr > ());
     ctx.leave();
 }
-<<<<<<< HEAD
-#line 1373 "dhcp4_parser.cc" // lalr1.cc:859
-    break;
-
-  case 163:
-#line 660 "dhcp4_parser.yy" // lalr1.cc:859
-=======
-#line 1344 "dhcp4_parser.cc" // lalr1.cc:859
-    break;
-
-  case 163:
-#line 657 "dhcp4_parser.yy" // lalr1.cc:859
->>>>>>> 9adb0eb5
+#line 1391 "dhcp4_parser.cc" // lalr1.cc:859
+    break;
+
+  case 167:
+#line 674 "dhcp4_parser.yy" // lalr1.cc:859
     {
     ElementPtr m(new MapElement(ctx.loc2pos(yystack_[0].location)));
     ctx.stack_.back()->set("expired-leases-processing", m);
     ctx.stack_.push_back(m);
     ctx.enter(ctx.EXPIRED_LEASES_PROCESSING);
 }
-<<<<<<< HEAD
-#line 1384 "dhcp4_parser.cc" // lalr1.cc:859
-    break;
-
-  case 164:
-#line 665 "dhcp4_parser.yy" // lalr1.cc:859
-=======
-#line 1355 "dhcp4_parser.cc" // lalr1.cc:859
-    break;
-
-  case 164:
-#line 662 "dhcp4_parser.yy" // lalr1.cc:859
->>>>>>> 9adb0eb5
+#line 1402 "dhcp4_parser.cc" // lalr1.cc:859
+    break;
+
+  case 168:
+#line 679 "dhcp4_parser.yy" // lalr1.cc:859
     {
     ctx.stack_.pop_back();
     ctx.leave();
 }
-<<<<<<< HEAD
-#line 1393 "dhcp4_parser.cc" // lalr1.cc:859
-    break;
-
-  case 173:
-#line 682 "dhcp4_parser.yy" // lalr1.cc:859
-=======
-#line 1364 "dhcp4_parser.cc" // lalr1.cc:859
-    break;
-
-  case 167:
-#line 674 "dhcp4_parser.yy" // lalr1.cc:859
->>>>>>> 9adb0eb5
+#line 1411 "dhcp4_parser.cc" // lalr1.cc:859
+    break;
+
+  case 177:
+#line 696 "dhcp4_parser.yy" // lalr1.cc:859
     {
     ElementPtr value(new IntElement(yystack_[0].value.as< int64_t > (), ctx.loc2pos(yystack_[0].location)));
     ctx.stack_.back()->set("reclaim-timer-wait-time", value);
 }
-<<<<<<< HEAD
-#line 1402 "dhcp4_parser.cc" // lalr1.cc:859
-    break;
-
-  case 174:
-#line 687 "dhcp4_parser.yy" // lalr1.cc:859
+#line 1420 "dhcp4_parser.cc" // lalr1.cc:859
+    break;
+
+  case 178:
+#line 701 "dhcp4_parser.yy" // lalr1.cc:859
     {
     ElementPtr value(new IntElement(yystack_[0].value.as< int64_t > (), ctx.loc2pos(yystack_[0].location)));
     ctx.stack_.back()->set("flush-reclaimed-timer-wait-time", value);
 }
-#line 1411 "dhcp4_parser.cc" // lalr1.cc:859
-    break;
-
-  case 175:
-#line 692 "dhcp4_parser.yy" // lalr1.cc:859
+#line 1429 "dhcp4_parser.cc" // lalr1.cc:859
+    break;
+
+  case 179:
+#line 706 "dhcp4_parser.yy" // lalr1.cc:859
     {
     ElementPtr value(new IntElement(yystack_[0].value.as< int64_t > (), ctx.loc2pos(yystack_[0].location)));
     ctx.stack_.back()->set("hold-reclaimed-time", value);
 }
-#line 1420 "dhcp4_parser.cc" // lalr1.cc:859
-    break;
-
-  case 176:
-#line 697 "dhcp4_parser.yy" // lalr1.cc:859
+#line 1438 "dhcp4_parser.cc" // lalr1.cc:859
+    break;
+
+  case 180:
+#line 711 "dhcp4_parser.yy" // lalr1.cc:859
     {
     ElementPtr value(new IntElement(yystack_[0].value.as< int64_t > (), ctx.loc2pos(yystack_[0].location)));
     ctx.stack_.back()->set("max-reclaim-leases", value);
 }
-#line 1429 "dhcp4_parser.cc" // lalr1.cc:859
-    break;
-
-  case 177:
-#line 702 "dhcp4_parser.yy" // lalr1.cc:859
+#line 1447 "dhcp4_parser.cc" // lalr1.cc:859
+    break;
+
+  case 181:
+#line 716 "dhcp4_parser.yy" // lalr1.cc:859
     {
     ElementPtr value(new IntElement(yystack_[0].value.as< int64_t > (), ctx.loc2pos(yystack_[0].location)));
     ctx.stack_.back()->set("max-reclaim-time", value);
 }
-#line 1438 "dhcp4_parser.cc" // lalr1.cc:859
-    break;
-
-  case 178:
-#line 707 "dhcp4_parser.yy" // lalr1.cc:859
+#line 1456 "dhcp4_parser.cc" // lalr1.cc:859
+    break;
+
+  case 182:
+#line 721 "dhcp4_parser.yy" // lalr1.cc:859
     {
     ElementPtr value(new IntElement(yystack_[0].value.as< int64_t > (), ctx.loc2pos(yystack_[0].location)));
     ctx.stack_.back()->set("unwarned-reclaim-cycles", value);
 }
-#line 1447 "dhcp4_parser.cc" // lalr1.cc:859
-    break;
-
-  case 179:
-#line 715 "dhcp4_parser.yy" // lalr1.cc:859
-=======
-#line 1373 "dhcp4_parser.cc" // lalr1.cc:859
-    break;
-
-  case 168:
-#line 682 "dhcp4_parser.yy" // lalr1.cc:859
->>>>>>> 9adb0eb5
+#line 1465 "dhcp4_parser.cc" // lalr1.cc:859
+    break;
+
+  case 183:
+#line 729 "dhcp4_parser.yy" // lalr1.cc:859
     {
     ElementPtr l(new ListElement(ctx.loc2pos(yystack_[0].location)));
     ctx.stack_.back()->set("subnet4", l);
     ctx.stack_.push_back(l);
     ctx.enter(ctx.SUBNET4);
 }
-<<<<<<< HEAD
-#line 1458 "dhcp4_parser.cc" // lalr1.cc:859
-    break;
-
-  case 180:
-#line 720 "dhcp4_parser.yy" // lalr1.cc:859
-=======
-#line 1384 "dhcp4_parser.cc" // lalr1.cc:859
-    break;
-
-  case 169:
-#line 687 "dhcp4_parser.yy" // lalr1.cc:859
->>>>>>> 9adb0eb5
+#line 1476 "dhcp4_parser.cc" // lalr1.cc:859
+    break;
+
+  case 184:
+#line 734 "dhcp4_parser.yy" // lalr1.cc:859
     {
     ctx.stack_.pop_back();
     ctx.leave();
 }
-<<<<<<< HEAD
-#line 1467 "dhcp4_parser.cc" // lalr1.cc:859
-    break;
-
-  case 185:
-#line 740 "dhcp4_parser.yy" // lalr1.cc:859
-=======
-#line 1393 "dhcp4_parser.cc" // lalr1.cc:859
-    break;
-
-  case 174:
-#line 707 "dhcp4_parser.yy" // lalr1.cc:859
->>>>>>> 9adb0eb5
+#line 1485 "dhcp4_parser.cc" // lalr1.cc:859
+    break;
+
+  case 189:
+#line 754 "dhcp4_parser.yy" // lalr1.cc:859
     {
     ElementPtr m(new MapElement(ctx.loc2pos(yystack_[0].location)));
     ctx.stack_.back()->add(m);
     ctx.stack_.push_back(m);
 }
-<<<<<<< HEAD
-#line 1477 "dhcp4_parser.cc" // lalr1.cc:859
-    break;
-
-  case 186:
-#line 744 "dhcp4_parser.yy" // lalr1.cc:859
-=======
-#line 1403 "dhcp4_parser.cc" // lalr1.cc:859
-    break;
-
-  case 175:
-#line 711 "dhcp4_parser.yy" // lalr1.cc:859
->>>>>>> 9adb0eb5
+#line 1495 "dhcp4_parser.cc" // lalr1.cc:859
+    break;
+
+  case 190:
+#line 758 "dhcp4_parser.yy" // lalr1.cc:859
     {
     // Once we reached this place, the subnet parsing is now complete.
     // If we want to, we can implement default values here.
@@ -2009,2384 +1514,1400 @@
     // }
     ctx.stack_.pop_back();
 }
-<<<<<<< HEAD
-#line 1500 "dhcp4_parser.cc" // lalr1.cc:859
-    break;
-
-  case 187:
-#line 763 "dhcp4_parser.yy" // lalr1.cc:859
-=======
-#line 1426 "dhcp4_parser.cc" // lalr1.cc:859
-    break;
-
-  case 176:
-#line 730 "dhcp4_parser.yy" // lalr1.cc:859
->>>>>>> 9adb0eb5
+#line 1518 "dhcp4_parser.cc" // lalr1.cc:859
+    break;
+
+  case 191:
+#line 777 "dhcp4_parser.yy" // lalr1.cc:859
     {
     // Parse the subnet4 list entry map
     ElementPtr m(new MapElement(ctx.loc2pos(yystack_[0].location)));
     ctx.stack_.push_back(m);
 }
-<<<<<<< HEAD
-#line 1510 "dhcp4_parser.cc" // lalr1.cc:859
-    break;
-
-  case 188:
-#line 767 "dhcp4_parser.yy" // lalr1.cc:859
+#line 1528 "dhcp4_parser.cc" // lalr1.cc:859
+    break;
+
+  case 192:
+#line 781 "dhcp4_parser.yy" // lalr1.cc:859
     {
     // parsing completed
 }
-#line 1518 "dhcp4_parser.cc" // lalr1.cc:859
-    break;
-
-  case 211:
-#line 799 "dhcp4_parser.yy" // lalr1.cc:859
-    {
-    ctx.enter(ctx.NO_KEYWORD);
-}
-#line 1526 "dhcp4_parser.cc" // lalr1.cc:859
-    break;
-
-  case 212:
-#line 801 "dhcp4_parser.yy" // lalr1.cc:859
-=======
-#line 1436 "dhcp4_parser.cc" // lalr1.cc:859
-    break;
-
-  case 177:
-#line 734 "dhcp4_parser.yy" // lalr1.cc:859
-    {
-    // parsing completed
-}
-#line 1444 "dhcp4_parser.cc" // lalr1.cc:859
-    break;
-
-  case 200:
-#line 766 "dhcp4_parser.yy" // lalr1.cc:859
-    {
-    ctx.enter(ctx.NO_KEYWORD);
-}
-#line 1452 "dhcp4_parser.cc" // lalr1.cc:859
-    break;
-
-  case 201:
-#line 768 "dhcp4_parser.yy" // lalr1.cc:859
->>>>>>> 9adb0eb5
+#line 1536 "dhcp4_parser.cc" // lalr1.cc:859
+    break;
+
+  case 215:
+#line 813 "dhcp4_parser.yy" // lalr1.cc:859
+    {
+    ctx.enter(ctx.NO_KEYWORD);
+}
+#line 1544 "dhcp4_parser.cc" // lalr1.cc:859
+    break;
+
+  case 216:
+#line 815 "dhcp4_parser.yy" // lalr1.cc:859
     {
     ElementPtr subnet(new StringElement(yystack_[0].value.as< std::string > (), ctx.loc2pos(yystack_[0].location)));
     ctx.stack_.back()->set("subnet", subnet);
     ctx.leave();
 }
-<<<<<<< HEAD
-#line 1536 "dhcp4_parser.cc" // lalr1.cc:859
-    break;
-
-  case 213:
-#line 807 "dhcp4_parser.yy" // lalr1.cc:859
-    {
-    ctx.enter(ctx.NO_KEYWORD);
-}
-#line 1544 "dhcp4_parser.cc" // lalr1.cc:859
-    break;
-
-  case 214:
-#line 809 "dhcp4_parser.yy" // lalr1.cc:859
-=======
-#line 1462 "dhcp4_parser.cc" // lalr1.cc:859
-    break;
-
-  case 202:
-#line 774 "dhcp4_parser.yy" // lalr1.cc:859
-    {
-    ctx.enter(ctx.NO_KEYWORD);
-}
-#line 1470 "dhcp4_parser.cc" // lalr1.cc:859
-    break;
-
-  case 203:
-#line 776 "dhcp4_parser.yy" // lalr1.cc:859
->>>>>>> 9adb0eb5
+#line 1554 "dhcp4_parser.cc" // lalr1.cc:859
+    break;
+
+  case 217:
+#line 821 "dhcp4_parser.yy" // lalr1.cc:859
+    {
+    ctx.enter(ctx.NO_KEYWORD);
+}
+#line 1562 "dhcp4_parser.cc" // lalr1.cc:859
+    break;
+
+  case 218:
+#line 823 "dhcp4_parser.yy" // lalr1.cc:859
     {
     ElementPtr iface(new StringElement(yystack_[0].value.as< std::string > (), ctx.loc2pos(yystack_[0].location)));
     ctx.stack_.back()->set("4o6-interface", iface);
     ctx.leave();
 }
-<<<<<<< HEAD
-#line 1554 "dhcp4_parser.cc" // lalr1.cc:859
-    break;
-
-  case 215:
-#line 815 "dhcp4_parser.yy" // lalr1.cc:859
-    {
-    ctx.enter(ctx.NO_KEYWORD);
-}
-#line 1562 "dhcp4_parser.cc" // lalr1.cc:859
-    break;
-
-  case 216:
-#line 817 "dhcp4_parser.yy" // lalr1.cc:859
-=======
-#line 1480 "dhcp4_parser.cc" // lalr1.cc:859
-    break;
-
-  case 204:
-#line 782 "dhcp4_parser.yy" // lalr1.cc:859
-    {
-    ctx.enter(ctx.NO_KEYWORD);
-}
-#line 1488 "dhcp4_parser.cc" // lalr1.cc:859
-    break;
-
-  case 205:
-#line 784 "dhcp4_parser.yy" // lalr1.cc:859
->>>>>>> 9adb0eb5
+#line 1572 "dhcp4_parser.cc" // lalr1.cc:859
+    break;
+
+  case 219:
+#line 829 "dhcp4_parser.yy" // lalr1.cc:859
+    {
+    ctx.enter(ctx.NO_KEYWORD);
+}
+#line 1580 "dhcp4_parser.cc" // lalr1.cc:859
+    break;
+
+  case 220:
+#line 831 "dhcp4_parser.yy" // lalr1.cc:859
     {
     ElementPtr iface(new StringElement(yystack_[0].value.as< std::string > (), ctx.loc2pos(yystack_[0].location)));
     ctx.stack_.back()->set("4o6-interface-id", iface);
     ctx.leave();
 }
-<<<<<<< HEAD
-#line 1572 "dhcp4_parser.cc" // lalr1.cc:859
-    break;
-
-  case 217:
-#line 823 "dhcp4_parser.yy" // lalr1.cc:859
-    {
-    ctx.enter(ctx.NO_KEYWORD);
-}
-#line 1580 "dhcp4_parser.cc" // lalr1.cc:859
-    break;
-
-  case 218:
-#line 825 "dhcp4_parser.yy" // lalr1.cc:859
-=======
-#line 1498 "dhcp4_parser.cc" // lalr1.cc:859
-    break;
-
-  case 206:
-#line 790 "dhcp4_parser.yy" // lalr1.cc:859
-    {
-    ctx.enter(ctx.NO_KEYWORD);
-}
-#line 1506 "dhcp4_parser.cc" // lalr1.cc:859
-    break;
-
-  case 207:
-#line 792 "dhcp4_parser.yy" // lalr1.cc:859
->>>>>>> 9adb0eb5
+#line 1590 "dhcp4_parser.cc" // lalr1.cc:859
+    break;
+
+  case 221:
+#line 837 "dhcp4_parser.yy" // lalr1.cc:859
+    {
+    ctx.enter(ctx.NO_KEYWORD);
+}
+#line 1598 "dhcp4_parser.cc" // lalr1.cc:859
+    break;
+
+  case 222:
+#line 839 "dhcp4_parser.yy" // lalr1.cc:859
     {
     ElementPtr iface(new StringElement(yystack_[0].value.as< std::string > (), ctx.loc2pos(yystack_[0].location)));
     ctx.stack_.back()->set("4o6-subnet", iface);
     ctx.leave();
 }
-<<<<<<< HEAD
-#line 1590 "dhcp4_parser.cc" // lalr1.cc:859
-    break;
-
-  case 219:
-#line 831 "dhcp4_parser.yy" // lalr1.cc:859
-    {
-    ctx.enter(ctx.NO_KEYWORD);
-}
-#line 1598 "dhcp4_parser.cc" // lalr1.cc:859
-    break;
-
-  case 220:
-#line 833 "dhcp4_parser.yy" // lalr1.cc:859
-=======
-#line 1516 "dhcp4_parser.cc" // lalr1.cc:859
-    break;
-
-  case 208:
-#line 798 "dhcp4_parser.yy" // lalr1.cc:859
-    {
-    ctx.enter(ctx.NO_KEYWORD);
-}
-#line 1524 "dhcp4_parser.cc" // lalr1.cc:859
-    break;
-
-  case 209:
-#line 800 "dhcp4_parser.yy" // lalr1.cc:859
->>>>>>> 9adb0eb5
+#line 1608 "dhcp4_parser.cc" // lalr1.cc:859
+    break;
+
+  case 223:
+#line 845 "dhcp4_parser.yy" // lalr1.cc:859
+    {
+    ctx.enter(ctx.NO_KEYWORD);
+}
+#line 1616 "dhcp4_parser.cc" // lalr1.cc:859
+    break;
+
+  case 224:
+#line 847 "dhcp4_parser.yy" // lalr1.cc:859
     {
     ElementPtr iface(new StringElement(yystack_[0].value.as< std::string > (), ctx.loc2pos(yystack_[0].location)));
     ctx.stack_.back()->set("interface", iface);
     ctx.leave();
 }
-<<<<<<< HEAD
-#line 1608 "dhcp4_parser.cc" // lalr1.cc:859
-    break;
-
-  case 221:
-#line 839 "dhcp4_parser.yy" // lalr1.cc:859
-    {
-    ctx.enter(ctx.NO_KEYWORD);
-}
-#line 1616 "dhcp4_parser.cc" // lalr1.cc:859
-    break;
-
-  case 222:
-#line 841 "dhcp4_parser.yy" // lalr1.cc:859
-=======
-#line 1534 "dhcp4_parser.cc" // lalr1.cc:859
-    break;
-
-  case 210:
-#line 806 "dhcp4_parser.yy" // lalr1.cc:859
-    {
-    ctx.enter(ctx.NO_KEYWORD);
-}
-#line 1542 "dhcp4_parser.cc" // lalr1.cc:859
-    break;
-
-  case 211:
-#line 808 "dhcp4_parser.yy" // lalr1.cc:859
->>>>>>> 9adb0eb5
+#line 1626 "dhcp4_parser.cc" // lalr1.cc:859
+    break;
+
+  case 225:
+#line 853 "dhcp4_parser.yy" // lalr1.cc:859
+    {
+    ctx.enter(ctx.NO_KEYWORD);
+}
+#line 1634 "dhcp4_parser.cc" // lalr1.cc:859
+    break;
+
+  case 226:
+#line 855 "dhcp4_parser.yy" // lalr1.cc:859
     {
     ElementPtr iface(new StringElement(yystack_[0].value.as< std::string > (), ctx.loc2pos(yystack_[0].location)));
     ctx.stack_.back()->set("interface-id", iface);
     ctx.leave();
 }
-<<<<<<< HEAD
-#line 1626 "dhcp4_parser.cc" // lalr1.cc:859
-    break;
-
-  case 223:
-#line 847 "dhcp4_parser.yy" // lalr1.cc:859
+#line 1644 "dhcp4_parser.cc" // lalr1.cc:859
+    break;
+
+  case 227:
+#line 861 "dhcp4_parser.yy" // lalr1.cc:859
     {
     ctx.enter(ctx.CLIENT_CLASS);
 }
-#line 1634 "dhcp4_parser.cc" // lalr1.cc:859
-    break;
-
-  case 224:
-#line 849 "dhcp4_parser.yy" // lalr1.cc:859
-=======
-#line 1552 "dhcp4_parser.cc" // lalr1.cc:859
-    break;
-
-  case 212:
-#line 814 "dhcp4_parser.yy" // lalr1.cc:859
-    {
-    ctx.enter(ctx.CLIENT_CLASS);
-}
-#line 1560 "dhcp4_parser.cc" // lalr1.cc:859
-    break;
-
-  case 213:
-#line 816 "dhcp4_parser.yy" // lalr1.cc:859
->>>>>>> 9adb0eb5
+#line 1652 "dhcp4_parser.cc" // lalr1.cc:859
+    break;
+
+  case 228:
+#line 863 "dhcp4_parser.yy" // lalr1.cc:859
     {
     ElementPtr cls(new StringElement(yystack_[0].value.as< std::string > (), ctx.loc2pos(yystack_[0].location)));
     ctx.stack_.back()->set("client-class", cls);
     ctx.leave();
 }
-<<<<<<< HEAD
-#line 1644 "dhcp4_parser.cc" // lalr1.cc:859
-    break;
-
-  case 225:
-#line 855 "dhcp4_parser.yy" // lalr1.cc:859
-    {
-    ctx.enter(ctx.NO_KEYWORD);
-}
-#line 1652 "dhcp4_parser.cc" // lalr1.cc:859
-    break;
-
-  case 226:
-#line 857 "dhcp4_parser.yy" // lalr1.cc:859
-=======
-#line 1570 "dhcp4_parser.cc" // lalr1.cc:859
-    break;
-
-  case 214:
-#line 822 "dhcp4_parser.yy" // lalr1.cc:859
-    {
-    ctx.enter(ctx.NO_KEYWORD);
-}
-#line 1578 "dhcp4_parser.cc" // lalr1.cc:859
-    break;
-
-  case 215:
-#line 824 "dhcp4_parser.yy" // lalr1.cc:859
->>>>>>> 9adb0eb5
+#line 1662 "dhcp4_parser.cc" // lalr1.cc:859
+    break;
+
+  case 229:
+#line 869 "dhcp4_parser.yy" // lalr1.cc:859
+    {
+    ctx.enter(ctx.NO_KEYWORD);
+}
+#line 1670 "dhcp4_parser.cc" // lalr1.cc:859
+    break;
+
+  case 230:
+#line 871 "dhcp4_parser.yy" // lalr1.cc:859
     {
     ElementPtr rm(new StringElement(yystack_[0].value.as< std::string > (), ctx.loc2pos(yystack_[0].location)));
     ctx.stack_.back()->set("reservation-mode", rm);
     ctx.leave();
 }
-<<<<<<< HEAD
-#line 1662 "dhcp4_parser.cc" // lalr1.cc:859
-    break;
-
-  case 227:
-#line 863 "dhcp4_parser.yy" // lalr1.cc:859
-=======
-#line 1588 "dhcp4_parser.cc" // lalr1.cc:859
-    break;
-
-  case 216:
-#line 830 "dhcp4_parser.yy" // lalr1.cc:859
->>>>>>> 9adb0eb5
+#line 1680 "dhcp4_parser.cc" // lalr1.cc:859
+    break;
+
+  case 231:
+#line 877 "dhcp4_parser.yy" // lalr1.cc:859
     {
     ElementPtr id(new IntElement(yystack_[0].value.as< int64_t > (), ctx.loc2pos(yystack_[0].location)));
     ctx.stack_.back()->set("id", id);
 }
-<<<<<<< HEAD
-#line 1671 "dhcp4_parser.cc" // lalr1.cc:859
-    break;
-
-  case 228:
-#line 868 "dhcp4_parser.yy" // lalr1.cc:859
-=======
-#line 1597 "dhcp4_parser.cc" // lalr1.cc:859
-    break;
-
-  case 217:
-#line 835 "dhcp4_parser.yy" // lalr1.cc:859
->>>>>>> 9adb0eb5
+#line 1689 "dhcp4_parser.cc" // lalr1.cc:859
+    break;
+
+  case 232:
+#line 882 "dhcp4_parser.yy" // lalr1.cc:859
     {
     ElementPtr rc(new BoolElement(yystack_[0].value.as< bool > (), ctx.loc2pos(yystack_[0].location)));
     ctx.stack_.back()->set("rapid-commit", rc);
 }
-<<<<<<< HEAD
-#line 1680 "dhcp4_parser.cc" // lalr1.cc:859
-    break;
-
-  case 229:
-#line 877 "dhcp4_parser.yy" // lalr1.cc:859
-=======
-#line 1606 "dhcp4_parser.cc" // lalr1.cc:859
-    break;
-
-  case 218:
-#line 844 "dhcp4_parser.yy" // lalr1.cc:859
->>>>>>> 9adb0eb5
+#line 1698 "dhcp4_parser.cc" // lalr1.cc:859
+    break;
+
+  case 233:
+#line 891 "dhcp4_parser.yy" // lalr1.cc:859
     {
     ElementPtr l(new ListElement(ctx.loc2pos(yystack_[0].location)));
     ctx.stack_.back()->set("option-def", l);
     ctx.stack_.push_back(l);
     ctx.enter(ctx.OPTION_DEF);
 }
-<<<<<<< HEAD
-#line 1691 "dhcp4_parser.cc" // lalr1.cc:859
-    break;
-
-  case 230:
-#line 882 "dhcp4_parser.yy" // lalr1.cc:859
-=======
-#line 1617 "dhcp4_parser.cc" // lalr1.cc:859
-    break;
-
-  case 219:
-#line 849 "dhcp4_parser.yy" // lalr1.cc:859
->>>>>>> 9adb0eb5
+#line 1709 "dhcp4_parser.cc" // lalr1.cc:859
+    break;
+
+  case 234:
+#line 896 "dhcp4_parser.yy" // lalr1.cc:859
     {
     ctx.stack_.pop_back();
     ctx.leave();
 }
-<<<<<<< HEAD
-#line 1700 "dhcp4_parser.cc" // lalr1.cc:859
-    break;
-
-  case 235:
-#line 899 "dhcp4_parser.yy" // lalr1.cc:859
-=======
-#line 1626 "dhcp4_parser.cc" // lalr1.cc:859
-    break;
-
-  case 224:
-#line 866 "dhcp4_parser.yy" // lalr1.cc:859
->>>>>>> 9adb0eb5
+#line 1718 "dhcp4_parser.cc" // lalr1.cc:859
+    break;
+
+  case 239:
+#line 913 "dhcp4_parser.yy" // lalr1.cc:859
     {
     ElementPtr m(new MapElement(ctx.loc2pos(yystack_[0].location)));
     ctx.stack_.back()->add(m);
     ctx.stack_.push_back(m);
 }
-<<<<<<< HEAD
-#line 1710 "dhcp4_parser.cc" // lalr1.cc:859
-    break;
-
-  case 236:
-#line 903 "dhcp4_parser.yy" // lalr1.cc:859
+#line 1728 "dhcp4_parser.cc" // lalr1.cc:859
+    break;
+
+  case 240:
+#line 917 "dhcp4_parser.yy" // lalr1.cc:859
     {
     ctx.stack_.pop_back();
 }
-#line 1718 "dhcp4_parser.cc" // lalr1.cc:859
-    break;
-
-  case 237:
-#line 910 "dhcp4_parser.yy" // lalr1.cc:859
-=======
-#line 1636 "dhcp4_parser.cc" // lalr1.cc:859
-    break;
-
-  case 225:
-#line 870 "dhcp4_parser.yy" // lalr1.cc:859
-    {
-    ctx.stack_.pop_back();
-}
-#line 1644 "dhcp4_parser.cc" // lalr1.cc:859
-    break;
-
-  case 226:
-#line 877 "dhcp4_parser.yy" // lalr1.cc:859
->>>>>>> 9adb0eb5
+#line 1736 "dhcp4_parser.cc" // lalr1.cc:859
+    break;
+
+  case 241:
+#line 924 "dhcp4_parser.yy" // lalr1.cc:859
     {
     // Parse the option-def list entry map
     ElementPtr m(new MapElement(ctx.loc2pos(yystack_[0].location)));
     ctx.stack_.push_back(m);
 }
-<<<<<<< HEAD
-#line 1728 "dhcp4_parser.cc" // lalr1.cc:859
-    break;
-
-  case 238:
-#line 914 "dhcp4_parser.yy" // lalr1.cc:859
+#line 1746 "dhcp4_parser.cc" // lalr1.cc:859
+    break;
+
+  case 242:
+#line 928 "dhcp4_parser.yy" // lalr1.cc:859
     {
     // parsing completed
 }
-#line 1736 "dhcp4_parser.cc" // lalr1.cc:859
-    break;
-
-  case 252:
-#line 940 "dhcp4_parser.yy" // lalr1.cc:859
-=======
-#line 1654 "dhcp4_parser.cc" // lalr1.cc:859
-    break;
-
-  case 227:
-#line 881 "dhcp4_parser.yy" // lalr1.cc:859
-    {
-    // parsing completed
-}
-#line 1662 "dhcp4_parser.cc" // lalr1.cc:859
-    break;
-
-  case 241:
-#line 907 "dhcp4_parser.yy" // lalr1.cc:859
->>>>>>> 9adb0eb5
+#line 1754 "dhcp4_parser.cc" // lalr1.cc:859
+    break;
+
+  case 256:
+#line 954 "dhcp4_parser.yy" // lalr1.cc:859
     {
     ElementPtr code(new IntElement(yystack_[0].value.as< int64_t > (), ctx.loc2pos(yystack_[0].location)));
     ctx.stack_.back()->set("code", code);
 }
-<<<<<<< HEAD
-#line 1745 "dhcp4_parser.cc" // lalr1.cc:859
-    break;
-
-  case 255:
-#line 949 "dhcp4_parser.yy" // lalr1.cc:859
-    {
-    ctx.enter(ctx.NO_KEYWORD);
-}
-#line 1753 "dhcp4_parser.cc" // lalr1.cc:859
-    break;
-
-  case 256:
-#line 951 "dhcp4_parser.yy" // lalr1.cc:859
-=======
-#line 1671 "dhcp4_parser.cc" // lalr1.cc:859
-    break;
-
-  case 244:
-#line 916 "dhcp4_parser.yy" // lalr1.cc:859
-    {
-    ctx.enter(ctx.NO_KEYWORD);
-}
-#line 1679 "dhcp4_parser.cc" // lalr1.cc:859
-    break;
-
-  case 245:
-#line 918 "dhcp4_parser.yy" // lalr1.cc:859
->>>>>>> 9adb0eb5
+#line 1763 "dhcp4_parser.cc" // lalr1.cc:859
+    break;
+
+  case 259:
+#line 963 "dhcp4_parser.yy" // lalr1.cc:859
+    {
+    ctx.enter(ctx.NO_KEYWORD);
+}
+#line 1771 "dhcp4_parser.cc" // lalr1.cc:859
+    break;
+
+  case 260:
+#line 965 "dhcp4_parser.yy" // lalr1.cc:859
     {
     ElementPtr rtypes(new StringElement(yystack_[0].value.as< std::string > (), ctx.loc2pos(yystack_[0].location)));
     ctx.stack_.back()->set("record-types", rtypes);
     ctx.leave();
 }
-<<<<<<< HEAD
-#line 1763 "dhcp4_parser.cc" // lalr1.cc:859
-    break;
-
-  case 257:
-#line 957 "dhcp4_parser.yy" // lalr1.cc:859
-    {
-    ctx.enter(ctx.NO_KEYWORD);
-}
-#line 1771 "dhcp4_parser.cc" // lalr1.cc:859
-    break;
-
-  case 258:
-#line 959 "dhcp4_parser.yy" // lalr1.cc:859
-=======
-#line 1689 "dhcp4_parser.cc" // lalr1.cc:859
-    break;
-
-  case 246:
-#line 924 "dhcp4_parser.yy" // lalr1.cc:859
-    {
-    ctx.enter(ctx.NO_KEYWORD);
-}
-#line 1697 "dhcp4_parser.cc" // lalr1.cc:859
-    break;
-
-  case 247:
-#line 926 "dhcp4_parser.yy" // lalr1.cc:859
->>>>>>> 9adb0eb5
+#line 1781 "dhcp4_parser.cc" // lalr1.cc:859
+    break;
+
+  case 261:
+#line 971 "dhcp4_parser.yy" // lalr1.cc:859
+    {
+    ctx.enter(ctx.NO_KEYWORD);
+}
+#line 1789 "dhcp4_parser.cc" // lalr1.cc:859
+    break;
+
+  case 262:
+#line 973 "dhcp4_parser.yy" // lalr1.cc:859
     {
     ElementPtr space(new StringElement(yystack_[0].value.as< std::string > (), ctx.loc2pos(yystack_[0].location)));
     ctx.stack_.back()->set("space", space);
     ctx.leave();
 }
-<<<<<<< HEAD
-#line 1781 "dhcp4_parser.cc" // lalr1.cc:859
-    break;
-
-  case 260:
-#line 967 "dhcp4_parser.yy" // lalr1.cc:859
-    {
-    ctx.enter(ctx.NO_KEYWORD);
-}
-#line 1789 "dhcp4_parser.cc" // lalr1.cc:859
-    break;
-
-  case 261:
-#line 969 "dhcp4_parser.yy" // lalr1.cc:859
-=======
-#line 1707 "dhcp4_parser.cc" // lalr1.cc:859
-    break;
-
-  case 249:
-#line 934 "dhcp4_parser.yy" // lalr1.cc:859
-    {
-    ctx.enter(ctx.NO_KEYWORD);
-}
-#line 1715 "dhcp4_parser.cc" // lalr1.cc:859
-    break;
-
-  case 250:
-#line 936 "dhcp4_parser.yy" // lalr1.cc:859
->>>>>>> 9adb0eb5
+#line 1799 "dhcp4_parser.cc" // lalr1.cc:859
+    break;
+
+  case 264:
+#line 981 "dhcp4_parser.yy" // lalr1.cc:859
+    {
+    ctx.enter(ctx.NO_KEYWORD);
+}
+#line 1807 "dhcp4_parser.cc" // lalr1.cc:859
+    break;
+
+  case 265:
+#line 983 "dhcp4_parser.yy" // lalr1.cc:859
     {
     ElementPtr encap(new StringElement(yystack_[0].value.as< std::string > (), ctx.loc2pos(yystack_[0].location)));
     ctx.stack_.back()->set("encapsulate", encap);
     ctx.leave();
 }
-<<<<<<< HEAD
-#line 1799 "dhcp4_parser.cc" // lalr1.cc:859
-    break;
-
-  case 262:
-#line 975 "dhcp4_parser.yy" // lalr1.cc:859
-=======
-#line 1725 "dhcp4_parser.cc" // lalr1.cc:859
-    break;
-
-  case 251:
-#line 942 "dhcp4_parser.yy" // lalr1.cc:859
->>>>>>> 9adb0eb5
+#line 1817 "dhcp4_parser.cc" // lalr1.cc:859
+    break;
+
+  case 266:
+#line 989 "dhcp4_parser.yy" // lalr1.cc:859
     {
     ElementPtr array(new BoolElement(yystack_[0].value.as< bool > (), ctx.loc2pos(yystack_[0].location)));
     ctx.stack_.back()->set("array", array);
 }
-<<<<<<< HEAD
-#line 1808 "dhcp4_parser.cc" // lalr1.cc:859
-    break;
-
-  case 263:
-#line 984 "dhcp4_parser.yy" // lalr1.cc:859
-=======
-#line 1734 "dhcp4_parser.cc" // lalr1.cc:859
-    break;
-
-  case 252:
-#line 951 "dhcp4_parser.yy" // lalr1.cc:859
->>>>>>> 9adb0eb5
+#line 1826 "dhcp4_parser.cc" // lalr1.cc:859
+    break;
+
+  case 267:
+#line 998 "dhcp4_parser.yy" // lalr1.cc:859
     {
     ElementPtr l(new ListElement(ctx.loc2pos(yystack_[0].location)));
     ctx.stack_.back()->set("option-data", l);
     ctx.stack_.push_back(l);
     ctx.enter(ctx.OPTION_DATA);
 }
-<<<<<<< HEAD
-#line 1819 "dhcp4_parser.cc" // lalr1.cc:859
-    break;
-
-  case 264:
-#line 989 "dhcp4_parser.yy" // lalr1.cc:859
-=======
-#line 1745 "dhcp4_parser.cc" // lalr1.cc:859
-    break;
-
-  case 253:
-#line 956 "dhcp4_parser.yy" // lalr1.cc:859
->>>>>>> 9adb0eb5
+#line 1837 "dhcp4_parser.cc" // lalr1.cc:859
+    break;
+
+  case 268:
+#line 1003 "dhcp4_parser.yy" // lalr1.cc:859
     {
     ctx.stack_.pop_back();
     ctx.leave();
 }
-<<<<<<< HEAD
-#line 1828 "dhcp4_parser.cc" // lalr1.cc:859
-    break;
-
-  case 269:
-#line 1008 "dhcp4_parser.yy" // lalr1.cc:859
-=======
-#line 1754 "dhcp4_parser.cc" // lalr1.cc:859
-    break;
-
-  case 258:
-#line 975 "dhcp4_parser.yy" // lalr1.cc:859
->>>>>>> 9adb0eb5
+#line 1846 "dhcp4_parser.cc" // lalr1.cc:859
+    break;
+
+  case 273:
+#line 1022 "dhcp4_parser.yy" // lalr1.cc:859
     {
     ElementPtr m(new MapElement(ctx.loc2pos(yystack_[0].location)));
     ctx.stack_.back()->add(m);
     ctx.stack_.push_back(m);
 }
-<<<<<<< HEAD
-#line 1838 "dhcp4_parser.cc" // lalr1.cc:859
-    break;
-
-  case 270:
-#line 1012 "dhcp4_parser.yy" // lalr1.cc:859
+#line 1856 "dhcp4_parser.cc" // lalr1.cc:859
+    break;
+
+  case 274:
+#line 1026 "dhcp4_parser.yy" // lalr1.cc:859
     {
     ctx.stack_.pop_back();
 }
-#line 1846 "dhcp4_parser.cc" // lalr1.cc:859
-    break;
-
-  case 271:
-#line 1019 "dhcp4_parser.yy" // lalr1.cc:859
-=======
-#line 1764 "dhcp4_parser.cc" // lalr1.cc:859
-    break;
-
-  case 259:
-#line 979 "dhcp4_parser.yy" // lalr1.cc:859
-    {
-    ctx.stack_.pop_back();
-}
-#line 1772 "dhcp4_parser.cc" // lalr1.cc:859
-    break;
-
-  case 260:
-#line 986 "dhcp4_parser.yy" // lalr1.cc:859
->>>>>>> 9adb0eb5
+#line 1864 "dhcp4_parser.cc" // lalr1.cc:859
+    break;
+
+  case 275:
+#line 1033 "dhcp4_parser.yy" // lalr1.cc:859
     {
     // Parse the option-data list entry map
     ElementPtr m(new MapElement(ctx.loc2pos(yystack_[0].location)));
     ctx.stack_.push_back(m);
 }
-<<<<<<< HEAD
-#line 1856 "dhcp4_parser.cc" // lalr1.cc:859
-    break;
-
-  case 272:
-#line 1023 "dhcp4_parser.yy" // lalr1.cc:859
+#line 1874 "dhcp4_parser.cc" // lalr1.cc:859
+    break;
+
+  case 276:
+#line 1037 "dhcp4_parser.yy" // lalr1.cc:859
     {
     // parsing completed
 }
-#line 1864 "dhcp4_parser.cc" // lalr1.cc:859
-    break;
-
-  case 284:
-#line 1052 "dhcp4_parser.yy" // lalr1.cc:859
-    {
-    ctx.enter(ctx.NO_KEYWORD);
-}
-#line 1872 "dhcp4_parser.cc" // lalr1.cc:859
-    break;
-
-  case 285:
-#line 1054 "dhcp4_parser.yy" // lalr1.cc:859
-=======
-#line 1782 "dhcp4_parser.cc" // lalr1.cc:859
-    break;
-
-  case 261:
-#line 990 "dhcp4_parser.yy" // lalr1.cc:859
-    {
-    // parsing completed
-}
-#line 1790 "dhcp4_parser.cc" // lalr1.cc:859
-    break;
-
-  case 273:
-#line 1019 "dhcp4_parser.yy" // lalr1.cc:859
-    {
-    ctx.enter(ctx.NO_KEYWORD);
-}
-#line 1798 "dhcp4_parser.cc" // lalr1.cc:859
-    break;
-
-  case 274:
-#line 1021 "dhcp4_parser.yy" // lalr1.cc:859
->>>>>>> 9adb0eb5
+#line 1882 "dhcp4_parser.cc" // lalr1.cc:859
+    break;
+
+  case 288:
+#line 1066 "dhcp4_parser.yy" // lalr1.cc:859
+    {
+    ctx.enter(ctx.NO_KEYWORD);
+}
+#line 1890 "dhcp4_parser.cc" // lalr1.cc:859
+    break;
+
+  case 289:
+#line 1068 "dhcp4_parser.yy" // lalr1.cc:859
     {
     ElementPtr data(new StringElement(yystack_[0].value.as< std::string > (), ctx.loc2pos(yystack_[0].location)));
     ctx.stack_.back()->set("data", data);
     ctx.leave();
 }
-<<<<<<< HEAD
-#line 1882 "dhcp4_parser.cc" // lalr1.cc:859
-    break;
-
-  case 288:
-#line 1064 "dhcp4_parser.yy" // lalr1.cc:859
-=======
-#line 1808 "dhcp4_parser.cc" // lalr1.cc:859
-    break;
-
-  case 277:
-#line 1031 "dhcp4_parser.yy" // lalr1.cc:859
->>>>>>> 9adb0eb5
+#line 1900 "dhcp4_parser.cc" // lalr1.cc:859
+    break;
+
+  case 292:
+#line 1078 "dhcp4_parser.yy" // lalr1.cc:859
     {
     ElementPtr space(new BoolElement(yystack_[0].value.as< bool > (), ctx.loc2pos(yystack_[0].location)));
     ctx.stack_.back()->set("csv-format", space);
 }
-<<<<<<< HEAD
-#line 1891 "dhcp4_parser.cc" // lalr1.cc:859
-    break;
-
-  case 289:
-#line 1072 "dhcp4_parser.yy" // lalr1.cc:859
-=======
-#line 1817 "dhcp4_parser.cc" // lalr1.cc:859
-    break;
-
-  case 278:
-#line 1039 "dhcp4_parser.yy" // lalr1.cc:859
->>>>>>> 9adb0eb5
+#line 1909 "dhcp4_parser.cc" // lalr1.cc:859
+    break;
+
+  case 293:
+#line 1086 "dhcp4_parser.yy" // lalr1.cc:859
     {
     ElementPtr l(new ListElement(ctx.loc2pos(yystack_[0].location)));
     ctx.stack_.back()->set("pools", l);
     ctx.stack_.push_back(l);
     ctx.enter(ctx.POOLS);
 }
-<<<<<<< HEAD
-#line 1902 "dhcp4_parser.cc" // lalr1.cc:859
-    break;
-
-  case 290:
-#line 1077 "dhcp4_parser.yy" // lalr1.cc:859
-=======
-#line 1828 "dhcp4_parser.cc" // lalr1.cc:859
-    break;
-
-  case 279:
-#line 1044 "dhcp4_parser.yy" // lalr1.cc:859
->>>>>>> 9adb0eb5
+#line 1920 "dhcp4_parser.cc" // lalr1.cc:859
+    break;
+
+  case 294:
+#line 1091 "dhcp4_parser.yy" // lalr1.cc:859
     {
     ctx.stack_.pop_back();
     ctx.leave();
 }
-<<<<<<< HEAD
-#line 1911 "dhcp4_parser.cc" // lalr1.cc:859
-    break;
-
-  case 295:
-#line 1092 "dhcp4_parser.yy" // lalr1.cc:859
-=======
-#line 1837 "dhcp4_parser.cc" // lalr1.cc:859
-    break;
-
-  case 284:
-#line 1059 "dhcp4_parser.yy" // lalr1.cc:859
->>>>>>> 9adb0eb5
+#line 1929 "dhcp4_parser.cc" // lalr1.cc:859
+    break;
+
+  case 299:
+#line 1106 "dhcp4_parser.yy" // lalr1.cc:859
     {
     ElementPtr m(new MapElement(ctx.loc2pos(yystack_[0].location)));
     ctx.stack_.back()->add(m);
     ctx.stack_.push_back(m);
 }
-<<<<<<< HEAD
-#line 1921 "dhcp4_parser.cc" // lalr1.cc:859
-    break;
-
-  case 296:
-#line 1096 "dhcp4_parser.yy" // lalr1.cc:859
+#line 1939 "dhcp4_parser.cc" // lalr1.cc:859
+    break;
+
+  case 300:
+#line 1110 "dhcp4_parser.yy" // lalr1.cc:859
     {
     ctx.stack_.pop_back();
 }
-#line 1929 "dhcp4_parser.cc" // lalr1.cc:859
-    break;
-
-  case 297:
-#line 1100 "dhcp4_parser.yy" // lalr1.cc:859
-=======
-#line 1847 "dhcp4_parser.cc" // lalr1.cc:859
-    break;
-
-  case 285:
-#line 1063 "dhcp4_parser.yy" // lalr1.cc:859
-    {
-    ctx.stack_.pop_back();
-}
-#line 1855 "dhcp4_parser.cc" // lalr1.cc:859
-    break;
-
-  case 286:
-#line 1067 "dhcp4_parser.yy" // lalr1.cc:859
->>>>>>> 9adb0eb5
+#line 1947 "dhcp4_parser.cc" // lalr1.cc:859
+    break;
+
+  case 301:
+#line 1114 "dhcp4_parser.yy" // lalr1.cc:859
     {
     // Parse the pool list entry map
     ElementPtr m(new MapElement(ctx.loc2pos(yystack_[0].location)));
     ctx.stack_.push_back(m);
 }
-<<<<<<< HEAD
-#line 1939 "dhcp4_parser.cc" // lalr1.cc:859
-    break;
-
-  case 298:
-#line 1104 "dhcp4_parser.yy" // lalr1.cc:859
+#line 1957 "dhcp4_parser.cc" // lalr1.cc:859
+    break;
+
+  case 302:
+#line 1118 "dhcp4_parser.yy" // lalr1.cc:859
     {
     // parsing completed
 }
-#line 1947 "dhcp4_parser.cc" // lalr1.cc:859
-    break;
-
-  case 304:
-#line 1117 "dhcp4_parser.yy" // lalr1.cc:859
-    {
-    ctx.enter(ctx.NO_KEYWORD);
-}
-#line 1955 "dhcp4_parser.cc" // lalr1.cc:859
-    break;
-
-  case 305:
-#line 1119 "dhcp4_parser.yy" // lalr1.cc:859
-=======
-#line 1865 "dhcp4_parser.cc" // lalr1.cc:859
-    break;
-
-  case 287:
-#line 1071 "dhcp4_parser.yy" // lalr1.cc:859
-    {
-    // parsing completed
-}
-#line 1873 "dhcp4_parser.cc" // lalr1.cc:859
-    break;
-
-  case 293:
-#line 1084 "dhcp4_parser.yy" // lalr1.cc:859
-    {
-    ctx.enter(ctx.NO_KEYWORD);
-}
-#line 1881 "dhcp4_parser.cc" // lalr1.cc:859
-    break;
-
-  case 294:
-#line 1086 "dhcp4_parser.yy" // lalr1.cc:859
->>>>>>> 9adb0eb5
+#line 1965 "dhcp4_parser.cc" // lalr1.cc:859
+    break;
+
+  case 308:
+#line 1131 "dhcp4_parser.yy" // lalr1.cc:859
+    {
+    ctx.enter(ctx.NO_KEYWORD);
+}
+#line 1973 "dhcp4_parser.cc" // lalr1.cc:859
+    break;
+
+  case 309:
+#line 1133 "dhcp4_parser.yy" // lalr1.cc:859
     {
     ElementPtr pool(new StringElement(yystack_[0].value.as< std::string > (), ctx.loc2pos(yystack_[0].location)));
     ctx.stack_.back()->set("pool", pool);
     ctx.leave();
 }
-<<<<<<< HEAD
-#line 1965 "dhcp4_parser.cc" // lalr1.cc:859
-    break;
-
-  case 306:
-#line 1128 "dhcp4_parser.yy" // lalr1.cc:859
-=======
-#line 1891 "dhcp4_parser.cc" // lalr1.cc:859
-    break;
-
-  case 295:
-#line 1095 "dhcp4_parser.yy" // lalr1.cc:859
->>>>>>> 9adb0eb5
+#line 1983 "dhcp4_parser.cc" // lalr1.cc:859
+    break;
+
+  case 310:
+#line 1142 "dhcp4_parser.yy" // lalr1.cc:859
     {
     ElementPtr l(new ListElement(ctx.loc2pos(yystack_[0].location)));
     ctx.stack_.back()->set("reservations", l);
     ctx.stack_.push_back(l);
     ctx.enter(ctx.RESERVATIONS);
 }
-<<<<<<< HEAD
-#line 1976 "dhcp4_parser.cc" // lalr1.cc:859
-    break;
-
-  case 307:
-#line 1133 "dhcp4_parser.yy" // lalr1.cc:859
-=======
-#line 1902 "dhcp4_parser.cc" // lalr1.cc:859
-    break;
-
-  case 296:
-#line 1100 "dhcp4_parser.yy" // lalr1.cc:859
->>>>>>> 9adb0eb5
+#line 1994 "dhcp4_parser.cc" // lalr1.cc:859
+    break;
+
+  case 311:
+#line 1147 "dhcp4_parser.yy" // lalr1.cc:859
     {
     ctx.stack_.pop_back();
     ctx.leave();
 }
-<<<<<<< HEAD
-#line 1985 "dhcp4_parser.cc" // lalr1.cc:859
-    break;
-
-  case 312:
-#line 1146 "dhcp4_parser.yy" // lalr1.cc:859
-=======
-#line 1911 "dhcp4_parser.cc" // lalr1.cc:859
-    break;
-
-  case 301:
-#line 1113 "dhcp4_parser.yy" // lalr1.cc:859
->>>>>>> 9adb0eb5
+#line 2003 "dhcp4_parser.cc" // lalr1.cc:859
+    break;
+
+  case 316:
+#line 1160 "dhcp4_parser.yy" // lalr1.cc:859
     {
     ElementPtr m(new MapElement(ctx.loc2pos(yystack_[0].location)));
     ctx.stack_.back()->add(m);
     ctx.stack_.push_back(m);
 }
-<<<<<<< HEAD
-#line 1995 "dhcp4_parser.cc" // lalr1.cc:859
-    break;
-
-  case 313:
-#line 1150 "dhcp4_parser.yy" // lalr1.cc:859
+#line 2013 "dhcp4_parser.cc" // lalr1.cc:859
+    break;
+
+  case 317:
+#line 1164 "dhcp4_parser.yy" // lalr1.cc:859
     {
     ctx.stack_.pop_back();
 }
-#line 2003 "dhcp4_parser.cc" // lalr1.cc:859
-    break;
-
-  case 314:
-#line 1154 "dhcp4_parser.yy" // lalr1.cc:859
-=======
-#line 1921 "dhcp4_parser.cc" // lalr1.cc:859
-    break;
-
-  case 302:
-#line 1117 "dhcp4_parser.yy" // lalr1.cc:859
-    {
-    ctx.stack_.pop_back();
-}
-#line 1929 "dhcp4_parser.cc" // lalr1.cc:859
-    break;
-
-  case 303:
-#line 1121 "dhcp4_parser.yy" // lalr1.cc:859
->>>>>>> 9adb0eb5
+#line 2021 "dhcp4_parser.cc" // lalr1.cc:859
+    break;
+
+  case 318:
+#line 1168 "dhcp4_parser.yy" // lalr1.cc:859
     {
     // Parse the reservations list entry map
     ElementPtr m(new MapElement(ctx.loc2pos(yystack_[0].location)));
     ctx.stack_.push_back(m);
 }
-<<<<<<< HEAD
-#line 2013 "dhcp4_parser.cc" // lalr1.cc:859
-    break;
-
-  case 315:
-#line 1158 "dhcp4_parser.yy" // lalr1.cc:859
+#line 2031 "dhcp4_parser.cc" // lalr1.cc:859
+    break;
+
+  case 319:
+#line 1172 "dhcp4_parser.yy" // lalr1.cc:859
     {
     // parsing completed
 }
-#line 2021 "dhcp4_parser.cc" // lalr1.cc:859
-    break;
-
-  case 332:
-#line 1185 "dhcp4_parser.yy" // lalr1.cc:859
-    {
-    ctx.enter(ctx.NO_KEYWORD);
-}
-#line 2029 "dhcp4_parser.cc" // lalr1.cc:859
-    break;
-
-  case 333:
-#line 1187 "dhcp4_parser.yy" // lalr1.cc:859
-=======
-#line 1939 "dhcp4_parser.cc" // lalr1.cc:859
-    break;
-
-  case 304:
-#line 1125 "dhcp4_parser.yy" // lalr1.cc:859
-    {
-    // parsing completed
-}
-#line 1947 "dhcp4_parser.cc" // lalr1.cc:859
-    break;
-
-  case 321:
-#line 1152 "dhcp4_parser.yy" // lalr1.cc:859
-    {
-    ctx.enter(ctx.NO_KEYWORD);
-}
-#line 1955 "dhcp4_parser.cc" // lalr1.cc:859
-    break;
-
-  case 322:
-#line 1154 "dhcp4_parser.yy" // lalr1.cc:859
->>>>>>> 9adb0eb5
+#line 2039 "dhcp4_parser.cc" // lalr1.cc:859
+    break;
+
+  case 336:
+#line 1199 "dhcp4_parser.yy" // lalr1.cc:859
+    {
+    ctx.enter(ctx.NO_KEYWORD);
+}
+#line 2047 "dhcp4_parser.cc" // lalr1.cc:859
+    break;
+
+  case 337:
+#line 1201 "dhcp4_parser.yy" // lalr1.cc:859
     {
     ElementPtr next_server(new StringElement(yystack_[0].value.as< std::string > (), ctx.loc2pos(yystack_[0].location)));
     ctx.stack_.back()->set("next-server", next_server);
     ctx.leave();
 }
-<<<<<<< HEAD
-#line 2039 "dhcp4_parser.cc" // lalr1.cc:859
-    break;
-
-  case 334:
-#line 1193 "dhcp4_parser.yy" // lalr1.cc:859
-    {
-    ctx.enter(ctx.NO_KEYWORD);
-}
-#line 2047 "dhcp4_parser.cc" // lalr1.cc:859
-    break;
-
-  case 335:
-#line 1195 "dhcp4_parser.yy" // lalr1.cc:859
-=======
-#line 1965 "dhcp4_parser.cc" // lalr1.cc:859
-    break;
-
-  case 323:
-#line 1160 "dhcp4_parser.yy" // lalr1.cc:859
-    {
-    ctx.enter(ctx.NO_KEYWORD);
-}
-#line 1973 "dhcp4_parser.cc" // lalr1.cc:859
-    break;
-
-  case 324:
-#line 1162 "dhcp4_parser.yy" // lalr1.cc:859
->>>>>>> 9adb0eb5
+#line 2057 "dhcp4_parser.cc" // lalr1.cc:859
+    break;
+
+  case 338:
+#line 1207 "dhcp4_parser.yy" // lalr1.cc:859
+    {
+    ctx.enter(ctx.NO_KEYWORD);
+}
+#line 2065 "dhcp4_parser.cc" // lalr1.cc:859
+    break;
+
+  case 339:
+#line 1209 "dhcp4_parser.yy" // lalr1.cc:859
     {
     ElementPtr srv(new StringElement(yystack_[0].value.as< std::string > (), ctx.loc2pos(yystack_[0].location)));
     ctx.stack_.back()->set("server-hostname", srv);
     ctx.leave();
 }
-<<<<<<< HEAD
-#line 2057 "dhcp4_parser.cc" // lalr1.cc:859
-    break;
-
-  case 336:
-#line 1201 "dhcp4_parser.yy" // lalr1.cc:859
-    {
-    ctx.enter(ctx.NO_KEYWORD);
-}
-#line 2065 "dhcp4_parser.cc" // lalr1.cc:859
-    break;
-
-  case 337:
-#line 1203 "dhcp4_parser.yy" // lalr1.cc:859
-=======
-#line 1983 "dhcp4_parser.cc" // lalr1.cc:859
-    break;
-
-  case 325:
-#line 1168 "dhcp4_parser.yy" // lalr1.cc:859
-    {
-    ctx.enter(ctx.NO_KEYWORD);
-}
-#line 1991 "dhcp4_parser.cc" // lalr1.cc:859
-    break;
-
-  case 326:
-#line 1170 "dhcp4_parser.yy" // lalr1.cc:859
->>>>>>> 9adb0eb5
+#line 2075 "dhcp4_parser.cc" // lalr1.cc:859
+    break;
+
+  case 340:
+#line 1215 "dhcp4_parser.yy" // lalr1.cc:859
+    {
+    ctx.enter(ctx.NO_KEYWORD);
+}
+#line 2083 "dhcp4_parser.cc" // lalr1.cc:859
+    break;
+
+  case 341:
+#line 1217 "dhcp4_parser.yy" // lalr1.cc:859
     {
     ElementPtr bootfile(new StringElement(yystack_[0].value.as< std::string > (), ctx.loc2pos(yystack_[0].location)));
     ctx.stack_.back()->set("boot-file-name", bootfile);
     ctx.leave();
 }
-<<<<<<< HEAD
-#line 2075 "dhcp4_parser.cc" // lalr1.cc:859
-    break;
-
-  case 338:
-#line 1209 "dhcp4_parser.yy" // lalr1.cc:859
-    {
-    ctx.enter(ctx.NO_KEYWORD);
-}
-#line 2083 "dhcp4_parser.cc" // lalr1.cc:859
-    break;
-
-  case 339:
-#line 1211 "dhcp4_parser.yy" // lalr1.cc:859
-=======
-#line 2001 "dhcp4_parser.cc" // lalr1.cc:859
-    break;
-
-  case 327:
-#line 1176 "dhcp4_parser.yy" // lalr1.cc:859
-    {
-    ctx.enter(ctx.NO_KEYWORD);
-}
-#line 2009 "dhcp4_parser.cc" // lalr1.cc:859
-    break;
-
-  case 328:
-#line 1178 "dhcp4_parser.yy" // lalr1.cc:859
->>>>>>> 9adb0eb5
+#line 2093 "dhcp4_parser.cc" // lalr1.cc:859
+    break;
+
+  case 342:
+#line 1223 "dhcp4_parser.yy" // lalr1.cc:859
+    {
+    ctx.enter(ctx.NO_KEYWORD);
+}
+#line 2101 "dhcp4_parser.cc" // lalr1.cc:859
+    break;
+
+  case 343:
+#line 1225 "dhcp4_parser.yy" // lalr1.cc:859
     {
     ElementPtr addr(new StringElement(yystack_[0].value.as< std::string > (), ctx.loc2pos(yystack_[0].location)));
     ctx.stack_.back()->set("ip-address", addr);
     ctx.leave();
 }
-<<<<<<< HEAD
-#line 2093 "dhcp4_parser.cc" // lalr1.cc:859
-    break;
-
-  case 340:
-#line 1217 "dhcp4_parser.yy" // lalr1.cc:859
-    {
-    ctx.enter(ctx.NO_KEYWORD);
-}
-#line 2101 "dhcp4_parser.cc" // lalr1.cc:859
-    break;
-
-  case 341:
-#line 1219 "dhcp4_parser.yy" // lalr1.cc:859
-=======
-#line 2019 "dhcp4_parser.cc" // lalr1.cc:859
-    break;
-
-  case 329:
-#line 1184 "dhcp4_parser.yy" // lalr1.cc:859
-    {
-    ctx.enter(ctx.NO_KEYWORD);
-}
-#line 2027 "dhcp4_parser.cc" // lalr1.cc:859
-    break;
-
-  case 330:
-#line 1186 "dhcp4_parser.yy" // lalr1.cc:859
->>>>>>> 9adb0eb5
+#line 2111 "dhcp4_parser.cc" // lalr1.cc:859
+    break;
+
+  case 344:
+#line 1231 "dhcp4_parser.yy" // lalr1.cc:859
+    {
+    ctx.enter(ctx.NO_KEYWORD);
+}
+#line 2119 "dhcp4_parser.cc" // lalr1.cc:859
+    break;
+
+  case 345:
+#line 1233 "dhcp4_parser.yy" // lalr1.cc:859
     {
     ElementPtr d(new StringElement(yystack_[0].value.as< std::string > (), ctx.loc2pos(yystack_[0].location)));
     ctx.stack_.back()->set("duid", d);
     ctx.leave();
 }
-<<<<<<< HEAD
-#line 2111 "dhcp4_parser.cc" // lalr1.cc:859
-    break;
-
-  case 342:
-#line 1225 "dhcp4_parser.yy" // lalr1.cc:859
-    {
-    ctx.enter(ctx.NO_KEYWORD);
-}
-#line 2119 "dhcp4_parser.cc" // lalr1.cc:859
-    break;
-
-  case 343:
-#line 1227 "dhcp4_parser.yy" // lalr1.cc:859
-=======
-#line 2037 "dhcp4_parser.cc" // lalr1.cc:859
-    break;
-
-  case 331:
-#line 1192 "dhcp4_parser.yy" // lalr1.cc:859
-    {
-    ctx.enter(ctx.NO_KEYWORD);
-}
-#line 2045 "dhcp4_parser.cc" // lalr1.cc:859
-    break;
-
-  case 332:
-#line 1194 "dhcp4_parser.yy" // lalr1.cc:859
->>>>>>> 9adb0eb5
+#line 2129 "dhcp4_parser.cc" // lalr1.cc:859
+    break;
+
+  case 346:
+#line 1239 "dhcp4_parser.yy" // lalr1.cc:859
+    {
+    ctx.enter(ctx.NO_KEYWORD);
+}
+#line 2137 "dhcp4_parser.cc" // lalr1.cc:859
+    break;
+
+  case 347:
+#line 1241 "dhcp4_parser.yy" // lalr1.cc:859
     {
     ElementPtr hw(new StringElement(yystack_[0].value.as< std::string > (), ctx.loc2pos(yystack_[0].location)));
     ctx.stack_.back()->set("hw-address", hw);
     ctx.leave();
 }
-<<<<<<< HEAD
-#line 2129 "dhcp4_parser.cc" // lalr1.cc:859
-    break;
-
-  case 344:
-#line 1233 "dhcp4_parser.yy" // lalr1.cc:859
-    {
-    ctx.enter(ctx.NO_KEYWORD);
-}
-#line 2137 "dhcp4_parser.cc" // lalr1.cc:859
-    break;
-
-  case 345:
-#line 1235 "dhcp4_parser.yy" // lalr1.cc:859
-=======
-#line 2055 "dhcp4_parser.cc" // lalr1.cc:859
-    break;
-
-  case 333:
-#line 1200 "dhcp4_parser.yy" // lalr1.cc:859
-    {
-    ctx.enter(ctx.NO_KEYWORD);
-}
-#line 2063 "dhcp4_parser.cc" // lalr1.cc:859
-    break;
-
-  case 334:
-#line 1202 "dhcp4_parser.yy" // lalr1.cc:859
->>>>>>> 9adb0eb5
+#line 2147 "dhcp4_parser.cc" // lalr1.cc:859
+    break;
+
+  case 348:
+#line 1247 "dhcp4_parser.yy" // lalr1.cc:859
+    {
+    ctx.enter(ctx.NO_KEYWORD);
+}
+#line 2155 "dhcp4_parser.cc" // lalr1.cc:859
+    break;
+
+  case 349:
+#line 1249 "dhcp4_parser.yy" // lalr1.cc:859
     {
     ElementPtr hw(new StringElement(yystack_[0].value.as< std::string > (), ctx.loc2pos(yystack_[0].location)));
     ctx.stack_.back()->set("client-id", hw);
     ctx.leave();
 }
-<<<<<<< HEAD
-#line 2147 "dhcp4_parser.cc" // lalr1.cc:859
-    break;
-
-  case 346:
-#line 1241 "dhcp4_parser.yy" // lalr1.cc:859
-    {
-    ctx.enter(ctx.NO_KEYWORD);
-}
-#line 2155 "dhcp4_parser.cc" // lalr1.cc:859
-    break;
-
-  case 347:
-#line 1243 "dhcp4_parser.yy" // lalr1.cc:859
-=======
-#line 2073 "dhcp4_parser.cc" // lalr1.cc:859
-    break;
-
-  case 335:
-#line 1208 "dhcp4_parser.yy" // lalr1.cc:859
-    {
-    ctx.enter(ctx.NO_KEYWORD);
-}
-#line 2081 "dhcp4_parser.cc" // lalr1.cc:859
-    break;
-
-  case 336:
-#line 1210 "dhcp4_parser.yy" // lalr1.cc:859
->>>>>>> 9adb0eb5
+#line 2165 "dhcp4_parser.cc" // lalr1.cc:859
+    break;
+
+  case 350:
+#line 1255 "dhcp4_parser.yy" // lalr1.cc:859
+    {
+    ctx.enter(ctx.NO_KEYWORD);
+}
+#line 2173 "dhcp4_parser.cc" // lalr1.cc:859
+    break;
+
+  case 351:
+#line 1257 "dhcp4_parser.yy" // lalr1.cc:859
     {
     ElementPtr hw(new StringElement(yystack_[0].value.as< std::string > (), ctx.loc2pos(yystack_[0].location)));
     ctx.stack_.back()->set("circuit-id", hw);
     ctx.leave();
 }
-<<<<<<< HEAD
-#line 2165 "dhcp4_parser.cc" // lalr1.cc:859
-    break;
-
-  case 348:
-#line 1250 "dhcp4_parser.yy" // lalr1.cc:859
-    {
-    ctx.enter(ctx.NO_KEYWORD);
-}
-#line 2173 "dhcp4_parser.cc" // lalr1.cc:859
-    break;
-
-  case 349:
-#line 1252 "dhcp4_parser.yy" // lalr1.cc:859
-=======
-#line 2091 "dhcp4_parser.cc" // lalr1.cc:859
-    break;
-
-  case 337:
-#line 1217 "dhcp4_parser.yy" // lalr1.cc:859
-    {
-    ctx.enter(ctx.NO_KEYWORD);
-}
-#line 2099 "dhcp4_parser.cc" // lalr1.cc:859
-    break;
-
-  case 338:
-#line 1219 "dhcp4_parser.yy" // lalr1.cc:859
->>>>>>> 9adb0eb5
+#line 2183 "dhcp4_parser.cc" // lalr1.cc:859
+    break;
+
+  case 352:
+#line 1264 "dhcp4_parser.yy" // lalr1.cc:859
+    {
+    ctx.enter(ctx.NO_KEYWORD);
+}
+#line 2191 "dhcp4_parser.cc" // lalr1.cc:859
+    break;
+
+  case 353:
+#line 1266 "dhcp4_parser.yy" // lalr1.cc:859
     {
     ElementPtr host(new StringElement(yystack_[0].value.as< std::string > (), ctx.loc2pos(yystack_[0].location)));
     ctx.stack_.back()->set("hostname", host);
     ctx.leave();
 }
-<<<<<<< HEAD
-#line 2183 "dhcp4_parser.cc" // lalr1.cc:859
-    break;
-
-  case 350:
-#line 1258 "dhcp4_parser.yy" // lalr1.cc:859
-=======
-#line 2109 "dhcp4_parser.cc" // lalr1.cc:859
-    break;
-
-  case 339:
-#line 1225 "dhcp4_parser.yy" // lalr1.cc:859
->>>>>>> 9adb0eb5
+#line 2201 "dhcp4_parser.cc" // lalr1.cc:859
+    break;
+
+  case 354:
+#line 1272 "dhcp4_parser.yy" // lalr1.cc:859
     {
     ElementPtr c(new ListElement(ctx.loc2pos(yystack_[0].location)));
     ctx.stack_.back()->set("client-classes", c);
     ctx.stack_.push_back(c);
     ctx.enter(ctx.NO_KEYWORD);
 }
-<<<<<<< HEAD
-#line 2194 "dhcp4_parser.cc" // lalr1.cc:859
-    break;
-
-  case 351:
-#line 1263 "dhcp4_parser.yy" // lalr1.cc:859
-=======
-#line 2120 "dhcp4_parser.cc" // lalr1.cc:859
-    break;
-
-  case 340:
-#line 1230 "dhcp4_parser.yy" // lalr1.cc:859
->>>>>>> 9adb0eb5
+#line 2212 "dhcp4_parser.cc" // lalr1.cc:859
+    break;
+
+  case 355:
+#line 1277 "dhcp4_parser.yy" // lalr1.cc:859
     {
     ctx.stack_.pop_back();
     ctx.leave();
 }
-<<<<<<< HEAD
-#line 2203 "dhcp4_parser.cc" // lalr1.cc:859
-    break;
-
-  case 352:
-#line 1271 "dhcp4_parser.yy" // lalr1.cc:859
-=======
-#line 2129 "dhcp4_parser.cc" // lalr1.cc:859
-    break;
-
-  case 341:
-#line 1238 "dhcp4_parser.yy" // lalr1.cc:859
->>>>>>> 9adb0eb5
+#line 2221 "dhcp4_parser.cc" // lalr1.cc:859
+    break;
+
+  case 356:
+#line 1285 "dhcp4_parser.yy" // lalr1.cc:859
     {
     ElementPtr m(new MapElement(ctx.loc2pos(yystack_[0].location)));
     ctx.stack_.back()->set("relay", m);
     ctx.stack_.push_back(m);
     ctx.enter(ctx.RELAY);
 }
-<<<<<<< HEAD
-#line 2214 "dhcp4_parser.cc" // lalr1.cc:859
-    break;
-
-  case 353:
-#line 1276 "dhcp4_parser.yy" // lalr1.cc:859
-=======
-#line 2140 "dhcp4_parser.cc" // lalr1.cc:859
-    break;
-
-  case 342:
-#line 1243 "dhcp4_parser.yy" // lalr1.cc:859
->>>>>>> 9adb0eb5
+#line 2232 "dhcp4_parser.cc" // lalr1.cc:859
+    break;
+
+  case 357:
+#line 1290 "dhcp4_parser.yy" // lalr1.cc:859
     {
     ctx.stack_.pop_back();
     ctx.leave();
 }
-<<<<<<< HEAD
-#line 2223 "dhcp4_parser.cc" // lalr1.cc:859
-    break;
-
-  case 354:
-#line 1281 "dhcp4_parser.yy" // lalr1.cc:859
-    {
-    ctx.enter(ctx.NO_KEYWORD);
-}
-#line 2231 "dhcp4_parser.cc" // lalr1.cc:859
-    break;
-
-  case 355:
-#line 1283 "dhcp4_parser.yy" // lalr1.cc:859
-=======
-#line 2149 "dhcp4_parser.cc" // lalr1.cc:859
-    break;
-
-  case 343:
-#line 1248 "dhcp4_parser.yy" // lalr1.cc:859
-    {
-    ctx.enter(ctx.NO_KEYWORD);
-}
-#line 2157 "dhcp4_parser.cc" // lalr1.cc:859
-    break;
-
-  case 344:
-#line 1250 "dhcp4_parser.yy" // lalr1.cc:859
->>>>>>> 9adb0eb5
+#line 2241 "dhcp4_parser.cc" // lalr1.cc:859
+    break;
+
+  case 358:
+#line 1295 "dhcp4_parser.yy" // lalr1.cc:859
+    {
+    ctx.enter(ctx.NO_KEYWORD);
+}
+#line 2249 "dhcp4_parser.cc" // lalr1.cc:859
+    break;
+
+  case 359:
+#line 1297 "dhcp4_parser.yy" // lalr1.cc:859
     {
     ElementPtr ip(new StringElement(yystack_[0].value.as< std::string > (), ctx.loc2pos(yystack_[0].location)));
     ctx.stack_.back()->set("ip-address", ip);
     ctx.leave();
 }
-<<<<<<< HEAD
-#line 2241 "dhcp4_parser.cc" // lalr1.cc:859
-    break;
-
-  case 356:
-#line 1292 "dhcp4_parser.yy" // lalr1.cc:859
-=======
-#line 2167 "dhcp4_parser.cc" // lalr1.cc:859
-    break;
-
-  case 345:
-#line 1259 "dhcp4_parser.yy" // lalr1.cc:859
->>>>>>> 9adb0eb5
+#line 2259 "dhcp4_parser.cc" // lalr1.cc:859
+    break;
+
+  case 360:
+#line 1306 "dhcp4_parser.yy" // lalr1.cc:859
     {
     ElementPtr l(new ListElement(ctx.loc2pos(yystack_[0].location)));
     ctx.stack_.back()->set("client-classes", l);
     ctx.stack_.push_back(l);
     ctx.enter(ctx.CLIENT_CLASSES);
 }
-<<<<<<< HEAD
-#line 2252 "dhcp4_parser.cc" // lalr1.cc:859
-    break;
-
-  case 357:
-#line 1297 "dhcp4_parser.yy" // lalr1.cc:859
-=======
-#line 2178 "dhcp4_parser.cc" // lalr1.cc:859
-    break;
-
-  case 346:
-#line 1264 "dhcp4_parser.yy" // lalr1.cc:859
->>>>>>> 9adb0eb5
+#line 2270 "dhcp4_parser.cc" // lalr1.cc:859
+    break;
+
+  case 361:
+#line 1311 "dhcp4_parser.yy" // lalr1.cc:859
     {
     ctx.stack_.pop_back();
     ctx.leave();
 }
-<<<<<<< HEAD
-#line 2261 "dhcp4_parser.cc" // lalr1.cc:859
-    break;
-
-  case 360:
-#line 1306 "dhcp4_parser.yy" // lalr1.cc:859
-=======
-#line 2187 "dhcp4_parser.cc" // lalr1.cc:859
-    break;
-
-  case 349:
-#line 1273 "dhcp4_parser.yy" // lalr1.cc:859
->>>>>>> 9adb0eb5
+#line 2279 "dhcp4_parser.cc" // lalr1.cc:859
+    break;
+
+  case 364:
+#line 1320 "dhcp4_parser.yy" // lalr1.cc:859
     {
     ElementPtr m(new MapElement(ctx.loc2pos(yystack_[0].location)));
     ctx.stack_.back()->add(m);
     ctx.stack_.push_back(m);
 }
-<<<<<<< HEAD
-#line 2271 "dhcp4_parser.cc" // lalr1.cc:859
-    break;
-
-  case 361:
-#line 1310 "dhcp4_parser.yy" // lalr1.cc:859
+#line 2289 "dhcp4_parser.cc" // lalr1.cc:859
+    break;
+
+  case 365:
+#line 1324 "dhcp4_parser.yy" // lalr1.cc:859
     {
     ctx.stack_.pop_back();
 }
-#line 2279 "dhcp4_parser.cc" // lalr1.cc:859
-    break;
-
-  case 374:
-#line 1333 "dhcp4_parser.yy" // lalr1.cc:859
-    {
-    ctx.enter(ctx.NO_KEYWORD);
-}
-#line 2287 "dhcp4_parser.cc" // lalr1.cc:859
-    break;
-
-  case 375:
-#line 1335 "dhcp4_parser.yy" // lalr1.cc:859
-=======
-#line 2197 "dhcp4_parser.cc" // lalr1.cc:859
-    break;
-
-  case 350:
-#line 1277 "dhcp4_parser.yy" // lalr1.cc:859
-    {
-    ctx.stack_.pop_back();
-}
-#line 2205 "dhcp4_parser.cc" // lalr1.cc:859
-    break;
-
-  case 363:
-#line 1300 "dhcp4_parser.yy" // lalr1.cc:859
-    {
-    ctx.enter(ctx.NO_KEYWORD);
-}
-#line 2213 "dhcp4_parser.cc" // lalr1.cc:859
-    break;
-
-  case 364:
-#line 1302 "dhcp4_parser.yy" // lalr1.cc:859
->>>>>>> 9adb0eb5
+#line 2297 "dhcp4_parser.cc" // lalr1.cc:859
+    break;
+
+  case 378:
+#line 1347 "dhcp4_parser.yy" // lalr1.cc:859
+    {
+    ctx.enter(ctx.NO_KEYWORD);
+}
+#line 2305 "dhcp4_parser.cc" // lalr1.cc:859
+    break;
+
+  case 379:
+#line 1349 "dhcp4_parser.yy" // lalr1.cc:859
     {
     ElementPtr test(new StringElement(yystack_[0].value.as< std::string > (), ctx.loc2pos(yystack_[0].location)));
     ctx.stack_.back()->set("test", test);
     ctx.leave();
 }
-<<<<<<< HEAD
-#line 2297 "dhcp4_parser.cc" // lalr1.cc:859
-    break;
-
-  case 376:
-#line 1344 "dhcp4_parser.yy" // lalr1.cc:859
-=======
-#line 2223 "dhcp4_parser.cc" // lalr1.cc:859
-    break;
-
-  case 365:
-#line 1311 "dhcp4_parser.yy" // lalr1.cc:859
->>>>>>> 9adb0eb5
+#line 2315 "dhcp4_parser.cc" // lalr1.cc:859
+    break;
+
+  case 380:
+#line 1358 "dhcp4_parser.yy" // lalr1.cc:859
     {
     ElementPtr m(new MapElement(ctx.loc2pos(yystack_[0].location)));
     ctx.stack_.back()->set("server-id", m);
     ctx.stack_.push_back(m);
     ctx.enter(ctx.SERVER_ID);
 }
-<<<<<<< HEAD
-#line 2308 "dhcp4_parser.cc" // lalr1.cc:859
-    break;
-
-  case 377:
-#line 1349 "dhcp4_parser.yy" // lalr1.cc:859
-=======
-#line 2234 "dhcp4_parser.cc" // lalr1.cc:859
-    break;
-
-  case 366:
-#line 1316 "dhcp4_parser.yy" // lalr1.cc:859
->>>>>>> 9adb0eb5
+#line 2326 "dhcp4_parser.cc" // lalr1.cc:859
+    break;
+
+  case 381:
+#line 1363 "dhcp4_parser.yy" // lalr1.cc:859
     {
     ctx.stack_.pop_back();
     ctx.leave();
 }
-<<<<<<< HEAD
-#line 2317 "dhcp4_parser.cc" // lalr1.cc:859
-    break;
-
-  case 387:
-#line 1367 "dhcp4_parser.yy" // lalr1.cc:859
-=======
-#line 2243 "dhcp4_parser.cc" // lalr1.cc:859
-    break;
-
-  case 376:
-#line 1334 "dhcp4_parser.yy" // lalr1.cc:859
->>>>>>> 9adb0eb5
+#line 2335 "dhcp4_parser.cc" // lalr1.cc:859
+    break;
+
+  case 391:
+#line 1381 "dhcp4_parser.yy" // lalr1.cc:859
     {
     ElementPtr htype(new IntElement(yystack_[0].value.as< int64_t > (), ctx.loc2pos(yystack_[0].location)));
     ctx.stack_.back()->set("htype", htype);
 }
-<<<<<<< HEAD
-#line 2326 "dhcp4_parser.cc" // lalr1.cc:859
-    break;
-
-  case 388:
-#line 1372 "dhcp4_parser.yy" // lalr1.cc:859
-    {
-    ctx.enter(ctx.NO_KEYWORD);
-}
-#line 2334 "dhcp4_parser.cc" // lalr1.cc:859
-    break;
-
-  case 389:
-#line 1374 "dhcp4_parser.yy" // lalr1.cc:859
-=======
-#line 2252 "dhcp4_parser.cc" // lalr1.cc:859
-    break;
-
-  case 377:
-#line 1339 "dhcp4_parser.yy" // lalr1.cc:859
-    {
-    ctx.enter(ctx.NO_KEYWORD);
-}
-#line 2260 "dhcp4_parser.cc" // lalr1.cc:859
-    break;
-
-  case 378:
-#line 1341 "dhcp4_parser.yy" // lalr1.cc:859
->>>>>>> 9adb0eb5
+#line 2344 "dhcp4_parser.cc" // lalr1.cc:859
+    break;
+
+  case 392:
+#line 1386 "dhcp4_parser.yy" // lalr1.cc:859
+    {
+    ctx.enter(ctx.NO_KEYWORD);
+}
+#line 2352 "dhcp4_parser.cc" // lalr1.cc:859
+    break;
+
+  case 393:
+#line 1388 "dhcp4_parser.yy" // lalr1.cc:859
     {
     ElementPtr id(new StringElement(yystack_[0].value.as< std::string > (), ctx.loc2pos(yystack_[0].location)));
     ctx.stack_.back()->set("identifier", id);
     ctx.leave();
 }
-<<<<<<< HEAD
-#line 2344 "dhcp4_parser.cc" // lalr1.cc:859
-    break;
-
-  case 390:
-#line 1380 "dhcp4_parser.yy" // lalr1.cc:859
-=======
-#line 2270 "dhcp4_parser.cc" // lalr1.cc:859
-    break;
-
-  case 379:
-#line 1347 "dhcp4_parser.yy" // lalr1.cc:859
->>>>>>> 9adb0eb5
+#line 2362 "dhcp4_parser.cc" // lalr1.cc:859
+    break;
+
+  case 394:
+#line 1394 "dhcp4_parser.yy" // lalr1.cc:859
     {
     ElementPtr time(new IntElement(yystack_[0].value.as< int64_t > (), ctx.loc2pos(yystack_[0].location)));
     ctx.stack_.back()->set("time", time);
 }
-<<<<<<< HEAD
-#line 2353 "dhcp4_parser.cc" // lalr1.cc:859
-    break;
-
-  case 391:
-#line 1385 "dhcp4_parser.yy" // lalr1.cc:859
-=======
-#line 2279 "dhcp4_parser.cc" // lalr1.cc:859
-    break;
-
-  case 380:
-#line 1352 "dhcp4_parser.yy" // lalr1.cc:859
->>>>>>> 9adb0eb5
+#line 2371 "dhcp4_parser.cc" // lalr1.cc:859
+    break;
+
+  case 395:
+#line 1399 "dhcp4_parser.yy" // lalr1.cc:859
     {
     ElementPtr time(new IntElement(yystack_[0].value.as< int64_t > (), ctx.loc2pos(yystack_[0].location)));
     ctx.stack_.back()->set("enterprise-id", time);
 }
-<<<<<<< HEAD
-#line 2362 "dhcp4_parser.cc" // lalr1.cc:859
-    break;
-
-  case 392:
-#line 1392 "dhcp4_parser.yy" // lalr1.cc:859
-=======
-#line 2288 "dhcp4_parser.cc" // lalr1.cc:859
-    break;
-
-  case 381:
-#line 1359 "dhcp4_parser.yy" // lalr1.cc:859
->>>>>>> 9adb0eb5
+#line 2380 "dhcp4_parser.cc" // lalr1.cc:859
+    break;
+
+  case 396:
+#line 1406 "dhcp4_parser.yy" // lalr1.cc:859
     {
     ElementPtr time(new IntElement(yystack_[0].value.as< int64_t > (), ctx.loc2pos(yystack_[0].location)));
     ctx.stack_.back()->set("dhcp4o6-port", time);
 }
-<<<<<<< HEAD
-#line 2371 "dhcp4_parser.cc" // lalr1.cc:859
-    break;
-
-  case 393:
-#line 1399 "dhcp4_parser.yy" // lalr1.cc:859
-=======
-#line 2297 "dhcp4_parser.cc" // lalr1.cc:859
-    break;
-
-  case 382:
-#line 1366 "dhcp4_parser.yy" // lalr1.cc:859
->>>>>>> 9adb0eb5
+#line 2389 "dhcp4_parser.cc" // lalr1.cc:859
+    break;
+
+  case 397:
+#line 1413 "dhcp4_parser.yy" // lalr1.cc:859
     {
     ElementPtr m(new MapElement(ctx.loc2pos(yystack_[0].location)));
     ctx.stack_.back()->set("control-socket", m);
     ctx.stack_.push_back(m);
     ctx.enter(ctx.CONTROL_SOCKET);
 }
-<<<<<<< HEAD
-#line 2382 "dhcp4_parser.cc" // lalr1.cc:859
-    break;
-
-  case 394:
-#line 1404 "dhcp4_parser.yy" // lalr1.cc:859
-=======
-#line 2308 "dhcp4_parser.cc" // lalr1.cc:859
-    break;
-
-  case 383:
-#line 1371 "dhcp4_parser.yy" // lalr1.cc:859
->>>>>>> 9adb0eb5
+#line 2400 "dhcp4_parser.cc" // lalr1.cc:859
+    break;
+
+  case 398:
+#line 1418 "dhcp4_parser.yy" // lalr1.cc:859
     {
     ctx.stack_.pop_back();
     ctx.leave();
 }
-<<<<<<< HEAD
-#line 2391 "dhcp4_parser.cc" // lalr1.cc:859
-    break;
-
-  case 399:
-#line 1417 "dhcp4_parser.yy" // lalr1.cc:859
-    {
-    ctx.enter(ctx.NO_KEYWORD);
-}
-#line 2399 "dhcp4_parser.cc" // lalr1.cc:859
-    break;
-
-  case 400:
-#line 1419 "dhcp4_parser.yy" // lalr1.cc:859
-=======
-#line 2317 "dhcp4_parser.cc" // lalr1.cc:859
-    break;
-
-  case 388:
-#line 1384 "dhcp4_parser.yy" // lalr1.cc:859
-    {
-    ctx.enter(ctx.NO_KEYWORD);
-}
-#line 2325 "dhcp4_parser.cc" // lalr1.cc:859
-    break;
-
-  case 389:
-#line 1386 "dhcp4_parser.yy" // lalr1.cc:859
->>>>>>> 9adb0eb5
+#line 2409 "dhcp4_parser.cc" // lalr1.cc:859
+    break;
+
+  case 403:
+#line 1431 "dhcp4_parser.yy" // lalr1.cc:859
+    {
+    ctx.enter(ctx.NO_KEYWORD);
+}
+#line 2417 "dhcp4_parser.cc" // lalr1.cc:859
+    break;
+
+  case 404:
+#line 1433 "dhcp4_parser.yy" // lalr1.cc:859
     {
     ElementPtr stype(new StringElement(yystack_[0].value.as< std::string > (), ctx.loc2pos(yystack_[0].location)));
     ctx.stack_.back()->set("socket-type", stype);
     ctx.leave();
 }
-<<<<<<< HEAD
-#line 2409 "dhcp4_parser.cc" // lalr1.cc:859
-    break;
-
-  case 401:
-#line 1425 "dhcp4_parser.yy" // lalr1.cc:859
-    {
-    ctx.enter(ctx.NO_KEYWORD);
-}
-#line 2417 "dhcp4_parser.cc" // lalr1.cc:859
-    break;
-
-  case 402:
-#line 1427 "dhcp4_parser.yy" // lalr1.cc:859
-=======
-#line 2335 "dhcp4_parser.cc" // lalr1.cc:859
-    break;
-
-  case 390:
-#line 1392 "dhcp4_parser.yy" // lalr1.cc:859
-    {
-    ctx.enter(ctx.NO_KEYWORD);
-}
-#line 2343 "dhcp4_parser.cc" // lalr1.cc:859
-    break;
-
-  case 391:
-#line 1394 "dhcp4_parser.yy" // lalr1.cc:859
->>>>>>> 9adb0eb5
+#line 2427 "dhcp4_parser.cc" // lalr1.cc:859
+    break;
+
+  case 405:
+#line 1439 "dhcp4_parser.yy" // lalr1.cc:859
+    {
+    ctx.enter(ctx.NO_KEYWORD);
+}
+#line 2435 "dhcp4_parser.cc" // lalr1.cc:859
+    break;
+
+  case 406:
+#line 1441 "dhcp4_parser.yy" // lalr1.cc:859
     {
     ElementPtr name(new StringElement(yystack_[0].value.as< std::string > (), ctx.loc2pos(yystack_[0].location)));
     ctx.stack_.back()->set("socket-name", name);
     ctx.leave();
 }
-<<<<<<< HEAD
-#line 2427 "dhcp4_parser.cc" // lalr1.cc:859
-    break;
-
-  case 403:
-#line 1435 "dhcp4_parser.yy" // lalr1.cc:859
-=======
-#line 2353 "dhcp4_parser.cc" // lalr1.cc:859
-    break;
-
-  case 392:
-#line 1402 "dhcp4_parser.yy" // lalr1.cc:859
->>>>>>> 9adb0eb5
+#line 2445 "dhcp4_parser.cc" // lalr1.cc:859
+    break;
+
+  case 407:
+#line 1449 "dhcp4_parser.yy" // lalr1.cc:859
     {
     ElementPtr m(new MapElement(ctx.loc2pos(yystack_[0].location)));
     ctx.stack_.back()->set("dhcp-ddns", m);
     ctx.stack_.push_back(m);
     ctx.enter(ctx.DHCP_DDNS);
 }
-<<<<<<< HEAD
-#line 2438 "dhcp4_parser.cc" // lalr1.cc:859
-    break;
-
-  case 404:
-#line 1440 "dhcp4_parser.yy" // lalr1.cc:859
-=======
-#line 2364 "dhcp4_parser.cc" // lalr1.cc:859
-    break;
-
-  case 393:
-#line 1407 "dhcp4_parser.yy" // lalr1.cc:859
->>>>>>> 9adb0eb5
+#line 2456 "dhcp4_parser.cc" // lalr1.cc:859
+    break;
+
+  case 408:
+#line 1454 "dhcp4_parser.yy" // lalr1.cc:859
     {
     ctx.stack_.pop_back();
     ctx.leave();
 }
-<<<<<<< HEAD
-#line 2447 "dhcp4_parser.cc" // lalr1.cc:859
-    break;
-
-  case 405:
-#line 1445 "dhcp4_parser.yy" // lalr1.cc:859
+#line 2465 "dhcp4_parser.cc" // lalr1.cc:859
+    break;
+
+  case 409:
+#line 1459 "dhcp4_parser.yy" // lalr1.cc:859
     {
     // Parse the dhcp-ddns map
     ElementPtr m(new MapElement(ctx.loc2pos(yystack_[0].location)));
     ctx.stack_.push_back(m);
 }
-#line 2457 "dhcp4_parser.cc" // lalr1.cc:859
-    break;
-
-  case 406:
-#line 1449 "dhcp4_parser.yy" // lalr1.cc:859
+#line 2475 "dhcp4_parser.cc" // lalr1.cc:859
+    break;
+
+  case 410:
+#line 1463 "dhcp4_parser.yy" // lalr1.cc:859
     {
     // parsing completed
 }
-#line 2465 "dhcp4_parser.cc" // lalr1.cc:859
-    break;
-
-  case 425:
-#line 1475 "dhcp4_parser.yy" // lalr1.cc:859
+#line 2483 "dhcp4_parser.cc" // lalr1.cc:859
+    break;
+
+  case 429:
+#line 1489 "dhcp4_parser.yy" // lalr1.cc:859
     {
     ElementPtr b(new BoolElement(yystack_[0].value.as< bool > (), ctx.loc2pos(yystack_[0].location)));
     ctx.stack_.back()->set("enable-updates", b);
 }
-#line 2474 "dhcp4_parser.cc" // lalr1.cc:859
-    break;
-
-  case 426:
-#line 1480 "dhcp4_parser.yy" // lalr1.cc:859
-    {
-    ctx.enter(ctx.NO_KEYWORD);
-}
-#line 2482 "dhcp4_parser.cc" // lalr1.cc:859
-    break;
-
-  case 427:
-#line 1482 "dhcp4_parser.yy" // lalr1.cc:859
+#line 2492 "dhcp4_parser.cc" // lalr1.cc:859
+    break;
+
+  case 430:
+#line 1494 "dhcp4_parser.yy" // lalr1.cc:859
+    {
+    ctx.enter(ctx.NO_KEYWORD);
+}
+#line 2500 "dhcp4_parser.cc" // lalr1.cc:859
+    break;
+
+  case 431:
+#line 1496 "dhcp4_parser.yy" // lalr1.cc:859
     {
     ElementPtr s(new StringElement(yystack_[0].value.as< std::string > (), ctx.loc2pos(yystack_[0].location)));
     ctx.stack_.back()->set("qualifying-suffix", s);
     ctx.leave();
 }
-#line 2492 "dhcp4_parser.cc" // lalr1.cc:859
-    break;
-
-  case 428:
-#line 1488 "dhcp4_parser.yy" // lalr1.cc:859
-    {
-    ctx.enter(ctx.NO_KEYWORD);
-}
-#line 2500 "dhcp4_parser.cc" // lalr1.cc:859
-    break;
-
-  case 429:
-#line 1490 "dhcp4_parser.yy" // lalr1.cc:859
+#line 2510 "dhcp4_parser.cc" // lalr1.cc:859
+    break;
+
+  case 432:
+#line 1502 "dhcp4_parser.yy" // lalr1.cc:859
+    {
+    ctx.enter(ctx.NO_KEYWORD);
+}
+#line 2518 "dhcp4_parser.cc" // lalr1.cc:859
+    break;
+
+  case 433:
+#line 1504 "dhcp4_parser.yy" // lalr1.cc:859
     {
     ElementPtr s(new StringElement(yystack_[0].value.as< std::string > (), ctx.loc2pos(yystack_[0].location)));
     ctx.stack_.back()->set("server-ip", s);
     ctx.leave();
 }
-#line 2510 "dhcp4_parser.cc" // lalr1.cc:859
-    break;
-
-  case 430:
-#line 1496 "dhcp4_parser.yy" // lalr1.cc:859
+#line 2528 "dhcp4_parser.cc" // lalr1.cc:859
+    break;
+
+  case 434:
+#line 1510 "dhcp4_parser.yy" // lalr1.cc:859
     {
     ElementPtr i(new IntElement(yystack_[0].value.as< int64_t > (), ctx.loc2pos(yystack_[0].location)));
     ctx.stack_.back()->set("server-port", i);
 }
-#line 2519 "dhcp4_parser.cc" // lalr1.cc:859
-    break;
-
-  case 431:
-#line 1501 "dhcp4_parser.yy" // lalr1.cc:859
-    {
-    ctx.enter(ctx.NO_KEYWORD);
-}
-#line 2527 "dhcp4_parser.cc" // lalr1.cc:859
-    break;
-
-  case 432:
-#line 1503 "dhcp4_parser.yy" // lalr1.cc:859
+#line 2537 "dhcp4_parser.cc" // lalr1.cc:859
+    break;
+
+  case 435:
+#line 1515 "dhcp4_parser.yy" // lalr1.cc:859
+    {
+    ctx.enter(ctx.NO_KEYWORD);
+}
+#line 2545 "dhcp4_parser.cc" // lalr1.cc:859
+    break;
+
+  case 436:
+#line 1517 "dhcp4_parser.yy" // lalr1.cc:859
     {
     ElementPtr s(new StringElement(yystack_[0].value.as< std::string > (), ctx.loc2pos(yystack_[0].location)));
     ctx.stack_.back()->set("sender-ip", s);
     ctx.leave();
 }
-#line 2537 "dhcp4_parser.cc" // lalr1.cc:859
-    break;
-
-  case 433:
-#line 1509 "dhcp4_parser.yy" // lalr1.cc:859
+#line 2555 "dhcp4_parser.cc" // lalr1.cc:859
+    break;
+
+  case 437:
+#line 1523 "dhcp4_parser.yy" // lalr1.cc:859
     {
     ElementPtr i(new IntElement(yystack_[0].value.as< int64_t > (), ctx.loc2pos(yystack_[0].location)));
     ctx.stack_.back()->set("sender-port", i);
 }
-#line 2546 "dhcp4_parser.cc" // lalr1.cc:859
-    break;
-
-  case 434:
-#line 1514 "dhcp4_parser.yy" // lalr1.cc:859
+#line 2564 "dhcp4_parser.cc" // lalr1.cc:859
+    break;
+
+  case 438:
+#line 1528 "dhcp4_parser.yy" // lalr1.cc:859
     {
     ElementPtr i(new IntElement(yystack_[0].value.as< int64_t > (), ctx.loc2pos(yystack_[0].location)));
     ctx.stack_.back()->set("max-queue-size", i);
 }
-#line 2555 "dhcp4_parser.cc" // lalr1.cc:859
-    break;
-
-  case 435:
-#line 1519 "dhcp4_parser.yy" // lalr1.cc:859
+#line 2573 "dhcp4_parser.cc" // lalr1.cc:859
+    break;
+
+  case 439:
+#line 1533 "dhcp4_parser.yy" // lalr1.cc:859
     {
     ctx.enter(ctx.NCR_PROTOCOL);
 }
-#line 2563 "dhcp4_parser.cc" // lalr1.cc:859
-    break;
-
-  case 436:
-#line 1521 "dhcp4_parser.yy" // lalr1.cc:859
+#line 2581 "dhcp4_parser.cc" // lalr1.cc:859
+    break;
+
+  case 440:
+#line 1535 "dhcp4_parser.yy" // lalr1.cc:859
     {
     ctx.stack_.back()->set("ncr-protocol", yystack_[0].value.as< ElementPtr > ());
     ctx.leave();
 }
-#line 2572 "dhcp4_parser.cc" // lalr1.cc:859
-    break;
-
-  case 437:
-#line 1527 "dhcp4_parser.yy" // lalr1.cc:859
+#line 2590 "dhcp4_parser.cc" // lalr1.cc:859
+    break;
+
+  case 441:
+#line 1541 "dhcp4_parser.yy" // lalr1.cc:859
     { yylhs.value.as< ElementPtr > () = ElementPtr(new StringElement("UDP", ctx.loc2pos(yystack_[0].location))); }
-#line 2578 "dhcp4_parser.cc" // lalr1.cc:859
-    break;
-
-  case 438:
-#line 1528 "dhcp4_parser.yy" // lalr1.cc:859
+#line 2596 "dhcp4_parser.cc" // lalr1.cc:859
+    break;
+
+  case 442:
+#line 1542 "dhcp4_parser.yy" // lalr1.cc:859
     { yylhs.value.as< ElementPtr > () = ElementPtr(new StringElement("TCP", ctx.loc2pos(yystack_[0].location))); }
-#line 2584 "dhcp4_parser.cc" // lalr1.cc:859
-    break;
-
-  case 439:
-#line 1531 "dhcp4_parser.yy" // lalr1.cc:859
+#line 2602 "dhcp4_parser.cc" // lalr1.cc:859
+    break;
+
+  case 443:
+#line 1545 "dhcp4_parser.yy" // lalr1.cc:859
     {
     ctx.enter(ctx.NCR_FORMAT);
 }
-#line 2592 "dhcp4_parser.cc" // lalr1.cc:859
-    break;
-
-  case 440:
-#line 1533 "dhcp4_parser.yy" // lalr1.cc:859
+#line 2610 "dhcp4_parser.cc" // lalr1.cc:859
+    break;
+
+  case 444:
+#line 1547 "dhcp4_parser.yy" // lalr1.cc:859
     {
     ElementPtr json(new StringElement("JSON", ctx.loc2pos(yystack_[0].location)));
     ctx.stack_.back()->set("ncr-format", json);
     ctx.leave();
 }
-#line 2602 "dhcp4_parser.cc" // lalr1.cc:859
-    break;
-
-  case 441:
-#line 1539 "dhcp4_parser.yy" // lalr1.cc:859
+#line 2620 "dhcp4_parser.cc" // lalr1.cc:859
+    break;
+
+  case 445:
+#line 1553 "dhcp4_parser.yy" // lalr1.cc:859
     {
     ElementPtr b(new BoolElement(yystack_[0].value.as< bool > (), ctx.loc2pos(yystack_[0].location)));
     ctx.stack_.back()->set("always-include-fqdn", b);
 }
-#line 2611 "dhcp4_parser.cc" // lalr1.cc:859
-    break;
-
-  case 442:
-#line 1544 "dhcp4_parser.yy" // lalr1.cc:859
+#line 2629 "dhcp4_parser.cc" // lalr1.cc:859
+    break;
+
+  case 446:
+#line 1558 "dhcp4_parser.yy" // lalr1.cc:859
     {
     ElementPtr b(new BoolElement(yystack_[0].value.as< bool > (), ctx.loc2pos(yystack_[0].location)));
     ctx.stack_.back()->set("allow-client-update",  b);
 }
-#line 2620 "dhcp4_parser.cc" // lalr1.cc:859
-    break;
-
-  case 443:
-#line 1549 "dhcp4_parser.yy" // lalr1.cc:859
+#line 2638 "dhcp4_parser.cc" // lalr1.cc:859
+    break;
+
+  case 447:
+#line 1563 "dhcp4_parser.yy" // lalr1.cc:859
     {
     ElementPtr b(new BoolElement(yystack_[0].value.as< bool > (), ctx.loc2pos(yystack_[0].location)));
     ctx.stack_.back()->set("override-no-update", b);
 }
-#line 2629 "dhcp4_parser.cc" // lalr1.cc:859
-    break;
-
-  case 444:
-#line 1554 "dhcp4_parser.yy" // lalr1.cc:859
+#line 2647 "dhcp4_parser.cc" // lalr1.cc:859
+    break;
+
+  case 448:
+#line 1568 "dhcp4_parser.yy" // lalr1.cc:859
     {
     ElementPtr b(new BoolElement(yystack_[0].value.as< bool > (), ctx.loc2pos(yystack_[0].location)));
     ctx.stack_.back()->set("override-client-update", b);
 }
-#line 2638 "dhcp4_parser.cc" // lalr1.cc:859
-    break;
-
-  case 445:
-#line 1559 "dhcp4_parser.yy" // lalr1.cc:859
+#line 2656 "dhcp4_parser.cc" // lalr1.cc:859
+    break;
+
+  case 449:
+#line 1573 "dhcp4_parser.yy" // lalr1.cc:859
     {
     ctx.enter(ctx.REPLACE_CLIENT_NAME);
 }
-#line 2646 "dhcp4_parser.cc" // lalr1.cc:859
-    break;
-
-  case 446:
-#line 1561 "dhcp4_parser.yy" // lalr1.cc:859
+#line 2664 "dhcp4_parser.cc" // lalr1.cc:859
+    break;
+
+  case 450:
+#line 1575 "dhcp4_parser.yy" // lalr1.cc:859
     {
     ctx.stack_.back()->set("replace-client-name", yystack_[0].value.as< ElementPtr > ());
     ctx.leave();
 }
-#line 2655 "dhcp4_parser.cc" // lalr1.cc:859
-    break;
-
-  case 447:
-#line 1567 "dhcp4_parser.yy" // lalr1.cc:859
+#line 2673 "dhcp4_parser.cc" // lalr1.cc:859
+    break;
+
+  case 451:
+#line 1581 "dhcp4_parser.yy" // lalr1.cc:859
     {
       yylhs.value.as< ElementPtr > () = ElementPtr(new StringElement("when-present", ctx.loc2pos(yystack_[0].location))); 
       }
-#line 2663 "dhcp4_parser.cc" // lalr1.cc:859
-    break;
-
-  case 448:
-#line 1570 "dhcp4_parser.yy" // lalr1.cc:859
+#line 2681 "dhcp4_parser.cc" // lalr1.cc:859
+    break;
+
+  case 452:
+#line 1584 "dhcp4_parser.yy" // lalr1.cc:859
     {
       yylhs.value.as< ElementPtr > () = ElementPtr(new StringElement("never", ctx.loc2pos(yystack_[0].location)));
       }
-#line 2671 "dhcp4_parser.cc" // lalr1.cc:859
-    break;
-
-  case 449:
-#line 1573 "dhcp4_parser.yy" // lalr1.cc:859
+#line 2689 "dhcp4_parser.cc" // lalr1.cc:859
+    break;
+
+  case 453:
+#line 1587 "dhcp4_parser.yy" // lalr1.cc:859
     {
       yylhs.value.as< ElementPtr > () = ElementPtr(new StringElement("always", ctx.loc2pos(yystack_[0].location)));
       }
-#line 2679 "dhcp4_parser.cc" // lalr1.cc:859
-    break;
-
-  case 450:
-#line 1576 "dhcp4_parser.yy" // lalr1.cc:859
+#line 2697 "dhcp4_parser.cc" // lalr1.cc:859
+    break;
+
+  case 454:
+#line 1590 "dhcp4_parser.yy" // lalr1.cc:859
     {
       yylhs.value.as< ElementPtr > () = ElementPtr(new StringElement("when-not-present", ctx.loc2pos(yystack_[0].location)));
       }
-#line 2687 "dhcp4_parser.cc" // lalr1.cc:859
-    break;
-
-  case 451:
-#line 1579 "dhcp4_parser.yy" // lalr1.cc:859
+#line 2705 "dhcp4_parser.cc" // lalr1.cc:859
+    break;
+
+  case 455:
+#line 1593 "dhcp4_parser.yy" // lalr1.cc:859
     {
       error(yystack_[0].location, "boolean values for the replace-client-name are "
                 "no longer supported");
       }
-#line 2696 "dhcp4_parser.cc" // lalr1.cc:859
-    break;
-
-  case 452:
-#line 1585 "dhcp4_parser.yy" // lalr1.cc:859
-    {
-    ctx.enter(ctx.NO_KEYWORD);
-}
-#line 2704 "dhcp4_parser.cc" // lalr1.cc:859
-    break;
-
-  case 453:
-#line 1587 "dhcp4_parser.yy" // lalr1.cc:859
+#line 2714 "dhcp4_parser.cc" // lalr1.cc:859
+    break;
+
+  case 456:
+#line 1599 "dhcp4_parser.yy" // lalr1.cc:859
+    {
+    ctx.enter(ctx.NO_KEYWORD);
+}
+#line 2722 "dhcp4_parser.cc" // lalr1.cc:859
+    break;
+
+  case 457:
+#line 1601 "dhcp4_parser.yy" // lalr1.cc:859
     {
     ElementPtr s(new StringElement(yystack_[0].value.as< std::string > (), ctx.loc2pos(yystack_[0].location)));
     ctx.stack_.back()->set("generated-prefix", s);
     ctx.leave();
 }
-#line 2714 "dhcp4_parser.cc" // lalr1.cc:859
-    break;
-
-  case 454:
-#line 1595 "dhcp4_parser.yy" // lalr1.cc:859
-    {
-    ctx.enter(ctx.NO_KEYWORD);
-}
-#line 2722 "dhcp4_parser.cc" // lalr1.cc:859
-    break;
-
-  case 455:
-#line 1597 "dhcp4_parser.yy" // lalr1.cc:859
-=======
-#line 2373 "dhcp4_parser.cc" // lalr1.cc:859
-    break;
-
-  case 394:
-#line 1414 "dhcp4_parser.yy" // lalr1.cc:859
-    {
-    ctx.enter(ctx.NO_KEYWORD);
-}
-#line 2381 "dhcp4_parser.cc" // lalr1.cc:859
-    break;
-
-  case 395:
-#line 1416 "dhcp4_parser.yy" // lalr1.cc:859
->>>>>>> 9adb0eb5
+#line 2732 "dhcp4_parser.cc" // lalr1.cc:859
+    break;
+
+  case 458:
+#line 1609 "dhcp4_parser.yy" // lalr1.cc:859
+    {
+    ctx.enter(ctx.NO_KEYWORD);
+}
+#line 2740 "dhcp4_parser.cc" // lalr1.cc:859
+    break;
+
+  case 459:
+#line 1611 "dhcp4_parser.yy" // lalr1.cc:859
     {
     ctx.stack_.back()->set("Dhcp6", yystack_[0].value.as< ElementPtr > ());
     ctx.leave();
 }
-<<<<<<< HEAD
-#line 2731 "dhcp4_parser.cc" // lalr1.cc:859
-    break;
-
-  case 456:
-#line 1602 "dhcp4_parser.yy" // lalr1.cc:859
-    {
-    ctx.enter(ctx.NO_KEYWORD);
-}
-#line 2739 "dhcp4_parser.cc" // lalr1.cc:859
-    break;
-
-  case 457:
-#line 1604 "dhcp4_parser.yy" // lalr1.cc:859
-=======
-#line 2390 "dhcp4_parser.cc" // lalr1.cc:859
-    break;
-
-  case 396:
-#line 1421 "dhcp4_parser.yy" // lalr1.cc:859
-    {
-    ctx.enter(ctx.NO_KEYWORD);
-}
-#line 2398 "dhcp4_parser.cc" // lalr1.cc:859
-    break;
-
-  case 397:
-#line 1423 "dhcp4_parser.yy" // lalr1.cc:859
->>>>>>> 9adb0eb5
+#line 2749 "dhcp4_parser.cc" // lalr1.cc:859
+    break;
+
+  case 460:
+#line 1616 "dhcp4_parser.yy" // lalr1.cc:859
+    {
+    ctx.enter(ctx.NO_KEYWORD);
+}
+#line 2757 "dhcp4_parser.cc" // lalr1.cc:859
+    break;
+
+  case 461:
+#line 1618 "dhcp4_parser.yy" // lalr1.cc:859
     {
     ctx.stack_.back()->set("DhcpDdns", yystack_[0].value.as< ElementPtr > ());
     ctx.leave();
 }
-<<<<<<< HEAD
-#line 2748 "dhcp4_parser.cc" // lalr1.cc:859
-    break;
-
-  case 458:
-#line 1614 "dhcp4_parser.yy" // lalr1.cc:859
-=======
-#line 2407 "dhcp4_parser.cc" // lalr1.cc:859
-    break;
-
-  case 398:
-#line 1433 "dhcp4_parser.yy" // lalr1.cc:859
->>>>>>> 9adb0eb5
+#line 2766 "dhcp4_parser.cc" // lalr1.cc:859
+    break;
+
+  case 462:
+#line 1628 "dhcp4_parser.yy" // lalr1.cc:859
     {
     ElementPtr m(new MapElement(ctx.loc2pos(yystack_[0].location)));
     ctx.stack_.back()->set("Logging", m);
     ctx.stack_.push_back(m);
     ctx.enter(ctx.LOGGING);
 }
-<<<<<<< HEAD
-#line 2759 "dhcp4_parser.cc" // lalr1.cc:859
-    break;
-
-  case 459:
-#line 1619 "dhcp4_parser.yy" // lalr1.cc:859
-=======
-#line 2418 "dhcp4_parser.cc" // lalr1.cc:859
-    break;
-
-  case 399:
-#line 1438 "dhcp4_parser.yy" // lalr1.cc:859
->>>>>>> 9adb0eb5
+#line 2777 "dhcp4_parser.cc" // lalr1.cc:859
+    break;
+
+  case 463:
+#line 1633 "dhcp4_parser.yy" // lalr1.cc:859
     {
     ctx.stack_.pop_back();
     ctx.leave();
 }
-<<<<<<< HEAD
-#line 2768 "dhcp4_parser.cc" // lalr1.cc:859
-    break;
-
-  case 463:
-#line 1636 "dhcp4_parser.yy" // lalr1.cc:859
-=======
-#line 2427 "dhcp4_parser.cc" // lalr1.cc:859
-    break;
-
-  case 403:
-#line 1455 "dhcp4_parser.yy" // lalr1.cc:859
->>>>>>> 9adb0eb5
+#line 2786 "dhcp4_parser.cc" // lalr1.cc:859
+    break;
+
+  case 467:
+#line 1650 "dhcp4_parser.yy" // lalr1.cc:859
     {
     ElementPtr l(new ListElement(ctx.loc2pos(yystack_[0].location)));
     ctx.stack_.back()->set("loggers", l);
     ctx.stack_.push_back(l);
     ctx.enter(ctx.LOGGERS);
 }
-<<<<<<< HEAD
-#line 2779 "dhcp4_parser.cc" // lalr1.cc:859
-    break;
-
-  case 464:
-#line 1641 "dhcp4_parser.yy" // lalr1.cc:859
-=======
-#line 2438 "dhcp4_parser.cc" // lalr1.cc:859
-    break;
-
-  case 404:
-#line 1460 "dhcp4_parser.yy" // lalr1.cc:859
->>>>>>> 9adb0eb5
+#line 2797 "dhcp4_parser.cc" // lalr1.cc:859
+    break;
+
+  case 468:
+#line 1655 "dhcp4_parser.yy" // lalr1.cc:859
     {
     ctx.stack_.pop_back();
     ctx.leave();
 }
-<<<<<<< HEAD
-#line 2788 "dhcp4_parser.cc" // lalr1.cc:859
-    break;
-
-  case 467:
-#line 1653 "dhcp4_parser.yy" // lalr1.cc:859
-=======
-#line 2447 "dhcp4_parser.cc" // lalr1.cc:859
-    break;
-
-  case 407:
-#line 1472 "dhcp4_parser.yy" // lalr1.cc:859
->>>>>>> 9adb0eb5
+#line 2806 "dhcp4_parser.cc" // lalr1.cc:859
+    break;
+
+  case 471:
+#line 1667 "dhcp4_parser.yy" // lalr1.cc:859
     {
     ElementPtr l(new MapElement(ctx.loc2pos(yystack_[0].location)));
     ctx.stack_.back()->add(l);
     ctx.stack_.push_back(l);
 }
-<<<<<<< HEAD
-#line 2798 "dhcp4_parser.cc" // lalr1.cc:859
-    break;
-
-  case 468:
-#line 1657 "dhcp4_parser.yy" // lalr1.cc:859
+#line 2816 "dhcp4_parser.cc" // lalr1.cc:859
+    break;
+
+  case 472:
+#line 1671 "dhcp4_parser.yy" // lalr1.cc:859
     {
     ctx.stack_.pop_back();
 }
-#line 2806 "dhcp4_parser.cc" // lalr1.cc:859
-    break;
-
-  case 476:
-#line 1672 "dhcp4_parser.yy" // lalr1.cc:859
-=======
-#line 2457 "dhcp4_parser.cc" // lalr1.cc:859
-    break;
-
-  case 408:
-#line 1476 "dhcp4_parser.yy" // lalr1.cc:859
-    {
-    ctx.stack_.pop_back();
-}
-#line 2465 "dhcp4_parser.cc" // lalr1.cc:859
-    break;
-
-  case 416:
-#line 1491 "dhcp4_parser.yy" // lalr1.cc:859
->>>>>>> 9adb0eb5
+#line 2824 "dhcp4_parser.cc" // lalr1.cc:859
+    break;
+
+  case 480:
+#line 1686 "dhcp4_parser.yy" // lalr1.cc:859
     {
     ElementPtr dl(new IntElement(yystack_[0].value.as< int64_t > (), ctx.loc2pos(yystack_[0].location)));
     ctx.stack_.back()->set("debuglevel", dl);
 }
-<<<<<<< HEAD
-#line 2815 "dhcp4_parser.cc" // lalr1.cc:859
-    break;
-
-  case 477:
-#line 1676 "dhcp4_parser.yy" // lalr1.cc:859
-    {
-    ctx.enter(ctx.NO_KEYWORD);
-}
-#line 2823 "dhcp4_parser.cc" // lalr1.cc:859
-    break;
-
-  case 478:
-#line 1678 "dhcp4_parser.yy" // lalr1.cc:859
-=======
-#line 2474 "dhcp4_parser.cc" // lalr1.cc:859
-    break;
-
-  case 417:
-#line 1495 "dhcp4_parser.yy" // lalr1.cc:859
-    {
-    ctx.enter(ctx.NO_KEYWORD);
-}
-#line 2482 "dhcp4_parser.cc" // lalr1.cc:859
-    break;
-
-  case 418:
-#line 1497 "dhcp4_parser.yy" // lalr1.cc:859
->>>>>>> 9adb0eb5
+#line 2833 "dhcp4_parser.cc" // lalr1.cc:859
+    break;
+
+  case 481:
+#line 1690 "dhcp4_parser.yy" // lalr1.cc:859
+    {
+    ctx.enter(ctx.NO_KEYWORD);
+}
+#line 2841 "dhcp4_parser.cc" // lalr1.cc:859
+    break;
+
+  case 482:
+#line 1692 "dhcp4_parser.yy" // lalr1.cc:859
     {
     ElementPtr sev(new StringElement(yystack_[0].value.as< std::string > (), ctx.loc2pos(yystack_[0].location)));
     ctx.stack_.back()->set("severity", sev);
     ctx.leave();
 }
-<<<<<<< HEAD
-#line 2833 "dhcp4_parser.cc" // lalr1.cc:859
-    break;
-
-  case 479:
-#line 1684 "dhcp4_parser.yy" // lalr1.cc:859
-=======
-#line 2492 "dhcp4_parser.cc" // lalr1.cc:859
-    break;
-
-  case 419:
-#line 1503 "dhcp4_parser.yy" // lalr1.cc:859
->>>>>>> 9adb0eb5
+#line 2851 "dhcp4_parser.cc" // lalr1.cc:859
+    break;
+
+  case 483:
+#line 1698 "dhcp4_parser.yy" // lalr1.cc:859
     {
     ElementPtr l(new ListElement(ctx.loc2pos(yystack_[0].location)));
     ctx.stack_.back()->set("output_options", l);
     ctx.stack_.push_back(l);
     ctx.enter(ctx.OUTPUT_OPTIONS);
 }
-<<<<<<< HEAD
-#line 2844 "dhcp4_parser.cc" // lalr1.cc:859
-    break;
-
-  case 480:
-#line 1689 "dhcp4_parser.yy" // lalr1.cc:859
-=======
-#line 2503 "dhcp4_parser.cc" // lalr1.cc:859
-    break;
-
-  case 420:
-#line 1508 "dhcp4_parser.yy" // lalr1.cc:859
->>>>>>> 9adb0eb5
+#line 2862 "dhcp4_parser.cc" // lalr1.cc:859
+    break;
+
+  case 484:
+#line 1703 "dhcp4_parser.yy" // lalr1.cc:859
     {
     ctx.stack_.pop_back();
     ctx.leave();
 }
-<<<<<<< HEAD
-#line 2853 "dhcp4_parser.cc" // lalr1.cc:859
-    break;
-
-  case 483:
-#line 1698 "dhcp4_parser.yy" // lalr1.cc:859
-=======
-#line 2512 "dhcp4_parser.cc" // lalr1.cc:859
-    break;
-
-  case 423:
-#line 1517 "dhcp4_parser.yy" // lalr1.cc:859
->>>>>>> 9adb0eb5
+#line 2871 "dhcp4_parser.cc" // lalr1.cc:859
+    break;
+
+  case 487:
+#line 1712 "dhcp4_parser.yy" // lalr1.cc:859
     {
     ElementPtr m(new MapElement(ctx.loc2pos(yystack_[0].location)));
     ctx.stack_.back()->add(m);
     ctx.stack_.push_back(m);
 }
-<<<<<<< HEAD
-#line 2863 "dhcp4_parser.cc" // lalr1.cc:859
-    break;
-
-  case 484:
-#line 1702 "dhcp4_parser.yy" // lalr1.cc:859
+#line 2881 "dhcp4_parser.cc" // lalr1.cc:859
+    break;
+
+  case 488:
+#line 1716 "dhcp4_parser.yy" // lalr1.cc:859
     {
     ctx.stack_.pop_back();
 }
-#line 2871 "dhcp4_parser.cc" // lalr1.cc:859
-    break;
-
-  case 487:
-#line 1710 "dhcp4_parser.yy" // lalr1.cc:859
-    {
-    ctx.enter(ctx.NO_KEYWORD);
-}
-#line 2879 "dhcp4_parser.cc" // lalr1.cc:859
-    break;
-
-  case 488:
-#line 1712 "dhcp4_parser.yy" // lalr1.cc:859
-=======
-#line 2522 "dhcp4_parser.cc" // lalr1.cc:859
-    break;
-
-  case 424:
-#line 1521 "dhcp4_parser.yy" // lalr1.cc:859
-    {
-    ctx.stack_.pop_back();
-}
-#line 2530 "dhcp4_parser.cc" // lalr1.cc:859
-    break;
-
-  case 427:
-#line 1529 "dhcp4_parser.yy" // lalr1.cc:859
-    {
-    ctx.enter(ctx.NO_KEYWORD);
-}
-#line 2538 "dhcp4_parser.cc" // lalr1.cc:859
-    break;
-
-  case 428:
-#line 1531 "dhcp4_parser.yy" // lalr1.cc:859
->>>>>>> 9adb0eb5
+#line 2889 "dhcp4_parser.cc" // lalr1.cc:859
+    break;
+
+  case 491:
+#line 1724 "dhcp4_parser.yy" // lalr1.cc:859
+    {
+    ctx.enter(ctx.NO_KEYWORD);
+}
+#line 2897 "dhcp4_parser.cc" // lalr1.cc:859
+    break;
+
+  case 492:
+#line 1726 "dhcp4_parser.yy" // lalr1.cc:859
     {
     ElementPtr sev(new StringElement(yystack_[0].value.as< std::string > (), ctx.loc2pos(yystack_[0].location)));
     ctx.stack_.back()->set("output", sev);
     ctx.leave();
 }
-<<<<<<< HEAD
-#line 2889 "dhcp4_parser.cc" // lalr1.cc:859
-    break;
-
-
-#line 2893 "dhcp4_parser.cc" // lalr1.cc:859
-=======
-#line 2548 "dhcp4_parser.cc" // lalr1.cc:859
-    break;
-
-
-#line 2552 "dhcp4_parser.cc" // lalr1.cc:859
->>>>>>> 9adb0eb5
+#line 2907 "dhcp4_parser.cc" // lalr1.cc:859
+    break;
+
+
+#line 2911 "dhcp4_parser.cc" // lalr1.cc:859
             default:
               break;
             }
@@ -4641,1011 +3162,554 @@
   }
 
 
-<<<<<<< HEAD
-  const short int Dhcp4Parser::yypact_ninf_ = -483;
-=======
-  const short int Dhcp4Parser::yypact_ninf_ = -414;
->>>>>>> 9adb0eb5
+  const short int Dhcp4Parser::yypact_ninf_ = -482;
 
   const signed char Dhcp4Parser::yytable_ninf_ = -1;
 
   const short int
   Dhcp4Parser::yypact_[] =
   {
-<<<<<<< HEAD
-     194,  -483,  -483,  -483,  -483,  -483,  -483,  -483,  -483,  -483,
-    -483,  -483,    35,    23,    56,    58,    80,    86,   124,   125,
-     160,   169,   184,   201,  -483,  -483,  -483,  -483,  -483,  -483,
-    -483,  -483,  -483,  -483,  -483,  -483,  -483,  -483,  -483,  -483,
-    -483,  -483,  -483,  -483,  -483,  -483,  -483,  -483,  -483,  -483,
-    -483,  -483,  -483,  -483,  -483,  -483,    23,   -33,    19,    88,
-      64,    20,    -5,    27,   118,    71,   -30,   235,  -483,   101,
-     147,   206,   214,   225,  -483,  -483,  -483,  -483,   228,  -483,
-      40,  -483,  -483,  -483,  -483,  -483,  -483,   239,   240,  -483,
-    -483,  -483,   241,   243,   244,   245,  -483,  -483,  -483,  -483,
-    -483,  -483,  -483,  -483,   246,  -483,  -483,  -483,    46,  -483,
-    -483,  -483,  -483,  -483,  -483,  -483,  -483,  -483,  -483,  -483,
-    -483,  -483,  -483,  -483,  -483,  -483,  -483,  -483,  -483,  -483,
-    -483,  -483,  -483,    50,  -483,  -483,  -483,  -483,  -483,  -483,
-    -483,  -483,  -483,  -483,  -483,   247,   248,  -483,  -483,  -483,
-    -483,  -483,  -483,  -483,  -483,  -483,    75,  -483,  -483,  -483,
-    -483,  -483,  -483,  -483,  -483,  -483,  -483,  -483,  -483,  -483,
-    -483,  -483,  -483,  -483,  -483,  -483,    93,  -483,  -483,  -483,
-    -483,  -483,  -483,  -483,  -483,  -483,  -483,  -483,  -483,  -483,
-     249,   250,  -483,  -483,  -483,  -483,  -483,  -483,  -483,  -483,
-    -483,  -483,  -483,  -483,  -483,   252,  -483,  -483,  -483,   254,
-    -483,  -483,  -483,   251,   258,  -483,  -483,  -483,  -483,  -483,
-    -483,  -483,  -483,  -483,  -483,  -483,   259,  -483,  -483,  -483,
-    -483,   256,   262,  -483,  -483,  -483,  -483,  -483,  -483,  -483,
-    -483,  -483,    94,  -483,  -483,  -483,   264,  -483,  -483,   265,
-    -483,   266,   269,  -483,  -483,   271,   272,   274,   275,  -483,
-    -483,  -483,   100,  -483,  -483,  -483,  -483,  -483,  -483,  -483,
-    -483,  -483,  -483,  -483,  -483,  -483,  -483,  -483,  -483,  -483,
-      23,    23,  -483,   126,   276,   279,   282,   283,  -483,    19,
-    -483,   284,   131,   135,   291,   295,   297,   175,   176,   177,
-     178,   299,   305,   334,   335,   336,   337,   338,   339,   216,
-     340,   342,    88,  -483,   343,   344,    64,  -483,    42,   345,
-     346,   347,   348,   349,   350,   351,   229,   226,   352,   355,
-     356,   357,    20,  -483,   358,    -5,  -483,   360,   361,   362,
-     363,   364,   365,   366,   367,   368,  -483,    27,   369,   370,
-     253,   371,   372,   373,   255,  -483,   118,   374,   257,  -483,
-      71,   375,   376,   -28,  -483,   260,   377,   379,   261,   380,
-     263,   267,   381,   383,   268,   273,   277,   278,   385,   389,
-     235,  -483,  -483,  -483,   390,   388,   391,    23,    23,  -483,
-     395,  -483,  -483,   285,   396,   398,  -483,  -483,  -483,  -483,
-     392,   401,   402,   405,   406,   407,   408,   409,  -483,   410,
-     411,  -483,   414,   102,  -483,  -483,  -483,  -483,  -483,  -483,
-    -483,  -483,   412,   418,  -483,  -483,  -483,   286,   294,   296,
-     420,   298,   301,   302,  -483,  -483,   303,   306,   430,   416,
-    -483,   308,  -483,   309,   310,   414,   311,   312,   314,   316,
-     317,   319,  -483,   320,   321,  -483,   322,   324,   325,  -483,
-    -483,   326,  -483,  -483,   327,    23,  -483,  -483,   328,   329,
-    -483,   331,  -483,  -483,    21,   359,  -483,  -483,  -483,  -483,
-      31,   332,  -483,    23,    88,   354,  -483,  -483,    64,  -483,
-     154,   154,   454,   458,   459,   174,    26,   460,   128,   106,
-     155,   235,  -483,  -483,  -483,  -483,  -483,   464,  -483,    42,
-    -483,  -483,  -483,   462,  -483,  -483,  -483,  -483,  -483,   463,
-     404,  -483,  -483,  -483,  -483,  -483,  -483,  -483,  -483,  -483,
-    -483,  -483,  -483,  -483,  -483,  -483,  -483,  -483,  -483,  -483,
-    -483,  -483,  -483,  -483,  -483,  -483,  -483,  -483,  -483,  -483,
-    -483,  -483,  -483,  -483,   122,  -483,   165,  -483,  -483,   166,
-    -483,  -483,  -483,   468,   469,   470,  -483,   181,  -483,  -483,
-    -483,  -483,  -483,  -483,  -483,  -483,  -483,   187,  -483,   471,
-     472,  -483,  -483,   473,   477,  -483,  -483,   475,   479,  -483,
-    -483,  -483,  -483,  -483,  -483,    61,  -483,  -483,  -483,  -483,
-    -483,   143,  -483,   478,   480,  -483,   481,   482,   483,   484,
-     485,   486,   189,  -483,  -483,  -483,  -483,  -483,  -483,  -483,
-    -483,   487,   488,   489,  -483,  -483,  -483,   190,  -483,  -483,
-    -483,  -483,  -483,  -483,  -483,   203,  -483,  -483,  -483,   209,
-      23,   378,  -483,  -483,   491,   492,  -483,  -483,   493,   495,
-    -483,  -483,   494,  -483,   490,   354,  -483,  -483,   496,   497,
-     499,   382,   386,   387,   154,  -483,  -483,    20,  -483,   454,
-     118,  -483,   458,    71,  -483,   459,   174,  -483,    26,  -483,
-     -30,  -483,   460,   393,   394,   397,   399,   400,   403,   128,
-    -483,   500,   413,   415,   417,   106,  -483,   501,   503,   155,
-    -483,  -483,   502,  -483,    -5,  -483,   462,    27,  -483,   463,
-     505,  -483,   506,  -483,   384,   419,   421,  -483,  -483,  -483,
-    -483,   211,  -483,   508,  -483,   509,  -483,  -483,  -483,   215,
-    -483,  -483,  -483,  -483,  -483,  -483,  -483,  -483,   422,  -483,
-    -483,  -483,  -483,   423,   424,  -483,  -483,   217,  -483,   511,
-    -483,   425,   507,  -483,  -483,  -483,  -483,  -483,  -483,  -483,
-    -483,  -483,  -483,  -483,  -483,  -483,  -483,   227,  -483,    29,
-     507,  -483,  -483,   516,  -483,  -483,  -483,   218,  -483,  -483,
-    -483,  -483,  -483,   517,   426,   520,    29,  -483,   522,  -483,
-     428,  -483,   518,  -483,  -483,   236,  -483,   427,   518,  -483,
-    -483,   221,  -483,  -483,   526,   427,  -483,   429,  -483,  -483
-=======
-     187,  -414,  -414,  -414,  -414,  -414,  -414,  -414,  -414,  -414,
-    -414,    50,    22,    53,    55,    57,    74,    89,    99,   120,
-     126,   144,  -414,  -414,  -414,  -414,  -414,  -414,  -414,  -414,
-    -414,  -414,  -414,  -414,  -414,  -414,  -414,  -414,  -414,  -414,
-    -414,  -414,  -414,  -414,  -414,  -414,  -414,  -414,  -414,  -414,
-    -414,  -414,    22,    59,    18,    71,    24,    19,    47,    93,
-      91,   121,   -35,  -414,   158,   170,   182,   195,   211,  -414,
-    -414,  -414,  -414,   186,  -414,    43,  -414,  -414,  -414,  -414,
-    -414,  -414,   220,   231,  -414,  -414,  -414,   232,   235,   237,
-     238,  -414,  -414,  -414,  -414,  -414,  -414,  -414,  -414,   240,
-    -414,  -414,  -414,    58,  -414,  -414,  -414,  -414,  -414,  -414,
-    -414,  -414,  -414,  -414,  -414,  -414,  -414,  -414,  -414,  -414,
-    -414,  -414,  -414,  -414,  -414,  -414,  -414,  -414,    72,  -414,
-    -414,  -414,  -414,  -414,  -414,  -414,  -414,  -414,  -414,  -414,
-     241,   242,  -414,  -414,  -414,  -414,  -414,  -414,  -414,  -414,
-    -414,    85,  -414,  -414,  -414,  -414,  -414,  -414,  -414,  -414,
-    -414,  -414,  -414,  -414,  -414,  -414,  -414,  -414,  -414,  -414,
-    -414,   110,  -414,  -414,  -414,  -414,  -414,  -414,  -414,  -414,
-    -414,  -414,  -414,  -414,  -414,   208,   229,  -414,  -414,  -414,
-    -414,  -414,  -414,  -414,  -414,  -414,  -414,  -414,  -414,  -414,
-     244,  -414,  -414,  -414,   245,  -414,  -414,  -414,   215,   249,
-    -414,  -414,  -414,  -414,  -414,  -414,  -414,  -414,  -414,  -414,
-    -414,   254,  -414,  -414,  -414,  -414,   251,   250,  -414,  -414,
-    -414,  -414,  -414,  -414,  -414,  -414,  -414,   111,  -414,  -414,
-    -414,  -414,    22,    22,  -414,   167,   256,   257,   263,   265,
-    -414,    18,  -414,   267,   171,   172,   281,   282,   283,   189,
-     191,   193,   194,   285,   287,   290,   291,   292,   293,   296,
-     297,   204,   298,   300,    71,  -414,   301,   302,    24,  -414,
-      41,   303,   304,   305,   306,   307,   308,   309,   216,   213,
-     312,   313,   314,   315,    19,  -414,   316,    47,  -414,   317,
-     318,   319,   320,   321,   322,   323,   324,   325,  -414,    93,
-     326,   327,   233,   329,   330,   331,   236,  -414,    91,   332,
-     239,  -414,   121,   334,   335,     6,  -414,  -414,  -414,   337,
-     336,   338,    22,    22,  -414,   339,  -414,  -414,   246,   340,
-     341,  -414,  -414,  -414,  -414,   344,   345,   346,   347,   348,
-     349,   350,   351,  -414,   352,   355,  -414,   358,   258,  -414,
-    -414,  -414,  -414,  -414,  -414,  -414,  -414,   356,   364,  -414,
-    -414,  -414,   270,   271,   272,   366,   274,   275,   277,  -414,
-    -414,   286,   288,   374,   373,  -414,   289,  -414,   294,   299,
-     358,   310,   311,   328,   333,   342,   343,  -414,   353,   354,
-    -414,   357,   359,   360,  -414,  -414,   361,  -414,  -414,   362,
-      22,  -414,    22,    71,   261,  -414,  -414,    24,  -414,    17,
-      17,   376,   378,   381,   168,    38,   383,   363,   103,    65,
-      59,  -414,  -414,  -414,   377,  -414,    41,  -414,  -414,  -414,
-     384,  -414,  -414,  -414,  -414,  -414,   387,   365,  -414,  -414,
-    -414,  -414,  -414,  -414,  -414,  -414,  -414,  -414,  -414,  -414,
-    -414,  -414,  -414,  -414,  -414,  -414,  -414,   141,  -414,   162,
-    -414,  -414,   163,  -414,  -414,  -414,   391,   392,   394,  -414,
-     164,  -414,  -414,  -414,  -414,  -414,  -414,  -414,  -414,  -414,
-     180,  -414,   393,   397,  -414,  -414,   395,   399,  -414,  -414,
-     398,   400,  -414,  -414,  -414,  -414,  -414,  -414,    86,  -414,
-    -414,  -414,  -414,  -414,   190,  -414,   401,   402,  -414,   406,
-     184,  -414,  -414,   407,   408,   409,  -414,  -414,  -414,   192,
-    -414,  -414,  -414,  -414,  -414,  -414,  -414,   196,  -414,  -414,
-    -414,   199,   367,   368,  -414,  -414,   410,   403,  -414,  -414,
-     411,   412,  -414,  -414,   413,  -414,   414,   261,  -414,  -414,
-     415,   416,   418,   369,   370,   371,    17,  -414,  -414,    19,
-    -414,   376,    91,  -414,   378,   121,  -414,   381,   168,  -414,
-      38,  -414,   -35,  -414,   383,   372,   363,  -414,   419,   375,
-     379,   380,   103,  -414,   420,   421,    65,  -414,  -414,  -414,
-     422,   424,  -414,    47,  -414,   384,    93,  -414,   387,   425,
-    -414,   427,  -414,   382,   385,   386,  -414,  -414,  -414,  -414,
-     202,  -414,   426,  -414,   428,  -414,  -414,  -414,   203,  -414,
-    -414,  -414,   388,  -414,  -414,  -414,  -414,   389,   390,  -414,
-    -414,   396,   209,  -414,   429,  -414,   404,   431,  -414,  -414,
-    -414,  -414,  -414,  -414,  -414,  -414,  -414,  -414,  -414,  -414,
-    -414,  -414,  -414,   219,  -414,   100,   431,  -414,  -414,   435,
-    -414,  -414,  -414,   210,  -414,  -414,  -414,  -414,  -414,   438,
-     405,   439,   100,  -414,   430,  -414,   432,  -414,   437,  -414,
-    -414,   228,  -414,   417,   437,  -414,  -414,   212,  -414,  -414,
-     441,   417,  -414,   436,  -414,  -414
->>>>>>> 9adb0eb5
+     194,  -482,  -482,  -482,  -482,  -482,  -482,  -482,  -482,  -482,
+    -482,  -482,    36,    23,    80,   123,   139,   159,   168,   172,
+     215,   221,   222,   223,  -482,  -482,  -482,  -482,  -482,  -482,
+    -482,  -482,  -482,  -482,  -482,  -482,  -482,  -482,  -482,  -482,
+    -482,  -482,  -482,  -482,  -482,  -482,  -482,  -482,  -482,  -482,
+    -482,  -482,  -482,  -482,  -482,  -482,    23,   -85,    19,    93,
+      64,    20,     5,    27,   142,    55,   -35,   235,  -482,    43,
+     102,   205,   108,   208,  -482,  -482,  -482,  -482,   241,  -482,
+      50,  -482,  -482,  -482,  -482,  -482,  -482,   243,   244,  -482,
+    -482,  -482,   245,   246,   247,   248,  -482,  -482,  -482,  -482,
+    -482,  -482,  -482,  -482,   249,  -482,  -482,  -482,    61,  -482,
+    -482,  -482,  -482,  -482,  -482,  -482,  -482,  -482,  -482,  -482,
+    -482,  -482,  -482,  -482,  -482,  -482,  -482,  -482,  -482,  -482,
+    -482,  -482,  -482,    75,  -482,  -482,  -482,  -482,  -482,  -482,
+    -482,  -482,  -482,  -482,  -482,   250,   252,  -482,  -482,  -482,
+    -482,  -482,  -482,  -482,  -482,  -482,    98,  -482,  -482,  -482,
+    -482,  -482,  -482,  -482,  -482,  -482,  -482,  -482,  -482,  -482,
+    -482,  -482,  -482,  -482,  -482,  -482,    99,  -482,  -482,  -482,
+    -482,  -482,  -482,  -482,  -482,  -482,  -482,  -482,  -482,  -482,
+     230,   254,  -482,  -482,  -482,  -482,  -482,  -482,  -482,  -482,
+    -482,  -482,  -482,  -482,  -482,   255,  -482,  -482,  -482,   257,
+    -482,  -482,  -482,   256,   259,  -482,  -482,  -482,  -482,  -482,
+    -482,  -482,  -482,  -482,  -482,  -482,   261,  -482,  -482,  -482,
+    -482,   258,   260,  -482,  -482,  -482,  -482,  -482,  -482,  -482,
+    -482,  -482,   100,  -482,  -482,  -482,   264,  -482,  -482,   265,
+    -482,   269,   271,  -482,  -482,   272,   274,   275,   276,  -482,
+    -482,  -482,   109,  -482,  -482,  -482,  -482,  -482,  -482,  -482,
+    -482,  -482,  -482,  -482,  -482,  -482,  -482,  -482,  -482,  -482,
+      23,    23,  -482,   130,   278,   279,   282,   283,  -482,    19,
+    -482,   284,   162,   163,   291,   295,   297,   174,   175,   176,
+     177,   303,   305,   334,   335,   336,   337,   338,   339,   218,
+     340,   341,    93,  -482,   342,   346,    64,  -482,    42,   347,
+     348,   349,   350,   351,   352,   353,   229,   228,   356,   357,
+     358,   360,    20,  -482,   361,     5,  -482,   362,   363,   364,
+     365,   366,   367,   368,   369,   370,  -482,    27,   371,   372,
+     251,   373,   374,   375,   253,  -482,   142,   377,   262,  -482,
+      55,   378,   379,    68,  -482,   263,   381,   382,   266,   383,
+     267,   268,   384,   385,   270,   273,   277,   280,   386,   387,
+     235,  -482,  -482,  -482,   388,   391,   392,    23,    23,  -482,
+     393,  -482,  -482,   281,   395,   396,  -482,  -482,  -482,  -482,
+     400,   401,   402,   405,   407,   408,   409,   410,  -482,   411,
+     412,  -482,   415,   145,  -482,  -482,  -482,  -482,  -482,  -482,
+    -482,  -482,   406,   418,  -482,  -482,  -482,   287,   294,   296,
+     420,   301,   302,   306,  -482,  -482,   307,   308,   426,   416,
+    -482,   309,  -482,   310,   311,   415,   312,   314,   317,   319,
+     320,   321,  -482,   322,   324,  -482,   325,   326,   327,  -482,
+    -482,   328,  -482,  -482,   329,    23,  -482,  -482,   331,   332,
+    -482,   333,  -482,  -482,    33,   359,  -482,  -482,  -482,  -482,
+     -66,   343,  -482,    23,    93,   354,  -482,  -482,    64,  -482,
+     116,   116,   458,   459,   460,   171,    26,   461,   118,    40,
+     112,   235,  -482,  -482,  -482,  -482,  -482,   465,  -482,    42,
+    -482,  -482,  -482,   463,  -482,  -482,  -482,  -482,  -482,   466,
+     413,  -482,  -482,  -482,  -482,  -482,  -482,  -482,  -482,  -482,
+    -482,  -482,  -482,  -482,  -482,  -482,  -482,  -482,  -482,  -482,
+    -482,  -482,  -482,  -482,  -482,  -482,  -482,  -482,  -482,  -482,
+    -482,  -482,  -482,  -482,   110,  -482,   154,  -482,  -482,   155,
+    -482,  -482,  -482,   468,   470,   471,  -482,   164,  -482,  -482,
+    -482,  -482,  -482,  -482,  -482,  -482,  -482,   166,  -482,   472,
+     473,  -482,  -482,   475,   474,  -482,  -482,   476,   480,  -482,
+    -482,  -482,  -482,  -482,  -482,   220,  -482,  -482,  -482,  -482,
+    -482,   233,  -482,   478,   482,  -482,   483,   484,   485,   486,
+     487,   488,   170,  -482,  -482,  -482,  -482,  -482,  -482,  -482,
+    -482,   489,   490,   491,  -482,  -482,  -482,   178,  -482,  -482,
+    -482,  -482,  -482,  -482,  -482,   196,  -482,  -482,  -482,   198,
+     376,   380,  -482,  -482,   492,   493,  -482,  -482,   494,   496,
+    -482,  -482,   495,  -482,   497,   354,  -482,  -482,   498,   501,
+     502,   355,   389,   390,   116,  -482,  -482,    20,  -482,   458,
+     142,  -482,   459,    55,  -482,   460,   171,  -482,    26,  -482,
+     -35,  -482,   461,   394,   397,   398,   399,   403,   404,   118,
+    -482,   503,   414,   417,   419,    40,  -482,   505,   506,   112,
+    -482,  -482,  -482,   507,   508,  -482,     5,  -482,   463,    27,
+    -482,   466,   510,  -482,   511,  -482,   421,   422,   423,  -482,
+    -482,  -482,  -482,   202,  -482,   504,  -482,   509,  -482,  -482,
+    -482,   204,  -482,  -482,  -482,  -482,  -482,  -482,  -482,  -482,
+     424,  -482,  -482,  -482,  -482,   425,   427,  -482,  -482,   428,
+     210,  -482,   512,  -482,   429,   515,  -482,  -482,  -482,  -482,
+    -482,  -482,  -482,  -482,  -482,  -482,  -482,  -482,  -482,  -482,
+    -482,   234,  -482,    89,   515,  -482,  -482,   520,  -482,  -482,
+    -482,   216,  -482,  -482,  -482,  -482,  -482,   521,   430,   525,
+      89,  -482,   514,  -482,   432,  -482,   523,  -482,  -482,   240,
+    -482,   433,   523,  -482,  -482,   217,  -482,  -482,   527,   433,
+    -482,   434,  -482,  -482
   };
 
   const unsigned short int
   Dhcp4Parser::yydefact_[] =
   {
        0,     2,     4,     6,     8,    10,    12,    14,    16,    18,
-<<<<<<< HEAD
       20,    22,     0,     0,     0,     0,     0,     0,     0,     0,
        0,     0,     0,     0,     1,    38,    32,    28,    27,    24,
-      25,    26,    31,     3,    29,    30,    47,     5,    58,     7,
-      96,     9,   187,    11,   297,    13,   314,    15,   237,    17,
-     271,    19,   152,    21,   405,    23,    42,    34,     0,     0,
-       0,     0,     0,   316,   239,   273,     0,     0,    44,     0,
-      43,     0,     0,    35,    56,   458,   454,   456,     0,    55,
-       0,    49,    51,    53,    54,    52,    90,     0,     0,   332,
-     104,   106,     0,     0,     0,     0,   179,   229,   263,   133,
-     356,   144,   163,   376,     0,   393,   403,    83,     0,    60,
-      62,    63,    64,    65,    80,    81,    67,    68,    69,    70,
-      74,    75,    66,    72,    73,    82,    71,    76,    77,    78,
-      79,    98,   100,     0,    92,    94,    95,   360,   213,   215,
-     217,   289,   211,   219,   221,     0,     0,   225,   223,   306,
-     352,   210,   191,   192,   193,   205,     0,   189,   196,   207,
-     208,   209,   197,   198,   201,   203,   199,   200,   194,   195,
-     202,   206,   204,   304,   303,   302,     0,   299,   301,   334,
-     336,   350,   340,   342,   346,   344,   348,   338,   331,   327,
-       0,   317,   318,   328,   329,   330,   324,   320,   325,   322,
-     323,   326,   321,   119,   127,     0,   257,   255,   260,     0,
-     250,   254,   251,     0,   240,   241,   243,   253,   244,   245,
-     246,   259,   247,   248,   249,   284,     0,   282,   283,   286,
-     287,     0,   274,   275,   277,   278,   279,   280,   281,   159,
-     161,   156,     0,   154,   157,   158,     0,   426,   428,     0,
-     431,     0,     0,   435,   439,     0,     0,     0,     0,   445,
-     452,   424,     0,   407,   409,   410,   411,   412,   413,   414,
-     415,   416,   417,   418,   419,   420,   421,   422,   423,    39,
-       0,     0,    33,     0,     0,     0,     0,     0,    46,     0,
-      48,     0,     0,     0,     0,     0,     0,     0,     0,     0,
+      25,    26,    31,     3,    29,    30,    51,     5,    62,     7,
+     100,     9,   191,    11,   301,    13,   318,    15,   241,    17,
+     275,    19,   156,    21,   409,    23,    40,    34,     0,     0,
+       0,     0,     0,   320,   243,   277,     0,     0,    42,     0,
+      41,     0,     0,    35,    60,   462,   458,   460,     0,    59,
+       0,    53,    55,    57,    58,    56,    94,     0,     0,   336,
+     108,   110,     0,     0,     0,     0,   183,   233,   267,   137,
+     360,   148,   167,   380,     0,   397,   407,    87,     0,    64,
+      66,    67,    68,    69,    84,    85,    71,    72,    73,    74,
+      78,    79,    70,    76,    77,    86,    75,    80,    81,    82,
+      83,   102,   104,     0,    96,    98,    99,   364,   217,   219,
+     221,   293,   215,   223,   225,     0,     0,   229,   227,   310,
+     356,   214,   195,   196,   197,   209,     0,   193,   200,   211,
+     212,   213,   201,   202,   205,   207,   203,   204,   198,   199,
+     206,   210,   208,   308,   307,   306,     0,   303,   305,   338,
+     340,   354,   344,   346,   350,   348,   352,   342,   335,   331,
+       0,   321,   322,   332,   333,   334,   328,   324,   329,   326,
+     327,   330,   325,   123,   131,     0,   261,   259,   264,     0,
+     254,   258,   255,     0,   244,   245,   247,   257,   248,   249,
+     250,   263,   251,   252,   253,   288,     0,   286,   287,   290,
+     291,     0,   278,   279,   281,   282,   283,   284,   285,   163,
+     165,   160,     0,   158,   161,   162,     0,   430,   432,     0,
+     435,     0,     0,   439,   443,     0,     0,     0,     0,   449,
+     456,   428,     0,   411,   413,   414,   415,   416,   417,   418,
+     419,   420,   421,   422,   423,   424,   425,   426,   427,    39,
+       0,     0,    33,     0,     0,     0,     0,     0,    50,     0,
+      52,     0,     0,     0,     0,     0,     0,     0,     0,     0,
        0,     0,     0,     0,     0,     0,     0,     0,     0,     0,
-       0,     0,     0,    59,     0,     0,     0,    97,   362,     0,
+       0,     0,     0,    63,     0,     0,     0,   101,   366,     0,
        0,     0,     0,     0,     0,     0,     0,     0,     0,     0,
-       0,     0,     0,   188,     0,     0,   298,     0,     0,     0,
-       0,     0,     0,     0,     0,     0,   315,     0,     0,     0,
-       0,     0,     0,     0,     0,   238,     0,     0,     0,   272,
-       0,     0,     0,     0,   153,     0,     0,     0,     0,     0,
+       0,     0,     0,   192,     0,     0,   302,     0,     0,     0,
+       0,     0,     0,     0,     0,     0,   319,     0,     0,     0,
+       0,     0,     0,     0,     0,   242,     0,     0,     0,   276,
+       0,     0,     0,     0,   157,     0,     0,     0,     0,     0,
        0,     0,     0,     0,     0,     0,     0,     0,     0,     0,
-       0,   406,    45,    36,     0,     0,     0,     0,     0,    50,
-       0,    88,    89,     0,     0,     0,    84,    85,    86,    87,
-       0,     0,     0,     0,     0,     0,     0,     0,   392,     0,
-       0,    61,     0,     0,    93,   374,   372,   373,   368,   369,
-     370,   371,     0,   363,   364,   366,   367,     0,     0,     0,
-       0,     0,     0,     0,   227,   228,     0,     0,     0,     0,
-     190,     0,   300,     0,     0,     0,     0,     0,     0,     0,
-       0,     0,   319,     0,     0,   252,     0,     0,     0,   262,
-     242,     0,   288,   276,     0,     0,   155,   425,     0,     0,
-     430,     0,   433,   434,     0,     0,   441,   442,   443,   444,
-       0,     0,   408,     0,     0,     0,   455,   457,     0,   333,
-       0,     0,   181,   231,   265,     0,     0,   146,     0,     0,
-       0,     0,    40,    99,   102,   103,   101,     0,   361,     0,
-     214,   216,   218,   291,   212,   220,   222,   226,   224,   308,
-       0,   305,   335,   337,   351,   341,   343,   347,   345,   349,
-     339,   120,   128,   258,   256,   261,   285,   160,   162,   427,
-     429,   432,   437,   438,   436,   440,   447,   448,   449,   450,
-     451,   446,   453,    37,     0,   463,     0,   460,   462,     0,
-     121,   123,   125,     0,     0,     0,   118,     0,   108,   110,
-     111,   112,   113,   114,   115,   116,   117,     0,   185,     0,
-     182,   183,   235,     0,   232,   233,   269,     0,   266,   267,
-     132,   141,   142,   143,   137,     0,   135,   138,   139,   140,
-     358,     0,   150,     0,   147,   148,     0,     0,     0,     0,
-       0,     0,     0,   165,   167,   168,   169,   170,   171,   172,
-     388,     0,     0,     0,   386,   380,   385,     0,   378,   383,
-     381,   382,   384,   399,   401,     0,   395,   397,   398,     0,
-      42,     0,   365,   295,     0,   292,   293,   312,     0,   309,
-     310,   354,     0,    57,     0,     0,   459,    91,     0,     0,
-       0,     0,     0,     0,     0,   105,   107,     0,   180,     0,
-     239,   230,     0,   273,   264,     0,     0,   134,     0,   357,
-       0,   145,     0,     0,     0,     0,     0,     0,     0,     0,
-     164,     0,     0,     0,     0,     0,   377,     0,     0,     0,
-     394,   404,     0,   375,     0,   290,     0,   316,   307,     0,
-       0,   353,     0,   461,     0,     0,     0,   129,   130,   131,
-     109,     0,   184,     0,   234,     0,   268,   136,   359,     0,
-     149,   173,   174,   175,   176,   177,   178,   166,     0,   387,
-     390,   391,   379,     0,     0,   396,    41,     0,   294,     0,
-     311,     0,     0,   122,   124,   126,   186,   236,   270,   151,
-     389,   400,   402,   296,   313,   355,   467,     0,   465,     0,
-       0,   464,   479,     0,   477,   475,   471,     0,   469,   473,
-     474,   472,   466,     0,     0,     0,     0,   468,     0,   476,
-       0,   470,     0,   478,   483,     0,   481,     0,     0,   480,
-     487,     0,   485,   482,     0,     0,   484,     0,   486,   488
-=======
-      20,     0,     0,     0,     0,     0,     0,     0,     0,     0,
-       0,     0,     1,    36,    30,    26,    25,    22,    23,    24,
-      29,     3,    27,    28,    49,     5,    60,     7,    98,     9,
-     176,    11,   286,    13,   303,    15,   226,    17,   260,    19,
-     152,    21,    38,    32,     0,     0,     0,     0,     0,   305,
-     228,   262,     0,    40,     0,    39,     0,     0,    33,    58,
-     398,   394,   396,     0,    57,     0,    51,    53,    55,    56,
-      54,    92,     0,     0,   321,   104,   106,     0,     0,     0,
-       0,   168,   218,   252,   133,   345,   144,   163,   365,     0,
-     382,   392,    85,     0,    62,    64,    65,    66,    67,    82,
-      83,    69,    70,    71,    72,    76,    77,    68,    74,    75,
-      84,    73,    78,    79,    80,    81,   100,   102,     0,    94,
-      96,    97,   349,   202,   204,   206,   278,   200,   208,   210,
-       0,     0,   214,   212,   295,   341,   199,   180,   181,   182,
-     194,     0,   178,   185,   196,   197,   198,   186,   187,   190,
-     192,   188,   189,   183,   184,   191,   195,   193,   293,   292,
-     291,     0,   288,   290,   323,   325,   339,   329,   331,   335,
-     333,   337,   327,   320,   316,     0,   306,   307,   317,   318,
-     319,   313,   309,   314,   311,   312,   315,   310,   119,   127,
-       0,   246,   244,   249,     0,   239,   243,   240,     0,   229,
-     230,   232,   242,   233,   234,   235,   248,   236,   237,   238,
-     273,     0,   271,   272,   275,   276,     0,   263,   264,   266,
-     267,   268,   269,   270,   159,   161,   156,     0,   154,   157,
-     158,    37,     0,     0,    31,     0,     0,     0,     0,     0,
-      48,     0,    50,     0,     0,     0,     0,     0,     0,     0,
-       0,     0,     0,     0,     0,     0,     0,     0,     0,     0,
-       0,     0,     0,     0,     0,    61,     0,     0,     0,    99,
-     351,     0,     0,     0,     0,     0,     0,     0,     0,     0,
-       0,     0,     0,     0,     0,   177,     0,     0,   287,     0,
-       0,     0,     0,     0,     0,     0,     0,     0,   304,     0,
-       0,     0,     0,     0,     0,     0,     0,   227,     0,     0,
-       0,   261,     0,     0,     0,     0,   153,    41,    34,     0,
-       0,     0,     0,     0,    52,     0,    90,    91,     0,     0,
-       0,    86,    87,    88,    89,     0,     0,     0,     0,     0,
-       0,     0,     0,   381,     0,     0,    63,     0,     0,    95,
-     363,   361,   362,   357,   358,   359,   360,     0,   352,   353,
-     355,   356,     0,     0,     0,     0,     0,     0,     0,   216,
-     217,     0,     0,     0,     0,   179,     0,   289,     0,     0,
-       0,     0,     0,     0,     0,     0,     0,   308,     0,     0,
-     241,     0,     0,     0,   251,   231,     0,   277,   265,     0,
-       0,   155,     0,     0,     0,   395,   397,     0,   322,     0,
-       0,   170,   220,   254,     0,     0,   146,     0,     0,     0,
-       0,    42,   101,   103,     0,   350,     0,   203,   205,   207,
-     280,   201,   209,   211,   215,   213,   297,     0,   294,   324,
-     326,   340,   330,   332,   336,   334,   338,   328,   120,   128,
-     247,   245,   250,   274,   160,   162,    35,     0,   403,     0,
-     400,   402,     0,   121,   123,   125,     0,     0,     0,   118,
-       0,   108,   110,   111,   112,   113,   114,   115,   116,   117,
-       0,   174,     0,   171,   172,   224,     0,   221,   222,   258,
-       0,   255,   256,   132,   141,   142,   143,   137,     0,   135,
-     138,   139,   140,   347,     0,   150,     0,   147,   148,     0,
-       0,   165,   377,     0,     0,     0,   375,   369,   374,     0,
-     367,   372,   370,   371,   373,   388,   390,     0,   384,   386,
-     387,     0,    44,     0,   354,   284,     0,   281,   282,   301,
-       0,   298,   299,   343,     0,    59,     0,     0,   399,    93,
-       0,     0,     0,     0,     0,     0,     0,   105,   107,     0,
-     169,     0,   228,   219,     0,   262,   253,     0,     0,   134,
-       0,   346,     0,   145,     0,     0,     0,   164,     0,     0,
-       0,     0,     0,   366,     0,     0,     0,   383,   393,    46,
-       0,    45,   364,     0,   279,     0,   305,   296,     0,     0,
-     342,     0,   401,     0,     0,     0,   129,   130,   131,   109,
-       0,   173,     0,   223,     0,   257,   136,   348,     0,   149,
-     167,   166,     0,   376,   379,   380,   368,     0,     0,   385,
-      43,     0,     0,   283,     0,   300,     0,     0,   122,   124,
-     126,   175,   225,   259,   151,   378,   389,   391,    47,   285,
-     302,   344,   407,     0,   405,     0,     0,   404,   419,     0,
-     417,   415,   411,     0,   409,   413,   414,   412,   406,     0,
-       0,     0,     0,   408,     0,   416,     0,   410,     0,   418,
-     423,     0,   421,     0,     0,   420,   427,     0,   425,   422,
-       0,     0,   424,     0,   426,   428
->>>>>>> 9adb0eb5
+       0,   410,    43,    36,     0,     0,     0,     0,     0,    54,
+       0,    92,    93,     0,     0,     0,    88,    89,    90,    91,
+       0,     0,     0,     0,     0,     0,     0,     0,   396,     0,
+       0,    65,     0,     0,    97,   378,   376,   377,   372,   373,
+     374,   375,     0,   367,   368,   370,   371,     0,     0,     0,
+       0,     0,     0,     0,   231,   232,     0,     0,     0,     0,
+     194,     0,   304,     0,     0,     0,     0,     0,     0,     0,
+       0,     0,   323,     0,     0,   256,     0,     0,     0,   266,
+     246,     0,   292,   280,     0,     0,   159,   429,     0,     0,
+     434,     0,   437,   438,     0,     0,   445,   446,   447,   448,
+       0,     0,   412,     0,     0,     0,   459,   461,     0,   337,
+       0,     0,   185,   235,   269,     0,     0,   150,     0,     0,
+       0,     0,    44,   103,   106,   107,   105,     0,   365,     0,
+     218,   220,   222,   295,   216,   224,   226,   230,   228,   312,
+       0,   309,   339,   341,   355,   345,   347,   351,   349,   353,
+     343,   124,   132,   262,   260,   265,   289,   164,   166,   431,
+     433,   436,   441,   442,   440,   444,   451,   452,   453,   454,
+     455,   450,   457,    37,     0,   467,     0,   464,   466,     0,
+     125,   127,   129,     0,     0,     0,   122,     0,   112,   114,
+     115,   116,   117,   118,   119,   120,   121,     0,   189,     0,
+     186,   187,   239,     0,   236,   237,   273,     0,   270,   271,
+     136,   145,   146,   147,   141,     0,   139,   142,   143,   144,
+     362,     0,   154,     0,   151,   152,     0,     0,     0,     0,
+       0,     0,     0,   169,   171,   172,   173,   174,   175,   176,
+     392,     0,     0,     0,   390,   384,   389,     0,   382,   387,
+     385,   386,   388,   403,   405,     0,   399,   401,   402,     0,
+      46,     0,   369,   299,     0,   296,   297,   316,     0,   313,
+     314,   358,     0,    61,     0,     0,   463,    95,     0,     0,
+       0,     0,     0,     0,     0,   109,   111,     0,   184,     0,
+     243,   234,     0,   277,   268,     0,     0,   138,     0,   361,
+       0,   149,     0,     0,     0,     0,     0,     0,     0,     0,
+     168,     0,     0,     0,     0,     0,   381,     0,     0,     0,
+     398,   408,    48,     0,    47,   379,     0,   294,     0,   320,
+     311,     0,     0,   357,     0,   465,     0,     0,     0,   133,
+     134,   135,   113,     0,   188,     0,   238,     0,   272,   140,
+     363,     0,   153,   177,   178,   179,   180,   181,   182,   170,
+       0,   391,   394,   395,   383,     0,     0,   400,    45,     0,
+       0,   298,     0,   315,     0,     0,   126,   128,   130,   190,
+     240,   274,   155,   393,   404,   406,    49,   300,   317,   359,
+     471,     0,   469,     0,     0,   468,   483,     0,   481,   479,
+     475,     0,   473,   477,   478,   476,   470,     0,     0,     0,
+       0,   472,     0,   480,     0,   474,     0,   482,   487,     0,
+     485,     0,     0,   484,   491,     0,   489,   486,     0,     0,
+     488,     0,   490,   492
   };
 
   const short int
   Dhcp4Parser::yypgoto_[] =
   {
-<<<<<<< HEAD
-    -483,  -483,  -483,  -483,  -483,  -483,  -483,  -483,  -483,  -483,
-    -483,  -483,  -483,    13,  -483,  -483,  -483,  -483,  -483,  -483,
-    -483,    65,  -483,  -164,  -483,   -58,  -483,  -483,  -483,   242,
-    -483,  -483,  -483,  -483,    49,   222,   -60,   -42,   -41,  -483,
-    -483,   -40,  -483,  -483,    47,   220,  -483,  -483,  -483,  -483,
-    -483,  -483,  -483,  -483,  -483,  -483,  -483,    52,  -127,  -468,
-    -483,  -483,  -483,  -483,  -483,  -483,  -483,   -63,  -483,  -482,
-    -483,  -483,  -483,  -483,  -483,  -483,  -138,  -483,  -483,  -483,
-    -483,  -483,  -483,  -483,  -142,  -483,  -483,  -483,  -139,   182,
-    -483,  -483,  -483,  -483,  -483,  -483,  -483,  -141,  -483,  -483,
-    -483,  -483,  -483,  -483,  -483,  -483,  -483,  -483,  -115,  -483,
-    -483,  -483,  -109,   230,  -483,  -483,  -483,  -483,  -483,  -483,
-    -483,  -483,  -483,  -483,  -483,  -483,  -471,  -483,  -483,  -483,
-    -483,  -483,  -483,  -483,  -483,  -483,  -113,  -483,  -483,  -483,
-    -110,  -483,   205,  -483,   -52,  -483,  -483,  -483,  -483,   -50,
-    -483,  -483,  -483,  -483,  -483,   -51,  -483,  -483,  -483,  -112,
-    -483,  -483,  -483,  -108,  -483,   204,  -483,  -483,  -483,  -483,
-    -483,  -483,  -483,  -483,  -483,  -483,  -140,  -483,  -483,  -483,
-    -137,   233,  -483,  -483,  -483,  -483,  -483,  -483,  -136,  -483,
-    -483,  -483,  -135,  -483,   223,   -47,  -483,  -300,  -483,  -294,
-    -483,  -483,  -483,  -483,  -483,  -483,  -483,  -483,  -483,  -483,
-    -483,  -483,  -483,  -483,  -483,  -483,  -483,  -483,  -483,  -483,
-    -483,  -483,  -483,  -483,  -483,    60,  -483,  -483,  -483,  -483,
-    -483,  -483,  -124,  -483,  -483,  -483,  -483,  -483,  -483,  -483,
-    -483,  -483,  -125,  -483,  -483,  -483,  -483,  -483,  -483,  -483,
-    -483,    74,   196,  -483,  -483,  -483,  -483,  -483,  -483,  -483,
-    -483,  -483,  -483,  -483,  -483,  -483,  -483,  -483,  -483,  -483,
-    -483,  -483,  -483,  -483,  -483,  -483,  -483,  -483,  -483,  -483,
-    -483,  -483,  -483,  -483,   -78,  -483,  -483,  -483,  -192,  -483,
-    -483,  -207,  -483,  -483,  -483,  -483,  -483,  -483,  -218,  -483,
-    -483,  -224,  -483
-=======
-    -414,  -414,  -414,  -414,  -414,  -414,  -414,  -414,  -414,  -414,
-    -414,  -414,   -34,  -414,  -414,  -414,  -414,   -75,  -414,  -414,
-    -414,  -414,    56,  -414,  -414,  -414,   -54,  -414,  -414,  -414,
-     197,  -414,  -414,  -414,  -414,     1,   159,   -56,   -40,   -38,
-    -414,  -414,   -37,  -414,  -414,    30,   175,  -414,  -414,  -414,
-    -414,  -414,  -414,  -414,  -414,  -414,  -414,    29,  -116,  -398,
-    -414,  -414,  -414,  -414,  -414,  -414,  -414,   -59,  -414,  -413,
-    -414,  -414,  -414,  -414,  -414,  -414,  -124,  -414,  -414,  -414,
-    -414,  -414,  -414,  -414,  -128,  -414,  -414,  -414,  -120,   138,
-    -414,  -414,  -414,  -414,  -414,  -414,  -414,  -122,  -414,  -414,
-    -414,  -414,  -104,  -414,  -414,  -414,  -101,   179,  -414,  -414,
-    -414,  -414,  -414,  -414,  -414,  -414,  -414,  -414,  -414,  -414,
-    -402,  -414,  -414,  -414,  -414,  -414,  -414,  -414,  -414,  -414,
-     -99,  -414,  -414,  -414,   -96,  -414,   173,  -414,   -52,  -414,
-    -414,  -414,  -414,   -48,  -414,  -414,  -414,  -414,  -414,   -47,
-    -414,  -414,  -414,  -100,  -414,  -414,  -414,   -94,  -414,   160,
-    -414,  -414,  -414,  -414,  -414,  -414,  -414,  -414,  -414,  -414,
-    -115,  -414,  -414,  -414,  -118,   198,  -414,  -414,  -414,  -414,
-    -414,  -414,  -119,  -414,  -414,  -414,  -114,  -414,   188,   -43,
-    -414,  -256,  -414,  -255,  -414,  -414,  -414,  -414,  -414,  -414,
-    -414,  -414,  -414,  -414,  -414,  -414,  -414,  -414,  -414,  -414,
-    -414,  -414,  -414,  -414,  -414,  -414,  -414,  -414,  -414,    60,
-    -414,  -414,  -414,  -414,  -414,  -414,   -93,  -414,  -414,  -414,
-    -414,  -414,  -414,  -414,  -414,  -414,  -103,  -414,  -414,  -414,
-    -414,  -414,  -414,  -414,  -414,  -414,  -414,  -414,  -414,  -414,
-     -51,  -414,  -414,  -414,  -168,  -414,  -414,  -181,  -414,  -414,
-    -414,  -414,  -414,  -414,  -191,  -414,  -414,  -196,  -414
->>>>>>> 9adb0eb5
+    -482,  -482,  -482,  -482,  -482,  -482,  -482,  -482,  -482,  -482,
+    -482,  -482,  -482,   -39,  -482,  -482,  -482,  -482,  -482,  -482,
+    -482,  -482,  -482,    34,  -482,  -482,  -482,   -58,  -482,  -482,
+    -482,   226,  -482,  -482,  -482,  -482,    13,   224,   -60,   -42,
+     -41,  -482,  -482,   -40,  -482,  -482,    46,   219,  -482,  -482,
+    -482,  -482,  -482,  -482,  -482,  -482,  -482,  -482,  -482,    47,
+    -127,  -468,  -482,  -482,  -482,  -482,  -482,  -482,  -482,   -63,
+    -482,  -481,  -482,  -482,  -482,  -482,  -482,  -482,  -137,  -482,
+    -482,  -482,  -482,  -482,  -482,  -482,  -142,  -482,  -482,  -482,
+    -139,   179,  -482,  -482,  -482,  -482,  -482,  -482,  -482,  -145,
+    -482,  -482,  -482,  -482,  -482,  -482,  -482,  -482,  -482,  -482,
+    -122,  -482,  -482,  -482,  -113,   231,  -482,  -482,  -482,  -482,
+    -482,  -482,  -482,  -482,  -482,  -482,  -482,  -482,  -470,  -482,
+    -482,  -482,  -482,  -482,  -482,  -482,  -482,  -482,  -114,  -482,
+    -482,  -482,  -109,  -482,   209,  -482,   -52,  -482,  -482,  -482,
+    -482,   -50,  -482,  -482,  -482,  -482,  -482,   -51,  -482,  -482,
+    -482,  -111,  -482,  -482,  -482,  -107,  -482,   207,  -482,  -482,
+    -482,  -482,  -482,  -482,  -482,  -482,  -482,  -482,  -140,  -482,
+    -482,  -482,  -136,   236,  -482,  -482,  -482,  -482,  -482,  -482,
+    -138,  -482,  -482,  -482,  -135,  -482,   225,   -47,  -482,  -294,
+    -482,  -293,  -482,  -482,  -482,  -482,  -482,  -482,  -482,  -482,
+    -482,  -482,  -482,  -482,  -482,  -482,  -482,  -482,  -482,  -482,
+    -482,  -482,  -482,  -482,  -482,  -482,  -482,    60,  -482,  -482,
+    -482,  -482,  -482,  -482,  -120,  -482,  -482,  -482,  -482,  -482,
+    -482,  -482,  -482,  -482,  -123,  -482,  -482,  -482,  -482,  -482,
+    -482,  -482,  -482,    76,   199,  -482,  -482,  -482,  -482,  -482,
+    -482,  -482,  -482,  -482,  -482,  -482,  -482,  -482,  -482,  -482,
+    -482,  -482,  -482,  -482,  -482,  -482,  -482,  -482,  -482,  -482,
+    -482,  -482,  -482,  -482,  -482,  -482,   -77,  -482,  -482,  -482,
+    -194,  -482,  -482,  -209,  -482,  -482,  -482,  -482,  -482,  -482,
+    -220,  -482,  -482,  -226,  -482
   };
 
   const short int
   Dhcp4Parser::yydefgoto_[] =
   {
-<<<<<<< HEAD
       -1,    12,    13,    14,    15,    16,    17,    18,    19,    20,
-      21,    22,    23,    68,    33,    34,    57,    72,    73,    35,
-      56,   503,   640,    69,    70,   107,    37,    58,    80,    81,
-      82,   284,    39,    59,   108,   109,   110,   111,   112,   113,
-     114,   115,   116,   291,   133,   134,    41,    60,   135,   314,
-     136,   315,   506,   117,   295,   118,   296,   567,   568,   211,
-     348,   570,   658,   571,   659,   572,   660,   212,   349,   574,
-     575,   576,   594,   119,   304,   595,   596,   597,   598,   599,
-     120,   306,   603,   604,   605,   680,    53,    66,   242,   243,
-     244,   361,   245,   362,   121,   307,   612,   613,   614,   615,
-     616,   617,   618,   619,   122,   301,   579,   580,   581,   667,
-      43,    61,   156,   157,   158,   323,   159,   319,   160,   320,
-     161,   321,   162,   324,   163,   325,   164,   329,   165,   328,
-     166,   167,   123,   302,   583,   584,   585,   670,    49,    64,
-     213,   214,   215,   216,   217,   218,   219,   220,   352,   221,
-     351,   222,   223,   353,   224,   124,   303,   587,   588,   589,
-     673,    51,    65,   231,   232,   233,   234,   235,   357,   236,
-     237,   238,   169,   322,   644,   645,   646,   704,    45,    62,
-     176,   177,   178,   334,   170,   330,   648,   649,   650,   707,
-      47,    63,   190,   191,   192,   125,   294,   194,   337,   195,
-     338,   196,   345,   197,   340,   198,   341,   199,   343,   200,
-     342,   201,   344,   202,   339,   172,   331,   652,   710,   126,
-     305,   601,   318,   422,   423,   424,   425,   426,   507,   127,
-     308,   627,   628,   629,   630,   691,   631,   632,   128,   129,
-     310,   635,   636,   637,   697,   638,   698,   130,   311,    55,
-      67,   262,   263,   264,   265,   366,   266,   367,   267,   268,
-     369,   269,   270,   271,   372,   544,   272,   373,   273,   274,
-     275,   276,   277,   378,   551,   278,   379,    83,   286,    84,
-     287,    85,   285,   556,   557,   558,   654,   767,   768,   769,
-     777,   778,   779,   780,   785,   781,   783,   795,   796,   797,
-     801,   802,   804
-=======
-      -1,    11,    12,    13,    14,    15,    16,    17,    18,    19,
-      20,    21,    30,    31,    32,    53,    67,    68,    33,    52,
-      64,    65,   432,   542,   600,   601,   102,    35,    54,    75,
-      76,    77,   246,    37,    55,   103,   104,   105,   106,   107,
-     108,   109,   110,   111,   253,   128,   129,    39,    56,   130,
-     276,   131,   277,   112,   257,   113,   258,   480,   481,   206,
-     310,   483,   560,   484,   561,   485,   562,   207,   311,   487,
-     488,   489,   507,   114,   266,   508,   509,   510,   511,   512,
-     115,   268,   516,   517,   518,   582,    51,    62,   237,   238,
-     239,   323,   240,   324,   116,   269,   520,   521,   117,   263,
-     492,   493,   494,   569,    41,    57,   151,   152,   153,   285,
-     154,   281,   155,   282,   156,   283,   157,   286,   158,   287,
-     159,   291,   160,   290,   161,   162,   118,   264,   496,   497,
-     498,   572,    47,    60,   208,   209,   210,   211,   212,   213,
-     214,   215,   314,   216,   313,   217,   218,   315,   219,   119,
-     265,   500,   501,   502,   575,    49,    61,   226,   227,   228,
-     229,   230,   319,   231,   232,   233,   164,   284,   546,   547,
-     548,   603,    43,    58,   171,   172,   173,   296,   165,   292,
-     550,   551,   552,   606,    45,    59,   185,   186,   187,   120,
-     256,   189,   299,   190,   300,   191,   307,   192,   302,   193,
-     303,   194,   305,   195,   304,   196,   306,   197,   301,   167,
-     293,   554,   609,   121,   267,   514,   280,   367,   368,   369,
-     370,   371,   434,   122,   270,   529,   530,   531,   532,   588,
-     533,   534,   123,   124,   272,   537,   538,   539,   594,   540,
-     595,   125,   273,    78,   248,    79,   249,    80,   247,   469,
-     470,   471,   556,   663,   664,   665,   673,   674,   675,   676,
-     681,   677,   679,   691,   692,   693,   697,   698,   700
->>>>>>> 9adb0eb5
+      21,    22,    23,    32,    33,    34,    57,    72,    73,    35,
+      56,    69,    70,   503,   640,   703,   704,   107,    37,    58,
+      80,    81,    82,   284,    39,    59,   108,   109,   110,   111,
+     112,   113,   114,   115,   116,   291,   133,   134,    41,    60,
+     135,   314,   136,   315,   506,   117,   295,   118,   296,   567,
+     568,   211,   348,   570,   658,   571,   659,   572,   660,   212,
+     349,   574,   575,   576,   594,   119,   304,   595,   596,   597,
+     598,   599,   120,   306,   603,   604,   605,   680,    53,    66,
+     242,   243,   244,   361,   245,   362,   121,   307,   612,   613,
+     614,   615,   616,   617,   618,   619,   122,   301,   579,   580,
+     581,   667,    43,    61,   156,   157,   158,   323,   159,   319,
+     160,   320,   161,   321,   162,   324,   163,   325,   164,   329,
+     165,   328,   166,   167,   123,   302,   583,   584,   585,   670,
+      49,    64,   213,   214,   215,   216,   217,   218,   219,   220,
+     352,   221,   351,   222,   223,   353,   224,   124,   303,   587,
+     588,   589,   673,    51,    65,   231,   232,   233,   234,   235,
+     357,   236,   237,   238,   169,   322,   644,   645,   646,   706,
+      45,    62,   176,   177,   178,   334,   170,   330,   648,   649,
+     650,   709,    47,    63,   190,   191,   192,   125,   294,   194,
+     337,   195,   338,   196,   345,   197,   340,   198,   341,   199,
+     343,   200,   342,   201,   344,   202,   339,   172,   331,   652,
+     712,   126,   305,   601,   318,   422,   423,   424,   425,   426,
+     507,   127,   308,   627,   628,   629,   630,   691,   631,   632,
+     128,   129,   310,   635,   636,   637,   697,   638,   698,   130,
+     311,    55,    67,   262,   263,   264,   265,   366,   266,   367,
+     267,   268,   369,   269,   270,   271,   372,   544,   272,   373,
+     273,   274,   275,   276,   277,   378,   551,   278,   379,    83,
+     286,    84,   287,    85,   285,   556,   557,   558,   654,   771,
+     772,   773,   781,   782,   783,   784,   789,   785,   787,   799,
+     800,   801,   805,   806,   808
   };
 
   const unsigned short int
   Dhcp4Parser::yytable_[] =
   {
-<<<<<<< HEAD
       79,   152,   228,   151,   174,   188,   210,   227,   241,   261,
-     168,   175,   189,   229,   171,   230,   193,   626,   420,   153,
-     154,   155,   569,   569,   421,   600,    32,   137,    25,    74,
-      26,   625,    27,   137,    98,    24,   542,    88,    89,   239,
-     240,   239,   240,   289,   173,    89,   179,   180,   290,   312,
-      92,    93,    94,   316,   313,   138,   139,   140,   317,    98,
-      89,   179,   180,    36,   676,    38,    98,   677,   141,   204,
-     142,   143,   144,   145,   146,   147,   131,   132,   332,   148,
-     149,    98,   204,   333,   181,   148,   150,    40,   182,   183,
-     184,   185,   186,    42,   187,    71,   335,   363,    78,    86,
-     415,   336,   364,   380,    87,    88,    89,   279,   381,    90,
-      91,   204,   225,   205,   206,   226,   504,   505,    92,    93,
-      94,    95,    96,    78,   543,   312,    97,    98,    75,   203,
-     653,    44,    46,   563,    76,    77,   546,   547,   548,   549,
-     772,   203,   773,   774,    99,   100,   678,    78,    78,   679,
-     280,    28,    29,    30,    31,    78,   101,    78,   204,   102,
-     205,   206,   550,   207,   208,   209,   103,    48,   655,   316,
-      78,   104,   105,   656,   657,   106,    50,   203,   560,   561,
-     562,   563,   564,   565,   664,   620,   621,   622,   623,   665,
-     664,    52,   689,   695,   204,   666,   569,   690,   696,    78,
-     606,   607,   608,   609,   610,   611,   699,   728,    54,   420,
-     281,   700,   380,   626,   332,   421,    78,   701,   363,   756,
-     335,   786,   282,   759,   805,   763,   787,   625,   283,   806,
-     770,    79,   288,   771,    78,   590,   591,   592,   593,   798,
-     633,   634,   799,   292,   293,   297,    78,   298,   299,   300,
-     309,   326,   327,   347,   384,   417,   350,   346,   354,   355,
-     416,   356,   391,   358,   359,   360,   392,   418,   365,   368,
-     370,   419,   152,   371,   151,   374,   375,   174,   376,   377,
-     385,   168,    78,   386,   175,   171,   387,   388,   390,   188,
-     153,   154,   155,   382,   383,   393,   189,   228,   210,   394,
-     193,   395,   227,   400,   396,   397,   398,   399,   229,   401,
+     168,   175,   189,   229,   171,   230,   193,    68,   626,   153,
+     154,   155,   569,   569,   420,   421,   600,   137,    25,    74,
+      26,   625,    27,   137,   239,   240,    24,    88,    89,   546,
+     547,   548,   549,    71,    98,    89,   179,   180,   542,   279,
+      92,    93,    94,   289,   173,   138,   139,   140,   290,    98,
+      89,   179,   180,   203,   312,   550,    98,   563,   141,   313,
+     142,   143,   144,   145,   146,   147,   131,   132,   316,   148,
+     149,    98,   204,   317,   181,   148,   150,    36,   182,   183,
+     184,   185,   186,    78,   187,   204,   225,   205,   206,   226,
+     415,   332,   335,   363,    86,   280,   333,   336,   364,    87,
+      88,    89,   380,   312,    90,    91,   282,   381,   653,   620,
+     621,   622,   623,    92,    93,    94,    95,    96,    75,   204,
+      38,    97,    98,    78,    76,    77,   543,   239,   240,   203,
+     560,   561,   562,   563,   564,   565,    40,    78,    78,    99,
+     100,    28,    29,    30,    31,    78,   204,   655,   316,   504,
+     505,   101,   656,   657,   102,   203,    42,   664,    78,   664,
+      78,   103,   665,   689,   666,    44,   104,   105,   690,    46,
+     106,   695,   204,    78,   205,   206,   696,   207,   208,   209,
+     606,   607,   608,   609,   610,   611,   569,   633,   634,   699,
+     776,   380,   777,   778,   700,   332,   701,   363,   730,   281,
+     759,   283,   762,   335,   626,   420,   421,    78,   767,   790,
+     809,    78,    48,   676,   791,   810,   677,   625,    50,    52,
+      54,    79,   590,   591,   592,   593,   678,   774,   346,   679,
+     775,   382,   383,   802,    78,   288,   803,   292,   293,   297,
+     298,   299,   300,   309,   326,   417,   327,   347,   384,   350,
+     416,   354,   356,   360,   355,   358,   359,   418,   365,   368,
+      78,   419,   152,   370,   151,   371,   374,   174,   375,   376,
+     377,   168,   385,   386,   175,   171,   387,   388,   390,   188,
+     153,   154,   155,   391,   392,   393,   189,   228,   210,   394,
+     193,   395,   227,   396,   397,   398,   399,   400,   229,   401,
      230,     1,     2,     3,     4,     5,     6,     7,     8,     9,
       10,    11,   261,   246,   247,   248,   249,   250,   251,   252,
      253,   254,   255,   256,   257,   258,   259,   260,   402,   403,
-     404,   405,   406,   407,   409,   408,   410,   412,   413,   427,
-     428,   429,   430,   431,   432,   433,   436,   435,   434,   437,
-     438,   439,   441,    78,   443,   444,   445,   446,   447,   448,
-     449,   450,   451,   453,   454,   456,   457,   458,   461,   464,
-     465,   468,   455,   469,   471,   474,   459,   475,   462,   480,
-     470,   467,   472,   481,   483,   484,   473,   492,   485,   476,
-     486,   487,   488,   490,   477,   491,   493,   494,   478,   479,
-     495,   496,   497,   489,   510,   498,   499,   500,   501,   502,
-     508,   509,   511,   520,   512,   513,   514,   573,   573,   515,
-     516,   517,   566,   566,   518,   519,   521,   522,   523,   525,
-     526,   624,   527,   261,   528,   529,   417,   530,   531,   532,
-     533,   416,   534,   535,   536,   537,   539,   540,   418,   541,
-     552,   578,   419,   545,   555,   582,   586,   602,   641,   643,
-     647,   651,   661,   662,   663,   669,   702,   668,   538,   671,
-     672,   674,   675,   682,   681,   683,   684,   685,   686,   687,
-     688,   692,   693,   694,   712,   706,   553,   705,   709,   708,
-     714,   715,   711,   716,   738,   743,   703,   744,   746,   751,
-     524,   752,   753,   717,   766,   718,   757,   758,   719,   764,
-     784,   788,   731,   732,   790,   794,   733,   792,   734,   735,
-     807,   389,   736,   554,   411,   559,   414,   720,   727,   800,
-     730,   729,   739,   577,   740,   466,   741,   754,   737,   755,
-     760,   761,   762,   765,   722,   789,   793,   809,   721,   724,
-     723,   460,   440,   726,   463,   725,   748,   747,   442,   642,
-     452,   742,   749,   750,   745,   639,   482,   713,   782,   791,
-     803,   808,     0,     0,     0,     0,     0,     0,     0,     0,
+     404,   405,   406,   407,   409,   410,   412,   408,   486,   487,
+     413,   427,   428,   429,   430,   431,   432,   433,   434,   435,
+     436,   437,   438,    78,   439,   441,   443,   444,   445,   446,
+     447,   448,   449,   450,   451,   453,   454,   456,   457,   458,
+     455,   461,   464,   465,   459,   468,   469,   471,   474,   475,
+     480,   481,   483,   462,   467,   470,   472,   473,   484,   485,
+     488,   476,   490,   491,   477,   492,   493,   494,   478,   489,
+     495,   479,   496,   497,   508,   510,   498,   499,   500,   501,
+     502,   509,   511,   520,   512,   513,   538,   573,   573,   514,
+     515,   519,   566,   566,   516,   517,   518,   521,   522,   523,
+     525,   624,   526,   261,   553,   527,   417,   528,   529,   530,
+     531,   416,   532,   533,   534,   535,   536,   537,   418,   539,
+     540,   541,   419,   545,   555,   578,   582,   586,   602,   641,
+     643,   552,   661,   647,   662,   663,   669,   672,   668,   524,
+     651,   671,   674,   675,   681,   682,   719,   683,   684,   685,
+     686,   687,   688,   692,   693,   694,   708,   554,   707,   711,
+     710,   714,   716,   713,   702,   717,   718,   740,   705,   745,
+     746,   749,   760,   748,   754,   389,   755,   761,   720,   796,
+     768,   721,   770,   733,   788,   792,   734,   735,   736,   794,
+     798,   811,   737,   738,   559,   414,   411,   722,   577,   729,
+     732,   731,   466,   741,   739,   804,   742,   724,   743,   756,
+     757,   758,   763,   764,   723,   765,   766,   769,   726,   793,
+     797,   725,   813,   440,   728,   460,   727,   463,   751,   642,
+     750,   442,   452,   753,   752,   744,   747,   639,   715,   482,
+     786,   795,   807,   812,     0,     0,     0,     0,     0,     0,
        0,     0,     0,     0,     0,     0,     0,     0,     0,     0,
        0,   573,     0,     0,     0,     0,   566,   152,     0,   151,
      228,     0,   210,     0,     0,   227,   168,     0,     0,     0,
      171,   229,   241,   230,     0,   153,   154,   155,     0,     0,
        0,     0,     0,     0,     0,     0,     0,   624,     0,     0,
-       0,     0,     0,     0,     0,     0,   174,     0,     0,   188,
-       0,     0,     0,   175,     0,     0,   189,     0,     0,     0,
-     193,     0,     0,     0,     0,     0,     0,     0,     0,     0,
+       0,     0,     0,     0,     0,     0,     0,     0,   174,     0,
+       0,   188,     0,     0,     0,   175,     0,     0,   189,     0,
+       0,     0,   193,     0,     0,     0,     0,     0,     0,     0,
        0,     0,     0,     0,     0,     0,     0,     0,     0,     0,
        0,     0,     0,     0,     0,     0,     0,     0,     0,     0,
        0,     0,     0,     0,     0,     0,     0,     0,     0,     0,
-       0,     0,     0,     0,     0,     0,   776,     0,     0,     0,
-       0,   775,     0,     0,     0,     0,     0,     0,     0,     0,
-       0,     0,     0,   776,     0,     0,     0,     0,   775
-=======
-      74,   147,   223,   146,   169,   183,   205,   222,   236,   224,
-     163,   170,   184,   225,   166,   528,   188,   148,    63,   149,
-     150,   482,   482,   513,   365,   366,   132,    23,    69,    24,
-     527,    25,   234,   235,    83,    84,   126,   127,   198,   473,
-     474,   475,   476,   477,   478,   132,   251,    87,    88,    89,
-      22,   252,   133,   134,   135,   199,    93,    84,   174,   175,
-      34,   274,    36,    73,    38,   136,   275,   137,   138,   139,
-     140,   141,   142,   234,   235,   278,   143,   144,    93,   199,
-     279,    40,    81,   145,    93,    82,    83,    84,   294,   578,
-      85,    86,   579,   295,   168,   143,    42,   360,    70,    87,
-      88,    89,    90,    91,    71,    72,    44,    92,    93,    84,
-     174,   175,   198,   297,   325,    73,    73,    73,   298,   326,
-      26,    27,    28,    29,   198,    94,    95,    46,   476,   199,
-      93,   200,   201,    48,   202,   203,   204,    96,   199,    73,
-      97,    98,   535,   536,   274,    73,    99,   100,   176,   555,
-     101,    50,   177,   178,   179,   180,   181,    66,   182,   199,
-     220,   200,   201,   221,   241,   557,   278,   566,   482,    73,
-     558,   559,   567,   242,   522,   523,   524,   525,   627,   528,
-     365,   366,   668,   566,   669,   670,   243,   586,   568,    73,
-     250,    73,   587,   580,   527,   592,   581,    74,    73,   596,
-     593,    73,   245,   244,   597,   294,   325,   598,   327,   328,
-     651,   654,   297,   682,   245,   701,   308,   659,   683,    73,
-     702,   362,   666,   317,   254,   667,   361,   503,   504,   505,
-     506,   694,   309,   363,   695,   255,   259,   364,   147,   260,
-     146,   261,   262,   169,   271,   288,   289,   163,   312,   316,
-     170,   166,   318,   322,   148,   183,   149,   150,   320,   321,
-     330,   331,   184,   223,   205,   329,   188,   332,   222,   333,
-     224,   335,   336,   337,   225,     1,     2,     3,     4,     5,
-       6,     7,     8,     9,    10,   338,   339,   340,   341,   345,
-     342,   346,   343,   344,   347,   348,   349,   350,   415,   416,
-     351,   352,   354,   353,   355,   357,   358,   372,   373,   374,
-     375,   376,   377,   378,   380,   379,   381,   382,   383,   384,
-     386,   388,   389,   390,   391,   392,   393,   394,   395,   396,
-     398,   399,   400,   401,   402,   403,   406,   404,   409,   410,
-     407,   412,   468,   413,   418,   414,   417,   419,   420,   421,
-     422,   423,   424,   425,   426,   541,   433,   427,   428,   429,
-     486,   486,   430,   431,   435,   479,   479,   436,   437,   438,
-     439,   440,   441,   442,   526,   443,   465,   362,   466,   446,
-     447,   543,   361,   491,   444,   495,   445,   448,   499,   363,
-     515,   545,   449,   364,   549,   563,   564,   450,   565,   570,
-     571,   573,   574,   577,   576,   584,   605,   583,   452,   453,
-     585,   589,   590,   591,   467,   608,   604,   607,   611,   613,
-     614,   610,   615,   632,   637,   638,   454,   641,   640,   646,
-     553,   455,   647,   356,   652,   688,   653,   660,   662,   680,
-     456,   457,   684,   686,   690,   703,   451,   472,   334,   490,
-     619,   458,   459,   359,   626,   460,   629,   461,   462,   463,
-     464,   519,   628,   411,   631,   599,   602,   621,   620,   617,
-     616,   630,   618,   385,   633,   623,   622,   625,   634,   635,
-     648,   624,   408,   649,   650,   642,   655,   656,   657,   645,
-     643,   405,   644,   639,   658,   387,   544,   397,   678,   636,
-     696,   687,   661,   699,   685,   704,   612,   486,     0,     0,
-       0,     0,   479,   147,     0,   146,   223,     0,   205,     0,
-       0,   222,   163,   224,     0,     0,   166,   225,   236,   148,
-     689,   149,   150,     0,   705,     0,     0,     0,   526,     0,
-       0,     0,     0,     0,     0,     0,     0,     0,     0,   169,
-       0,     0,   183,     0,     0,     0,   170,     0,     0,   184,
-       0,     0,     0,   188,     0,     0,     0,     0,     0,     0,
        0,     0,     0,     0,     0,     0,     0,     0,     0,     0,
-       0,     0,     0,     0,     0,     0,     0,     0,     0,     0,
-       0,     0,     0,     0,     0,     0,     0,     0,     0,     0,
-       0,     0,     0,     0,     0,     0,   672,     0,     0,     0,
-       0,   671,     0,     0,     0,     0,     0,     0,     0,     0,
-       0,     0,     0,   672,     0,     0,     0,     0,   671
->>>>>>> 9adb0eb5
+     780,     0,     0,     0,     0,   779,     0,     0,     0,     0,
+       0,     0,     0,     0,     0,     0,     0,   780,     0,     0,
+       0,     0,   779
   };
 
   const short int
   Dhcp4Parser::yycheck_[] =
   {
-<<<<<<< HEAD
       58,    61,    65,    61,    62,    63,    64,    65,    66,    67,
-      61,    62,    63,    65,    61,    65,    63,   499,   318,    61,
-      61,    61,   490,   491,   318,   496,    13,     7,     5,    10,
-       7,   499,     9,     7,    39,     0,    15,    17,    18,    69,
-      70,    69,    70,     3,    49,    18,    19,    20,     8,     3,
-      30,    31,    32,     3,     8,    35,    36,    37,     8,    39,
-      18,    19,    20,     7,     3,     7,    39,     6,    48,    40,
+      61,    62,    63,    65,    61,    65,    63,    56,   499,    61,
+      61,    61,   490,   491,   318,   318,   496,     7,     5,    10,
+       7,   499,     9,     7,    69,    70,     0,    17,    18,   105,
+     106,   107,   108,   128,    39,    18,    19,    20,    15,     6,
+      30,    31,    32,     3,    49,    35,    36,    37,     8,    39,
+      18,    19,    20,    23,     3,   131,    39,    27,    48,     8,
       50,    51,    52,    53,    54,    55,    12,    13,     3,    59,
       60,    39,    40,     8,    57,    59,    66,     7,    61,    62,
-      63,    64,    65,     7,    67,   128,     3,     3,   128,    11,
-      58,     8,     8,     3,    16,    17,    18,     6,     8,    21,
-      22,    40,    41,    42,    43,    44,    14,    15,    30,    31,
-      32,    33,    34,   128,   103,     3,    38,    39,   109,    23,
-       8,     7,     7,    27,   115,   116,   105,   106,   107,   108,
-     111,    23,   113,   114,    56,    57,     3,   128,   128,     6,
-       3,   128,   129,   130,   131,   128,    68,   128,    40,    71,
-      42,    43,   131,    45,    46,    47,    78,     7,     3,     3,
-     128,    83,    84,     8,     8,    87,     7,    23,    24,    25,
-      26,    27,    28,    29,     3,    79,    80,    81,    82,     8,
-       3,     7,     3,     3,    40,     8,   664,     8,     8,   128,
-      72,    73,    74,    75,    76,    77,     3,   678,     7,   509,
-       4,     8,     3,   695,     3,   509,   128,     8,     3,     8,
-       3,     3,     8,     8,     3,     8,     8,   695,     3,     8,
-       3,   289,     4,     6,   128,    61,    62,    63,    64,     3,
-      85,    86,     6,     4,     4,     4,   128,     4,     4,     4,
-       4,     4,     4,     3,   128,   318,     4,     8,     4,     8,
-     318,     3,   131,     4,     8,     3,   131,   318,     4,     4,
-       4,   318,   332,     4,   332,     4,     4,   335,     4,     4,
-       4,   332,   128,     4,   335,   332,     4,     4,     4,   347,
-     332,   332,   332,   280,   281,     4,   347,   360,   356,     4,
-     347,     4,   360,     4,   129,   129,   129,   129,   360,     4,
+      63,    64,    65,   128,    67,    40,    41,    42,    43,    44,
+      58,     3,     3,     3,    11,     3,     8,     8,     8,    16,
+      17,    18,     3,     3,    21,    22,     8,     8,     8,    79,
+      80,    81,    82,    30,    31,    32,    33,    34,   109,    40,
+       7,    38,    39,   128,   115,   116,   103,    69,    70,    23,
+      24,    25,    26,    27,    28,    29,     7,   128,   128,    56,
+      57,   128,   129,   130,   131,   128,    40,     3,     3,    14,
+      15,    68,     8,     8,    71,    23,     7,     3,   128,     3,
+     128,    78,     8,     3,     8,     7,    83,    84,     8,     7,
+      87,     3,    40,   128,    42,    43,     8,    45,    46,    47,
+      72,    73,    74,    75,    76,    77,   664,    85,    86,     3,
+     111,     3,   113,   114,     8,     3,     8,     3,   678,     4,
+       8,     3,     8,     3,   695,   509,   509,   128,     8,     3,
+       3,   128,     7,     3,     8,     8,     6,   695,     7,     7,
+       7,   289,    61,    62,    63,    64,     3,     3,     8,     6,
+       6,   280,   281,     3,   128,     4,     6,     4,     4,     4,
+       4,     4,     4,     4,     4,   318,     4,     3,   128,     4,
+     318,     4,     3,     3,     8,     4,     8,   318,     4,     4,
+     128,   318,   332,     4,   332,     4,     4,   335,     4,     4,
+       4,   332,     4,     4,   335,   332,     4,     4,     4,   347,
+     332,   332,   332,   131,   131,     4,   347,   360,   356,     4,
+     347,     4,   360,   129,   129,   129,   129,     4,   360,     4,
      360,   117,   118,   119,   120,   121,   122,   123,   124,   125,
      126,   127,   380,    88,    89,    90,    91,    92,    93,    94,
       95,    96,    97,    98,    99,   100,   101,   102,     4,     4,
-       4,     4,     4,     4,     4,   129,     4,     4,     4,     4,
-       4,     4,     4,     4,     4,     4,     4,   131,   129,     4,
+       4,     4,     4,     4,     4,     4,     4,   129,   387,   388,
+       4,     4,     4,     4,     4,     4,     4,     4,   129,   131,
        4,     4,     4,   128,     4,     4,     4,     4,     4,     4,
        4,     4,     4,     4,     4,     4,     4,     4,     4,     4,
-       4,     4,   129,     4,     4,     4,   131,     4,   131,     4,
-     129,   131,   129,     4,     4,     7,   129,     5,     7,   131,
-     387,   388,     7,     7,   131,     7,     5,     5,   131,   131,
-       5,     5,     5,   128,   128,     7,     7,     7,     7,     5,
-       8,     3,   128,     7,   128,     5,   128,   490,   491,   128,
-     128,   128,   490,   491,   128,     5,   128,   128,   128,   128,
-     128,   499,   128,   501,   128,   128,   509,   128,   128,   128,
+     129,     4,     4,     4,   131,     4,     4,     4,     4,     4,
+       4,     4,     4,   131,   131,   129,   129,   129,     7,     7,
+       7,   131,     7,     7,   131,     5,     5,     5,   131,   128,
+       5,   131,     5,     5,     8,   128,     7,     7,     7,     7,
+       5,     3,   128,     7,   128,     5,   465,   490,   491,   128,
+     128,     5,   490,   491,   128,   128,   128,   128,   128,   128,
+     128,   499,   128,   501,   483,   128,   509,   128,   128,   128,
      128,   509,   128,   128,   128,   128,   128,   128,   509,   128,
-     128,     7,   509,   104,   110,     7,     7,     7,     4,     7,
-       7,    67,     4,     4,     4,     3,   640,     6,   465,     6,
-       3,     6,     3,     3,     6,     4,     4,     4,     4,     4,
-       4,     4,     4,     4,     4,     3,   483,     6,     3,     6,
-       4,     4,     8,     4,     4,     4,   128,     4,     6,     4,
-     445,     5,   128,   131,     7,   129,     8,     8,   131,     8,
-       4,     4,   129,   129,     4,     7,   129,     5,   129,   129,
-       4,   289,   129,   484,   312,   488,   316,   664,   676,   112,
-     682,   680,   129,   491,   129,   363,   129,   128,   689,   128,
-     128,   128,   128,   128,   669,   129,   128,   128,   667,   672,
-     670,   356,   332,   675,   360,   673,   706,   704,   335,   509,
-     347,   695,   707,   709,   699,   501,   380,   655,   770,   786,
-     798,   805,    -1,    -1,    -1,    -1,    -1,    -1,    -1,    -1,
-=======
-      54,    57,    61,    57,    58,    59,    60,    61,    62,    61,
-      57,    58,    59,    61,    57,   428,    59,    57,    52,    57,
-      57,   419,   420,   425,   280,   280,     7,     5,    10,     7,
-     428,     9,    67,    68,    15,    16,    12,    13,    21,    22,
-      23,    24,    25,    26,    27,     7,     3,    28,    29,    30,
-       0,     8,    33,    34,    35,    38,    37,    16,    17,    18,
-       7,     3,     7,    98,     7,    46,     8,    48,    49,    50,
-      51,    52,    53,    67,    68,     3,    57,    58,    37,    38,
-       8,     7,    11,    64,    37,    14,    15,    16,     3,     3,
-      19,    20,     6,     8,    47,    57,     7,    56,    80,    28,
-      29,    30,    31,    32,    86,    87,     7,    36,    37,    16,
-      17,    18,    21,     3,     3,    98,    98,    98,     8,     8,
-      98,    99,   100,   101,    21,    54,    55,     7,    25,    38,
-      37,    40,    41,     7,    43,    44,    45,    66,    38,    98,
-      69,    70,    77,    78,     3,    98,    75,    76,    55,     8,
-      79,     7,    59,    60,    61,    62,    63,    98,    65,    38,
-      39,    40,    41,    42,     6,     3,     3,     3,   566,    98,
-       8,     8,     8,     3,    71,    72,    73,    74,   580,   592,
-     436,   436,    82,     3,    84,    85,     4,     3,     8,    98,
-       4,    98,     8,     3,   592,     3,     6,   251,    98,     3,
-       8,    98,     3,     8,     8,     3,     3,     8,   242,   243,
-       8,     8,     3,     3,     3,     3,     8,     8,     8,    98,
-       8,   280,     3,     8,     4,     6,   280,    59,    60,    61,
-      62,     3,     3,   280,     6,     4,     4,   280,   294,     4,
-     294,     4,     4,   297,     4,     4,     4,   294,     4,     4,
-     297,   294,     3,     3,   294,   309,   294,   294,     4,     8,
-       4,     4,   309,   322,   318,    98,   309,     4,   322,     4,
-     322,     4,   101,   101,   322,    88,    89,    90,    91,    92,
-      93,    94,    95,    96,    97,     4,     4,     4,    99,     4,
-      99,     4,    99,    99,     4,     4,     4,     4,   332,   333,
-       4,     4,     4,    99,     4,     4,     4,     4,     4,     4,
-       4,     4,     4,     4,   101,    99,     4,     4,     4,     4,
-       4,     4,     4,     4,     4,     4,     4,     4,     4,     4,
-       4,     4,    99,     4,     4,     4,     4,   101,     4,     4,
-     101,     4,    81,     7,    98,     7,     7,     7,     7,     5,
-       5,     5,     5,     5,     5,   430,    98,     7,     7,     7,
-     419,   420,     7,     5,     8,   419,   420,     3,    98,    98,
-      98,     5,    98,    98,   428,    98,   410,   436,   412,     5,
-       7,     4,   436,     7,    98,     7,    98,    98,     7,   436,
-       7,     7,    98,   436,     7,     4,     4,    98,     4,     6,
-       3,     6,     3,     3,     6,     3,     3,     6,    98,    98,
-       4,     4,     4,     4,   413,     3,     6,     6,     4,     4,
-       4,     8,     4,     4,     4,     4,    98,     3,     6,     4,
-      65,    98,     5,   274,     8,     5,     8,     8,     7,     4,
-      98,    98,     4,     4,     7,     4,   390,   417,   251,   420,
-     566,    98,    98,   278,   578,    98,   584,    98,    98,    98,
-      98,    98,   582,   325,   586,    98,    98,   571,   569,    99,
-     101,    99,   101,   294,    99,   574,   572,   577,    99,    99,
-      98,   575,   322,    98,    98,   603,    98,    98,    98,   608,
-     605,   318,   606,   596,    98,   297,   436,   309,   666,   592,
-      83,   682,    98,   694,    99,   701,   557,   566,    -1,    -1,
-      -1,    -1,   566,   569,    -1,   569,   575,    -1,   572,    -1,
-      -1,   575,   569,   575,    -1,    -1,   569,   575,   582,   569,
-      98,   569,   569,    -1,    98,    -1,    -1,    -1,   592,    -1,
-      -1,    -1,    -1,    -1,    -1,    -1,    -1,    -1,    -1,   603,
-      -1,    -1,   606,    -1,    -1,    -1,   603,    -1,    -1,   606,
-      -1,    -1,    -1,   606,    -1,    -1,    -1,    -1,    -1,    -1,
->>>>>>> 9adb0eb5
+     128,   128,   509,   104,   110,     7,     7,     7,     7,     4,
+       7,   128,     4,     7,     4,     4,     3,     3,     6,   445,
+      67,     6,     6,     3,     6,     3,   131,     4,     4,     4,
+       4,     4,     4,     4,     4,     4,     3,   484,     6,     3,
+       6,     4,     4,     8,   128,     4,     4,     4,   128,     4,
+       4,     3,     8,     6,     4,   289,     5,     8,   129,     5,
+       8,   131,     7,   129,     4,     4,   129,   129,   129,     4,
+       7,     4,   129,   129,   488,   316,   312,   664,   491,   676,
+     682,   680,   363,   129,   689,   112,   129,   669,   129,   128,
+     128,   128,   128,   128,   667,   128,   128,   128,   672,   129,
+     128,   670,   128,   332,   675,   356,   673,   360,   708,   509,
+     706,   335,   347,   711,   709,   695,   699,   501,   655,   380,
+     774,   790,   802,   809,    -1,    -1,    -1,    -1,    -1,    -1,
       -1,    -1,    -1,    -1,    -1,    -1,    -1,    -1,    -1,    -1,
       -1,   664,    -1,    -1,    -1,    -1,   664,   667,    -1,   667,
      673,    -1,   670,    -1,    -1,   673,   667,    -1,    -1,    -1,
      667,   673,   680,   673,    -1,   667,   667,   667,    -1,    -1,
       -1,    -1,    -1,    -1,    -1,    -1,    -1,   695,    -1,    -1,
-      -1,    -1,    -1,    -1,    -1,    -1,   704,    -1,    -1,   707,
-      -1,    -1,    -1,   704,    -1,    -1,   707,    -1,    -1,    -1,
-     707,    -1,    -1,    -1,    -1,    -1,    -1,    -1,    -1,    -1,
+      -1,    -1,    -1,    -1,    -1,    -1,    -1,    -1,   706,    -1,
+      -1,   709,    -1,    -1,    -1,   706,    -1,    -1,   709,    -1,
+      -1,    -1,   709,    -1,    -1,    -1,    -1,    -1,    -1,    -1,
       -1,    -1,    -1,    -1,    -1,    -1,    -1,    -1,    -1,    -1,
       -1,    -1,    -1,    -1,    -1,    -1,    -1,    -1,    -1,    -1,
-<<<<<<< HEAD
       -1,    -1,    -1,    -1,    -1,    -1,    -1,    -1,    -1,    -1,
-      -1,    -1,    -1,    -1,    -1,    -1,   769,    -1,    -1,    -1,
-      -1,   769,    -1,    -1,    -1,    -1,    -1,    -1,    -1,    -1,
-      -1,    -1,    -1,   786,    -1,    -1,    -1,    -1,   786
-=======
-      -1,    -1,    -1,    -1,    -1,    -1,   665,    -1,    -1,    -1,
-      -1,   665,    -1,    -1,    -1,    -1,    -1,    -1,    -1,    -1,
-      -1,    -1,    -1,   682,    -1,    -1,    -1,    -1,   682
->>>>>>> 9adb0eb5
+      -1,    -1,    -1,    -1,    -1,    -1,    -1,    -1,    -1,    -1,
+     773,    -1,    -1,    -1,    -1,   773,    -1,    -1,    -1,    -1,
+      -1,    -1,    -1,    -1,    -1,    -1,    -1,   790,    -1,    -1,
+      -1,    -1,   790
   };
 
   const unsigned short int
   Dhcp4Parser::yystos_[] =
   {
-<<<<<<< HEAD
        0,   117,   118,   119,   120,   121,   122,   123,   124,   125,
      126,   127,   133,   134,   135,   136,   137,   138,   139,   140,
      141,   142,   143,   144,     0,     5,     7,     9,   128,   129,
-     130,   131,   145,   146,   147,   151,     7,   158,     7,   164,
-       7,   178,     7,   242,     7,   310,     7,   322,     7,   270,
-       7,   293,     7,   218,     7,   381,   152,   148,   159,   165,
-     179,   243,   311,   323,   271,   294,   219,   382,   145,   155,
-     156,   128,   149,   150,    10,   109,   115,   116,   128,   157,
-     160,   161,   162,   409,   411,   413,    11,    16,    17,    18,
+     130,   131,   145,   146,   147,   151,     7,   160,     7,   166,
+       7,   180,     7,   244,     7,   312,     7,   324,     7,   272,
+       7,   295,     7,   220,     7,   383,   152,   148,   161,   167,
+     181,   245,   313,   325,   273,   296,   221,   384,   145,   153,
+     154,   128,   149,   150,    10,   109,   115,   116,   128,   159,
+     162,   163,   164,   411,   413,   415,    11,    16,    17,    18,
       21,    22,    30,    31,    32,    33,    34,    38,    39,    56,
-      57,    68,    71,    78,    83,    84,    87,   157,   166,   167,
-     168,   169,   170,   171,   172,   173,   174,   185,   187,   205,
-     212,   226,   236,   264,   287,   327,   351,   361,   370,   371,
-     379,    12,    13,   176,   177,   180,   182,     7,    35,    36,
+      57,    68,    71,    78,    83,    84,    87,   159,   168,   169,
+     170,   171,   172,   173,   174,   175,   176,   187,   189,   207,
+     214,   228,   238,   266,   289,   329,   353,   363,   372,   373,
+     381,    12,    13,   178,   179,   182,   184,     7,    35,    36,
       37,    48,    50,    51,    52,    53,    54,    55,    59,    60,
-      66,   157,   168,   169,   170,   173,   244,   245,   246,   248,
-     250,   252,   254,   256,   258,   260,   262,   263,   287,   304,
-     316,   327,   347,    49,   157,   287,   312,   313,   314,    19,
-      20,    57,    61,    62,    63,    64,    65,    67,   157,   287,
-     324,   325,   326,   327,   329,   331,   333,   335,   337,   339,
-     341,   343,   345,    23,    40,    42,    43,    45,    46,    47,
-     157,   191,   199,   272,   273,   274,   275,   276,   277,   278,
-     279,   281,   283,   284,   286,    41,    44,   157,   199,   276,
-     281,   295,   296,   297,   298,   299,   301,   302,   303,    69,
-      70,   157,   220,   221,   222,   224,    88,    89,    90,    91,
+      66,   159,   170,   171,   172,   175,   246,   247,   248,   250,
+     252,   254,   256,   258,   260,   262,   264,   265,   289,   306,
+     318,   329,   349,    49,   159,   289,   314,   315,   316,    19,
+      20,    57,    61,    62,    63,    64,    65,    67,   159,   289,
+     326,   327,   328,   329,   331,   333,   335,   337,   339,   341,
+     343,   345,   347,    23,    40,    42,    43,    45,    46,    47,
+     159,   193,   201,   274,   275,   276,   277,   278,   279,   280,
+     281,   283,   285,   286,   288,    41,    44,   159,   201,   278,
+     283,   297,   298,   299,   300,   301,   303,   304,   305,    69,
+      70,   159,   222,   223,   224,   226,    88,    89,    90,    91,
       92,    93,    94,    95,    96,    97,    98,    99,   100,   101,
-     102,   157,   383,   384,   385,   386,   388,   390,   391,   393,
-     394,   395,   398,   400,   401,   402,   403,   404,   407,     6,
-       3,     4,     8,     3,   163,   414,   410,   412,     4,     3,
-       8,   175,     4,     4,   328,   186,   188,     4,     4,     4,
-       4,   237,   265,   288,   206,   352,   213,   227,   362,     4,
-     372,   380,     3,     8,   181,   183,     3,     8,   354,   249,
-     251,   253,   305,   247,   255,   257,     4,     4,   261,   259,
-     317,   348,     3,     8,   315,     3,     8,   330,   332,   346,
-     336,   338,   342,   340,   344,   334,     8,     3,   192,   200,
-       4,   282,   280,   285,     4,     8,     3,   300,     4,     8,
-       3,   223,   225,     3,     8,     4,   387,   389,     4,   392,
-       4,     4,   396,   399,     4,     4,     4,     4,   405,   408,
-       3,     8,   145,   145,   128,     4,     4,     4,     4,   161,
+     102,   159,   385,   386,   387,   388,   390,   392,   393,   395,
+     396,   397,   400,   402,   403,   404,   405,   406,   409,     6,
+       3,     4,     8,     3,   165,   416,   412,   414,     4,     3,
+       8,   177,     4,     4,   330,   188,   190,     4,     4,     4,
+       4,   239,   267,   290,   208,   354,   215,   229,   364,     4,
+     374,   382,     3,     8,   183,   185,     3,     8,   356,   251,
+     253,   255,   307,   249,   257,   259,     4,     4,   263,   261,
+     319,   350,     3,     8,   317,     3,     8,   332,   334,   348,
+     338,   340,   344,   342,   346,   336,     8,     3,   194,   202,
+       4,   284,   282,   287,     4,     8,     3,   302,     4,     8,
+       3,   225,   227,     3,     8,     4,   389,   391,     4,   394,
+       4,     4,   398,   401,     4,     4,     4,     4,   407,   410,
+       3,     8,   145,   145,   128,     4,     4,     4,     4,   163,
        4,   131,   131,     4,     4,     4,   129,   129,   129,   129,
        4,     4,     4,     4,     4,     4,     4,     4,   129,     4,
-       4,   167,     4,     4,   177,    58,   157,   199,   287,   327,
-     329,   331,   355,   356,   357,   358,   359,     4,     4,     4,
+       4,   169,     4,     4,   179,    58,   159,   201,   289,   329,
+     331,   333,   357,   358,   359,   360,   361,     4,     4,     4,
        4,     4,     4,     4,   129,   131,     4,     4,     4,     4,
-     245,     4,   313,     4,     4,     4,     4,     4,     4,     4,
-       4,     4,   326,     4,     4,   129,     4,     4,     4,   131,
-     274,     4,   131,   297,     4,     4,   221,   131,     4,     4,
+     247,     4,   315,     4,     4,     4,     4,     4,     4,     4,
+       4,     4,   328,     4,     4,   129,     4,     4,     4,   131,
+     276,     4,   131,   299,     4,     4,   223,   131,     4,     4,
      129,     4,   129,   129,     4,     4,   131,   131,   131,   131,
-       4,     4,   384,     4,     7,     7,   145,   145,     7,   128,
+       4,     4,   386,     4,     7,     7,   145,   145,     7,   128,
        7,     7,     5,     5,     5,     5,     5,     5,     7,     7,
-       7,     7,     5,   153,    14,    15,   184,   360,     8,     3,
+       7,     7,     5,   155,    14,    15,   186,   362,     8,     3,
      128,   128,   128,     5,   128,   128,   128,   128,   128,     5,
-       7,   128,   128,   128,   153,   128,   128,   128,   128,   128,
+       7,   128,   128,   128,   155,   128,   128,   128,   128,   128,
      128,   128,   128,   128,   128,   128,   128,   128,   145,   128,
-     128,   128,    15,   103,   397,   104,   105,   106,   107,   108,
-     131,   406,   128,   145,   166,   110,   415,   416,   417,   176,
-      24,    25,    26,    27,    28,    29,   157,   189,   190,   191,
-     193,   195,   197,   199,   201,   202,   203,   189,     7,   238,
-     239,   240,     7,   266,   267,   268,     7,   289,   290,   291,
-      61,    62,    63,    64,   204,   207,   208,   209,   210,   211,
-     258,   353,     7,   214,   215,   216,    72,    73,    74,    75,
-      76,    77,   228,   229,   230,   231,   232,   233,   234,   235,
-      79,    80,    81,    82,   157,   191,   201,   363,   364,   365,
-     366,   368,   369,    85,    86,   373,   374,   375,   377,   383,
-     154,     4,   357,     7,   306,   307,   308,     7,   318,   319,
-     320,    67,   349,     8,   418,     3,     8,     8,   194,   196,
-     198,     4,     4,     4,     3,     8,     8,   241,     6,     3,
-     269,     6,     3,   292,     6,     3,     3,     6,     3,     6,
-     217,     6,     3,     4,     4,     4,     4,     4,     4,     3,
-       8,   367,     4,     4,     4,     3,     8,   376,   378,     3,
-       8,     8,   155,   128,   309,     6,     3,   321,     6,     3,
-     350,     8,     4,   416,     4,     4,     4,   131,   129,   131,
-     190,   244,   240,   272,   268,   295,   291,   208,   258,   220,
-     216,   129,   129,   129,   129,   129,   129,   229,     4,   129,
-     129,   129,   364,     4,     4,   374,     6,   312,   308,   324,
-     320,     4,     5,   128,   128,   128,     8,     8,     8,     8,
-     128,   128,   128,     8,     8,   128,     7,   419,   420,   421,
-       3,     6,   111,   113,   114,   157,   199,   422,   423,   424,
-     425,   427,   420,   428,     4,   426,     3,     8,     4,   129,
-       4,   423,     5,   128,     7,   429,   430,   431,     3,     6,
-     112,   432,   433,   430,   434,     3,     8,     4,   433,   128
-=======
-       0,    88,    89,    90,    91,    92,    93,    94,    95,    96,
-      97,   103,   104,   105,   106,   107,   108,   109,   110,   111,
-     112,   113,     0,     5,     7,     9,    98,    99,   100,   101,
-     114,   115,   116,   120,     7,   129,     7,   135,     7,   149,
-       7,   206,     7,   274,     7,   286,     7,   234,     7,   257,
-       7,   188,   121,   117,   130,   136,   150,   207,   275,   287,
-     235,   258,   189,   114,   122,   123,    98,   118,   119,    10,
-      80,    86,    87,    98,   128,   131,   132,   133,   345,   347,
-     349,    11,    14,    15,    16,    19,    20,    28,    29,    30,
-      31,    32,    36,    37,    54,    55,    66,    69,    70,    75,
-      76,    79,   128,   137,   138,   139,   140,   141,   142,   143,
-     144,   145,   155,   157,   175,   182,   196,   200,   228,   251,
-     291,   315,   325,   334,   335,   343,    12,    13,   147,   148,
-     151,   153,     7,    33,    34,    35,    46,    48,    49,    50,
-      51,    52,    53,    57,    58,    64,   128,   139,   140,   141,
-     144,   208,   209,   210,   212,   214,   216,   218,   220,   222,
-     224,   226,   227,   251,   268,   280,   291,   311,    47,   128,
-     251,   276,   277,   278,    17,    18,    55,    59,    60,    61,
-      62,    63,    65,   128,   251,   288,   289,   290,   291,   293,
-     295,   297,   299,   301,   303,   305,   307,   309,    21,    38,
-      40,    41,    43,    44,    45,   128,   161,   169,   236,   237,
-     238,   239,   240,   241,   242,   243,   245,   247,   248,   250,
-      39,    42,   128,   169,   240,   245,   259,   260,   261,   262,
-     263,   265,   266,   267,    67,    68,   128,   190,   191,   192,
-     194,     6,     3,     4,     8,     3,   134,   350,   346,   348,
-       4,     3,     8,   146,     4,     4,   292,   156,   158,     4,
-       4,     4,     4,   201,   229,   252,   176,   316,   183,   197,
-     326,     4,   336,   344,     3,     8,   152,   154,     3,     8,
-     318,   213,   215,   217,   269,   211,   219,   221,     4,     4,
-     225,   223,   281,   312,     3,     8,   279,     3,     8,   294,
-     296,   310,   300,   302,   306,   304,   308,   298,     8,     3,
-     162,   170,     4,   246,   244,   249,     4,     8,     3,   264,
-       4,     8,     3,   193,   195,     3,     8,   114,   114,    98,
-       4,     4,     4,     4,   132,     4,   101,   101,     4,     4,
-       4,    99,    99,    99,    99,     4,     4,     4,     4,     4,
-       4,     4,     4,    99,     4,     4,   138,     4,     4,   148,
-      56,   128,   169,   251,   291,   293,   295,   319,   320,   321,
-     322,   323,     4,     4,     4,     4,     4,     4,     4,    99,
-     101,     4,     4,     4,     4,   209,     4,   277,     4,     4,
-       4,     4,     4,     4,     4,     4,     4,   290,     4,     4,
-      99,     4,     4,     4,   101,   238,     4,   101,   261,     4,
-       4,   191,     4,     7,     7,   114,   114,     7,    98,     7,
-       7,     5,     5,     5,     5,     5,     5,     7,     7,     7,
-       7,     5,   124,    98,   324,     8,     3,    98,    98,    98,
-       5,    98,    98,    98,    98,    98,     5,     7,    98,    98,
-      98,   124,    98,    98,    98,    98,    98,    98,    98,    98,
-      98,    98,    98,    98,    98,   114,   114,   137,    81,   351,
-     352,   353,   147,    22,    23,    24,    25,    26,    27,   128,
-     159,   160,   161,   163,   165,   167,   169,   171,   172,   173,
-     159,     7,   202,   203,   204,     7,   230,   231,   232,     7,
-     253,   254,   255,    59,    60,    61,    62,   174,   177,   178,
-     179,   180,   181,   222,   317,     7,   184,   185,   186,    98,
-     198,   199,    71,    72,    73,    74,   128,   161,   171,   327,
-     328,   329,   330,   332,   333,    77,    78,   337,   338,   339,
-     341,   119,   125,     4,   321,     7,   270,   271,   272,     7,
-     282,   283,   284,    65,   313,     8,   354,     3,     8,     8,
-     164,   166,   168,     4,     4,     4,     3,     8,     8,   205,
-       6,     3,   233,     6,     3,   256,     6,     3,     3,     6,
-       3,     6,   187,     6,     3,     4,     3,     8,   331,     4,
-       4,     4,     3,     8,   340,   342,     3,     8,     8,    98,
-     126,   127,    98,   273,     6,     3,   285,     6,     3,   314,
-       8,     4,   352,     4,     4,     4,   101,    99,   101,   160,
-     208,   204,   236,   232,   259,   255,   178,   222,   190,   186,
-      99,   199,     4,    99,    99,    99,   328,     4,     4,   338,
-       6,     3,   276,   272,   288,   284,     4,     5,    98,    98,
-      98,     8,     8,     8,     8,    98,    98,    98,    98,     8,
-       8,    98,     7,   355,   356,   357,     3,     6,    82,    84,
-      85,   128,   169,   358,   359,   360,   361,   363,   356,   364,
-       4,   362,     3,     8,     4,    99,     4,   359,     5,    98,
-       7,   365,   366,   367,     3,     6,    83,   368,   369,   366,
-     370,     3,     8,     4,   369,    98
->>>>>>> 9adb0eb5
+     128,   128,    15,   103,   399,   104,   105,   106,   107,   108,
+     131,   408,   128,   145,   168,   110,   417,   418,   419,   178,
+      24,    25,    26,    27,    28,    29,   159,   191,   192,   193,
+     195,   197,   199,   201,   203,   204,   205,   191,     7,   240,
+     241,   242,     7,   268,   269,   270,     7,   291,   292,   293,
+      61,    62,    63,    64,   206,   209,   210,   211,   212,   213,
+     260,   355,     7,   216,   217,   218,    72,    73,    74,    75,
+      76,    77,   230,   231,   232,   233,   234,   235,   236,   237,
+      79,    80,    81,    82,   159,   193,   203,   365,   366,   367,
+     368,   370,   371,    85,    86,   375,   376,   377,   379,   385,
+     156,     4,   359,     7,   308,   309,   310,     7,   320,   321,
+     322,    67,   351,     8,   420,     3,     8,     8,   196,   198,
+     200,     4,     4,     4,     3,     8,     8,   243,     6,     3,
+     271,     6,     3,   294,     6,     3,     3,     6,     3,     6,
+     219,     6,     3,     4,     4,     4,     4,     4,     4,     3,
+       8,   369,     4,     4,     4,     3,     8,   378,   380,     3,
+       8,     8,   128,   157,   158,   128,   311,     6,     3,   323,
+       6,     3,   352,     8,     4,   418,     4,     4,     4,   131,
+     129,   131,   192,   246,   242,   274,   270,   297,   293,   210,
+     260,   222,   218,   129,   129,   129,   129,   129,   129,   231,
+       4,   129,   129,   129,   366,     4,     4,   376,     6,     3,
+     314,   310,   326,   322,     4,     5,   128,   128,   128,     8,
+       8,     8,     8,   128,   128,   128,   128,     8,     8,   128,
+       7,   421,   422,   423,     3,     6,   111,   113,   114,   159,
+     201,   424,   425,   426,   427,   429,   422,   430,     4,   428,
+       3,     8,     4,   129,     4,   425,     5,   128,     7,   431,
+     432,   433,     3,     6,   112,   434,   435,   432,   436,     3,
+       8,     4,   435,   128
   };
 
   const unsigned short int
   Dhcp4Parser::yyr1_[] =
   {
-<<<<<<< HEAD
        0,   132,   134,   133,   135,   133,   136,   133,   137,   133,
      138,   133,   139,   133,   140,   133,   141,   133,   142,   133,
      143,   133,   144,   133,   145,   145,   145,   145,   145,   145,
      145,   146,   148,   147,   149,   149,   150,   150,   152,   151,
-     154,   153,   155,   155,   156,   156,   157,   159,   158,   160,
-     160,   161,   161,   161,   161,   161,   163,   162,   165,   164,
-     166,   166,   167,   167,   167,   167,   167,   167,   167,   167,
-     167,   167,   167,   167,   167,   167,   167,   167,   167,   167,
-     167,   167,   167,   167,   168,   169,   170,   171,   172,   173,
-     175,   174,   176,   176,   177,   177,   179,   178,   181,   180,
-     183,   182,   184,   184,   186,   185,   188,   187,   189,   189,
-     190,   190,   190,   190,   190,   190,   190,   190,   190,   192,
-     191,   194,   193,   196,   195,   198,   197,   200,   199,   201,
-     202,   203,   204,   206,   205,   207,   207,   208,   208,   208,
-     208,   209,   210,   211,   213,   212,   214,   214,   215,   215,
-     217,   216,   219,   218,   220,   220,   220,   221,   221,   223,
-     222,   225,   224,   227,   226,   228,   228,   229,   229,   229,
-     229,   229,   229,   230,   231,   232,   233,   234,   235,   237,
-     236,   238,   238,   239,   239,   241,   240,   243,   242,   244,
-     244,   245,   245,   245,   245,   245,   245,   245,   245,   245,
-     245,   245,   245,   245,   245,   245,   245,   245,   245,   245,
-     245,   247,   246,   249,   248,   251,   250,   253,   252,   255,
-     254,   257,   256,   259,   258,   261,   260,   262,   263,   265,
-     264,   266,   266,   267,   267,   269,   268,   271,   270,   272,
-     272,   273,   273,   274,   274,   274,   274,   274,   274,   274,
-     274,   275,   276,   277,   278,   280,   279,   282,   281,   283,
-     285,   284,   286,   288,   287,   289,   289,   290,   290,   292,
-     291,   294,   293,   295,   295,   296,   296,   297,   297,   297,
-     297,   297,   297,   298,   300,   299,   301,   302,   303,   305,
-     304,   306,   306,   307,   307,   309,   308,   311,   310,   312,
-     312,   313,   313,   313,   315,   314,   317,   316,   318,   318,
-     319,   319,   321,   320,   323,   322,   324,   324,   325,   325,
-     326,   326,   326,   326,   326,   326,   326,   326,   326,   326,
-     326,   326,   328,   327,   330,   329,   332,   331,   334,   333,
-     336,   335,   338,   337,   340,   339,   342,   341,   344,   343,
-     346,   345,   348,   347,   350,   349,   352,   351,   353,   353,
-     354,   258,   355,   355,   356,   356,   357,   357,   357,   357,
-     357,   357,   357,   358,   360,   359,   362,   361,   363,   363,
-     364,   364,   364,   364,   364,   364,   364,   365,   367,   366,
-     368,   369,   370,   372,   371,   373,   373,   374,   374,   376,
-     375,   378,   377,   380,   379,   382,   381,   383,   383,   384,
-     384,   384,   384,   384,   384,   384,   384,   384,   384,   384,
-     384,   384,   384,   384,   384,   385,   387,   386,   389,   388,
-     390,   392,   391,   393,   394,   396,   395,   397,   397,   399,
-     398,   400,   401,   402,   403,   405,   404,   406,   406,   406,
-     406,   406,   408,   407,   410,   409,   412,   411,   414,   413,
-     415,   415,   416,   418,   417,   419,   419,   421,   420,   422,
-     422,   423,   423,   423,   423,   423,   424,   426,   425,   428,
-     427,   429,   429,   431,   430,   432,   432,   434,   433
-=======
-       0,   102,   104,   103,   105,   103,   106,   103,   107,   103,
-     108,   103,   109,   103,   110,   103,   111,   103,   112,   103,
-     113,   103,   114,   114,   114,   114,   114,   114,   114,   115,
-     117,   116,   118,   118,   119,   119,   121,   120,   122,   122,
-     123,   123,   125,   124,   126,   126,   127,   127,   128,   130,
-     129,   131,   131,   132,   132,   132,   132,   132,   134,   133,
-     136,   135,   137,   137,   138,   138,   138,   138,   138,   138,
-     138,   138,   138,   138,   138,   138,   138,   138,   138,   138,
-     138,   138,   138,   138,   138,   138,   139,   140,   141,   142,
-     143,   144,   146,   145,   147,   147,   148,   148,   150,   149,
-     152,   151,   154,   153,   156,   155,   158,   157,   159,   159,
-     160,   160,   160,   160,   160,   160,   160,   160,   160,   162,
-     161,   164,   163,   166,   165,   168,   167,   170,   169,   171,
-     172,   173,   174,   176,   175,   177,   177,   178,   178,   178,
-     178,   179,   180,   181,   183,   182,   184,   184,   185,   185,
-     187,   186,   189,   188,   190,   190,   190,   191,   191,   193,
-     192,   195,   194,   197,   196,   198,   198,   199,   201,   200,
-     202,   202,   203,   203,   205,   204,   207,   206,   208,   208,
-     209,   209,   209,   209,   209,   209,   209,   209,   209,   209,
-     209,   209,   209,   209,   209,   209,   209,   209,   209,   209,
-     211,   210,   213,   212,   215,   214,   217,   216,   219,   218,
-     221,   220,   223,   222,   225,   224,   226,   227,   229,   228,
-     230,   230,   231,   231,   233,   232,   235,   234,   236,   236,
-     237,   237,   238,   238,   238,   238,   238,   238,   238,   238,
-     239,   240,   241,   242,   244,   243,   246,   245,   247,   249,
-     248,   250,   252,   251,   253,   253,   254,   254,   256,   255,
-     258,   257,   259,   259,   260,   260,   261,   261,   261,   261,
-     261,   261,   262,   264,   263,   265,   266,   267,   269,   268,
-     270,   270,   271,   271,   273,   272,   275,   274,   276,   276,
-     277,   277,   277,   279,   278,   281,   280,   282,   282,   283,
-     283,   285,   284,   287,   286,   288,   288,   289,   289,   290,
-     290,   290,   290,   290,   290,   290,   290,   290,   290,   290,
-     290,   292,   291,   294,   293,   296,   295,   298,   297,   300,
-     299,   302,   301,   304,   303,   306,   305,   308,   307,   310,
-     309,   312,   311,   314,   313,   316,   315,   317,   317,   318,
-     222,   319,   319,   320,   320,   321,   321,   321,   321,   321,
-     321,   321,   322,   324,   323,   326,   325,   327,   327,   328,
-     328,   328,   328,   328,   328,   328,   329,   331,   330,   332,
-     333,   334,   336,   335,   337,   337,   338,   338,   340,   339,
-     342,   341,   344,   343,   346,   345,   348,   347,   350,   349,
-     351,   351,   352,   354,   353,   355,   355,   357,   356,   358,
-     358,   359,   359,   359,   359,   359,   360,   362,   361,   364,
-     363,   365,   365,   367,   366,   368,   368,   370,   369
->>>>>>> 9adb0eb5
+     153,   153,   154,   154,   156,   155,   157,   157,   158,   158,
+     159,   161,   160,   162,   162,   163,   163,   163,   163,   163,
+     165,   164,   167,   166,   168,   168,   169,   169,   169,   169,
+     169,   169,   169,   169,   169,   169,   169,   169,   169,   169,
+     169,   169,   169,   169,   169,   169,   169,   169,   170,   171,
+     172,   173,   174,   175,   177,   176,   178,   178,   179,   179,
+     181,   180,   183,   182,   185,   184,   186,   186,   188,   187,
+     190,   189,   191,   191,   192,   192,   192,   192,   192,   192,
+     192,   192,   192,   194,   193,   196,   195,   198,   197,   200,
+     199,   202,   201,   203,   204,   205,   206,   208,   207,   209,
+     209,   210,   210,   210,   210,   211,   212,   213,   215,   214,
+     216,   216,   217,   217,   219,   218,   221,   220,   222,   222,
+     222,   223,   223,   225,   224,   227,   226,   229,   228,   230,
+     230,   231,   231,   231,   231,   231,   231,   232,   233,   234,
+     235,   236,   237,   239,   238,   240,   240,   241,   241,   243,
+     242,   245,   244,   246,   246,   247,   247,   247,   247,   247,
+     247,   247,   247,   247,   247,   247,   247,   247,   247,   247,
+     247,   247,   247,   247,   247,   249,   248,   251,   250,   253,
+     252,   255,   254,   257,   256,   259,   258,   261,   260,   263,
+     262,   264,   265,   267,   266,   268,   268,   269,   269,   271,
+     270,   273,   272,   274,   274,   275,   275,   276,   276,   276,
+     276,   276,   276,   276,   276,   277,   278,   279,   280,   282,
+     281,   284,   283,   285,   287,   286,   288,   290,   289,   291,
+     291,   292,   292,   294,   293,   296,   295,   297,   297,   298,
+     298,   299,   299,   299,   299,   299,   299,   300,   302,   301,
+     303,   304,   305,   307,   306,   308,   308,   309,   309,   311,
+     310,   313,   312,   314,   314,   315,   315,   315,   317,   316,
+     319,   318,   320,   320,   321,   321,   323,   322,   325,   324,
+     326,   326,   327,   327,   328,   328,   328,   328,   328,   328,
+     328,   328,   328,   328,   328,   328,   330,   329,   332,   331,
+     334,   333,   336,   335,   338,   337,   340,   339,   342,   341,
+     344,   343,   346,   345,   348,   347,   350,   349,   352,   351,
+     354,   353,   355,   355,   356,   260,   357,   357,   358,   358,
+     359,   359,   359,   359,   359,   359,   359,   360,   362,   361,
+     364,   363,   365,   365,   366,   366,   366,   366,   366,   366,
+     366,   367,   369,   368,   370,   371,   372,   374,   373,   375,
+     375,   376,   376,   378,   377,   380,   379,   382,   381,   384,
+     383,   385,   385,   386,   386,   386,   386,   386,   386,   386,
+     386,   386,   386,   386,   386,   386,   386,   386,   386,   387,
+     389,   388,   391,   390,   392,   394,   393,   395,   396,   398,
+     397,   399,   399,   401,   400,   402,   403,   404,   405,   407,
+     406,   408,   408,   408,   408,   408,   410,   409,   412,   411,
+     414,   413,   416,   415,   417,   417,   418,   420,   419,   421,
+     421,   423,   422,   424,   424,   425,   425,   425,   425,   425,
+     426,   428,   427,   430,   429,   431,   431,   433,   432,   434,
+     434,   436,   435
   };
 
   const unsigned char
@@ -5653,92 +3717,54 @@
   {
        0,     2,     0,     3,     0,     3,     0,     3,     0,     3,
        0,     3,     0,     3,     0,     3,     0,     3,     0,     3,
-<<<<<<< HEAD
        0,     3,     0,     3,     1,     1,     1,     1,     1,     1,
        1,     1,     0,     4,     0,     1,     3,     5,     0,     4,
-       0,     4,     0,     1,     1,     3,     2,     0,     4,     1,
-       3,     1,     1,     1,     1,     1,     0,     6,     0,     4,
-       1,     3,     1,     1,     1,     1,     1,     1,     1,     1,
+       0,     1,     1,     3,     0,     4,     0,     1,     1,     3,
+       2,     0,     4,     1,     3,     1,     1,     1,     1,     1,
+       0,     6,     0,     4,     1,     3,     1,     1,     1,     1,
        1,     1,     1,     1,     1,     1,     1,     1,     1,     1,
-       1,     1,     1,     1,     3,     3,     3,     3,     3,     3,
-       0,     6,     1,     3,     1,     1,     0,     4,     0,     4,
-       0,     4,     1,     1,     0,     6,     0,     6,     1,     3,
-=======
-       0,     3,     1,     1,     1,     1,     1,     1,     1,     1,
-       0,     4,     0,     1,     3,     5,     0,     4,     0,     1,
-       1,     3,     0,     4,     0,     1,     1,     3,     2,     0,
-       4,     1,     3,     1,     1,     1,     1,     1,     0,     6,
-       0,     4,     1,     3,     1,     1,     1,     1,     1,     1,
+       1,     1,     1,     1,     1,     1,     1,     1,     3,     3,
+       3,     3,     3,     3,     0,     6,     1,     3,     1,     1,
+       0,     4,     0,     4,     0,     4,     1,     1,     0,     6,
+       0,     6,     1,     3,     1,     1,     1,     1,     1,     1,
+       1,     1,     1,     0,     4,     0,     4,     0,     4,     0,
+       4,     0,     4,     3,     3,     3,     1,     0,     6,     1,
+       3,     1,     1,     1,     1,     1,     1,     1,     0,     6,
+       0,     1,     1,     3,     0,     4,     0,     4,     1,     3,
+       1,     1,     1,     0,     4,     0,     4,     0,     6,     1,
+       3,     1,     1,     1,     1,     1,     1,     3,     3,     3,
+       3,     3,     3,     0,     6,     0,     1,     1,     3,     0,
+       4,     0,     4,     1,     3,     1,     1,     1,     1,     1,
        1,     1,     1,     1,     1,     1,     1,     1,     1,     1,
-       1,     1,     1,     1,     1,     1,     3,     3,     3,     3,
-       3,     3,     0,     6,     1,     3,     1,     1,     0,     4,
-       0,     4,     0,     4,     0,     6,     0,     6,     1,     3,
->>>>>>> 9adb0eb5
-       1,     1,     1,     1,     1,     1,     1,     1,     1,     0,
-       4,     0,     4,     0,     4,     0,     4,     0,     4,     3,
-       3,     3,     1,     0,     6,     1,     3,     1,     1,     1,
-       1,     1,     1,     1,     0,     6,     0,     1,     1,     3,
-       0,     4,     0,     4,     1,     3,     1,     1,     1,     0,
-<<<<<<< HEAD
-       4,     0,     4,     0,     6,     1,     3,     1,     1,     1,
-       1,     1,     1,     3,     3,     3,     3,     3,     3,     0,
-       6,     0,     1,     1,     3,     0,     4,     0,     4,     1,
-       3,     1,     1,     1,     1,     1,     1,     1,     1,     1,
-       1,     1,     1,     1,     1,     1,     1,     1,     1,     1,
-       1,     0,     4,     0,     4,     0,     4,     0,     4,     0,
-       4,     0,     4,     0,     4,     0,     4,     3,     3,     0,
-       6,     0,     1,     1,     3,     0,     4,     0,     4,     0,
-       1,     1,     3,     1,     1,     1,     1,     1,     1,     1,
-       1,     1,     3,     1,     1,     0,     4,     0,     4,     1,
-       0,     4,     3,     0,     6,     0,     1,     1,     3,     0,
+       1,     1,     1,     1,     1,     0,     4,     0,     4,     0,
+       4,     0,     4,     0,     4,     0,     4,     0,     4,     0,
+       4,     3,     3,     0,     6,     0,     1,     1,     3,     0,
        4,     0,     4,     0,     1,     1,     3,     1,     1,     1,
-       1,     1,     1,     1,     0,     4,     1,     1,     3,     0,
-       6,     0,     1,     1,     3,     0,     4,     0,     4,     1,
-       3,     1,     1,     1,     0,     4,     0,     6,     0,     1,
-       1,     3,     0,     4,     0,     4,     0,     1,     1,     3,
-       1,     1,     1,     1,     1,     1,     1,     1,     1,     1,
-       1,     1,     0,     4,     0,     4,     0,     4,     0,     4,
+       1,     1,     1,     1,     1,     1,     3,     1,     1,     0,
+       4,     0,     4,     1,     0,     4,     3,     0,     6,     0,
+       1,     1,     3,     0,     4,     0,     4,     0,     1,     1,
+       3,     1,     1,     1,     1,     1,     1,     1,     0,     4,
+       1,     1,     3,     0,     6,     0,     1,     1,     3,     0,
+       4,     0,     4,     1,     3,     1,     1,     1,     0,     4,
+       0,     6,     0,     1,     1,     3,     0,     4,     0,     4,
+       0,     1,     1,     3,     1,     1,     1,     1,     1,     1,
+       1,     1,     1,     1,     1,     1,     0,     4,     0,     4,
        0,     4,     0,     4,     0,     4,     0,     4,     0,     4,
-       0,     4,     0,     6,     0,     4,     0,     6,     1,     3,
-       0,     4,     0,     1,     1,     3,     1,     1,     1,     1,
-       1,     1,     1,     1,     0,     4,     0,     6,     1,     3,
-       1,     1,     1,     1,     1,     1,     1,     3,     0,     4,
-       3,     3,     3,     0,     6,     1,     3,     1,     1,     0,
-       4,     0,     4,     0,     6,     0,     4,     1,     3,     1,
-       1,     1,     1,     1,     1,     1,     1,     1,     1,     1,
-       1,     1,     1,     1,     1,     3,     0,     4,     0,     4,
-       3,     0,     4,     3,     3,     0,     4,     1,     1,     0,
-       4,     3,     3,     3,     3,     0,     4,     1,     1,     1,
-       1,     1,     0,     4,     0,     4,     0,     4,     0,     6,
-=======
-       4,     0,     4,     0,     6,     1,     3,     3,     0,     6,
-       0,     1,     1,     3,     0,     4,     0,     4,     1,     3,
-       1,     1,     1,     1,     1,     1,     1,     1,     1,     1,
-       1,     1,     1,     1,     1,     1,     1,     1,     1,     1,
-       0,     4,     0,     4,     0,     4,     0,     4,     0,     4,
-       0,     4,     0,     4,     0,     4,     3,     3,     0,     6,
-       0,     1,     1,     3,     0,     4,     0,     4,     0,     1,
-       1,     3,     1,     1,     1,     1,     1,     1,     1,     1,
-       1,     3,     1,     1,     0,     4,     0,     4,     1,     0,
-       4,     3,     0,     6,     0,     1,     1,     3,     0,     4,
-       0,     4,     0,     1,     1,     3,     1,     1,     1,     1,
-       1,     1,     1,     0,     4,     1,     1,     3,     0,     6,
-       0,     1,     1,     3,     0,     4,     0,     4,     1,     3,
-       1,     1,     1,     0,     4,     0,     6,     0,     1,     1,
-       3,     0,     4,     0,     4,     0,     1,     1,     3,     1,
-       1,     1,     1,     1,     1,     1,     1,     1,     1,     1,
-       1,     0,     4,     0,     4,     0,     4,     0,     4,     0,
-       4,     0,     4,     0,     4,     0,     4,     0,     4,     0,
-       4,     0,     6,     0,     4,     0,     6,     1,     3,     0,
-       4,     0,     1,     1,     3,     1,     1,     1,     1,     1,
-       1,     1,     1,     0,     4,     0,     6,     1,     3,     1,
-       1,     1,     1,     1,     1,     1,     3,     0,     4,     3,
-       3,     3,     0,     6,     1,     3,     1,     1,     0,     4,
-       0,     4,     0,     6,     0,     4,     0,     4,     0,     6,
->>>>>>> 9adb0eb5
-       1,     3,     1,     0,     6,     1,     3,     0,     4,     1,
-       3,     1,     1,     1,     1,     1,     3,     0,     4,     0,
-       6,     1,     3,     0,     4,     1,     3,     0,     4
+       0,     4,     0,     4,     0,     4,     0,     6,     0,     4,
+       0,     6,     1,     3,     0,     4,     0,     1,     1,     3,
+       1,     1,     1,     1,     1,     1,     1,     1,     0,     4,
+       0,     6,     1,     3,     1,     1,     1,     1,     1,     1,
+       1,     3,     0,     4,     3,     3,     3,     0,     6,     1,
+       3,     1,     1,     0,     4,     0,     4,     0,     6,     0,
+       4,     1,     3,     1,     1,     1,     1,     1,     1,     1,
+       1,     1,     1,     1,     1,     1,     1,     1,     1,     3,
+       0,     4,     0,     4,     3,     0,     4,     3,     3,     0,
+       4,     1,     1,     0,     4,     3,     3,     3,     3,     0,
+       4,     1,     1,     1,     1,     1,     0,     4,     0,     4,
+       0,     4,     0,     6,     1,     3,     1,     0,     6,     1,
+       3,     0,     4,     1,     3,     1,     1,     1,     1,     1,
+       3,     0,     4,     0,     6,     1,     3,     0,     4,     1,
+       3,     0,     4
   };
 
 
@@ -5786,10 +3812,10 @@
   "SUB_OPTION_DATA", "SUB_HOOKS_LIBRARY", "SUB_DHCP_DDNS",
   "\"constant string\"", "\"integer\"", "\"floating point\"",
   "\"boolean\"", "$accept", "start", "$@1", "$@2", "$@3", "$@4", "$@5",
-<<<<<<< HEAD
   "$@6", "$@7", "$@8", "$@9", "$@10", "$@11", "value", "sub_json", "map2",
-  "$@12", "map_content", "not_empty_map", "list_generic", "$@13", "list2",
-  "$@14", "list_content", "not_empty_list", "unknown_map_entry",
+  "$@12", "map_content", "not_empty_map", "list_generic", "$@13",
+  "list_content", "not_empty_list", "list_strings", "$@14",
+  "list_strings_content", "not_empty_list_strings", "unknown_map_entry",
   "syntax_map", "$@15", "global_objects", "global_object", "dhcp4_object",
   "$@16", "sub_dhcp4", "$@17", "global_params", "global_param",
   "valid_lifetime", "renew_timer", "rebind_timer",
@@ -5824,43 +3850,6 @@
   "option_def_encapsulate", "$@52", "option_def_array", "option_data_list",
   "$@53", "option_data_list_content", "not_empty_option_data_list",
   "option_data_entry", "$@54", "sub_option_data", "$@55",
-=======
-  "$@6", "$@7", "$@8", "$@9", "$@10", "value", "sub_json", "map2", "$@11",
-  "map_content", "not_empty_map", "list_generic", "$@12", "list_content",
-  "not_empty_list", "list_strings", "$@13", "list_strings_content",
-  "not_empty_list_strings", "unknown_map_entry", "syntax_map", "$@14",
-  "global_objects", "global_object", "dhcp4_object", "$@15", "sub_dhcp4",
-  "$@16", "global_params", "global_param", "valid_lifetime", "renew_timer",
-  "rebind_timer", "decline_probation_period", "echo_client_id",
-  "match_client_id", "interfaces_config", "$@17",
-  "interfaces_config_params", "interfaces_config_param", "sub_interfaces4",
-  "$@18", "interfaces_list", "$@19", "dhcp_socket_type", "$@20",
-  "lease_database", "$@21", "hosts_database", "$@22",
-  "database_map_params", "database_map_param", "type", "$@23", "user",
-  "$@24", "password", "$@25", "host", "$@26", "name", "$@27", "persist",
-  "lfc_interval", "readonly", "duid_id", "host_reservation_identifiers",
-  "$@28", "host_reservation_identifiers_list",
-  "host_reservation_identifier", "hw_address_id", "circuit_id",
-  "client_id", "hooks_libraries", "$@29", "hooks_libraries_list",
-  "not_empty_hooks_libraries_list", "hooks_library", "$@30",
-  "sub_hooks_library", "$@31", "hooks_params", "hooks_param", "library",
-  "$@32", "parameters", "$@33", "expired_leases_processing", "$@34",
-  "expired_leases_params", "expired_leases_param", "subnet4_list", "$@35",
-  "subnet4_list_content", "not_empty_subnet4_list", "subnet4", "$@36",
-  "sub_subnet4", "$@37", "subnet4_params", "subnet4_param", "subnet",
-  "$@38", "subnet_4o6_interface", "$@39", "subnet_4o6_interface_id",
-  "$@40", "subnet_4o6_subnet", "$@41", "interface", "$@42", "interface_id",
-  "$@43", "client_class", "$@44", "reservation_mode", "$@45", "id",
-  "rapid_commit", "option_def_list", "$@46", "option_def_list_content",
-  "not_empty_option_def_list", "option_def_entry", "$@47",
-  "sub_option_def", "$@48", "option_def_params",
-  "not_empty_option_def_params", "option_def_param", "option_def_name",
-  "code", "option_def_code", "option_def_type", "option_def_record_types",
-  "$@49", "space", "$@50", "option_def_space", "option_def_encapsulate",
-  "$@51", "option_def_array", "option_data_list", "$@52",
-  "option_data_list_content", "not_empty_option_data_list",
-  "option_data_entry", "$@53", "sub_option_data", "$@54",
->>>>>>> 9adb0eb5
   "option_data_params", "not_empty_option_data_params",
   "option_data_param", "option_data_name", "option_data_data", "$@56",
   "option_data_code", "option_data_space", "option_data_csv_format",
@@ -5901,101 +3890,56 @@
   const unsigned short int
   Dhcp4Parser::yyrline_[] =
   {
-<<<<<<< HEAD
        0,   211,   211,   211,   212,   212,   213,   213,   214,   214,
      215,   215,   216,   216,   217,   217,   218,   218,   219,   219,
      220,   220,   221,   221,   229,   230,   231,   232,   233,   234,
      235,   238,   243,   243,   255,   256,   259,   263,   270,   270,
-     278,   278,   285,   286,   289,   293,   304,   314,   314,   326,
-     327,   331,   332,   333,   334,   335,   338,   338,   355,   355,
-     363,   364,   369,   370,   371,   372,   373,   374,   375,   376,
-     377,   378,   379,   380,   381,   382,   383,   384,   385,   386,
-     387,   388,   389,   390,   393,   398,   403,   408,   413,   418,
-     424,   424,   434,   435,   438,   439,   442,   442,   450,   450,
-     460,   460,   467,   468,   471,   471,   481,   481,   491,   492,
-     495,   496,   497,   498,   499,   500,   501,   502,   503,   506,
-     506,   514,   514,   522,   522,   530,   530,   538,   538,   546,
-     551,   556,   561,   566,   566,   576,   577,   580,   581,   582,
-     583,   586,   591,   596,   601,   601,   611,   612,   615,   616,
-     619,   619,   627,   627,   635,   636,   637,   640,   641,   644,
-     644,   652,   652,   660,   660,   670,   671,   674,   675,   676,
-     677,   678,   679,   682,   687,   692,   697,   702,   707,   715,
-     715,   728,   729,   732,   733,   740,   740,   763,   763,   772,
-     773,   777,   778,   779,   780,   781,   782,   783,   784,   785,
-     786,   787,   788,   789,   790,   791,   792,   793,   794,   795,
-     796,   799,   799,   807,   807,   815,   815,   823,   823,   831,
-     831,   839,   839,   847,   847,   855,   855,   863,   868,   877,
-     877,   889,   890,   893,   894,   899,   899,   910,   910,   920,
-     921,   924,   925,   928,   929,   930,   931,   932,   933,   934,
-     935,   938,   940,   945,   947,   949,   949,   957,   957,   965,
-     967,   967,   975,   984,   984,   996,   997,  1002,  1003,  1008,
-    1008,  1019,  1019,  1030,  1031,  1036,  1037,  1042,  1043,  1044,
-    1045,  1046,  1047,  1050,  1052,  1052,  1060,  1062,  1064,  1072,
-    1072,  1084,  1085,  1088,  1089,  1092,  1092,  1100,  1100,  1108,
-    1109,  1112,  1113,  1114,  1117,  1117,  1128,  1128,  1138,  1139,
-    1142,  1143,  1146,  1146,  1154,  1154,  1162,  1163,  1166,  1167,
-    1171,  1172,  1173,  1174,  1175,  1176,  1177,  1178,  1179,  1180,
-    1181,  1182,  1185,  1185,  1193,  1193,  1201,  1201,  1209,  1209,
-    1217,  1217,  1225,  1225,  1233,  1233,  1241,  1241,  1250,  1250,
-    1258,  1258,  1271,  1271,  1281,  1281,  1292,  1292,  1302,  1303,
-    1306,  1306,  1314,  1315,  1318,  1319,  1322,  1323,  1324,  1325,
-    1326,  1327,  1328,  1331,  1333,  1333,  1344,  1344,  1354,  1355,
-    1358,  1359,  1360,  1361,  1362,  1363,  1364,  1367,  1372,  1372,
-    1380,  1385,  1392,  1399,  1399,  1409,  1410,  1413,  1414,  1417,
-    1417,  1425,  1425,  1435,  1435,  1445,  1445,  1453,  1454,  1457,
-    1458,  1459,  1460,  1461,  1462,  1463,  1464,  1465,  1466,  1467,
-    1468,  1469,  1470,  1471,  1472,  1475,  1480,  1480,  1488,  1488,
-    1496,  1501,  1501,  1509,  1514,  1519,  1519,  1527,  1528,  1531,
-    1531,  1539,  1544,  1549,  1554,  1559,  1559,  1567,  1570,  1573,
-    1576,  1579,  1585,  1585,  1595,  1595,  1602,  1602,  1614,  1614,
-    1627,  1628,  1632,  1636,  1636,  1648,  1649,  1653,  1653,  1661,
-    1662,  1665,  1666,  1667,  1668,  1669,  1672,  1676,  1676,  1684,
-    1684,  1694,  1695,  1698,  1698,  1706,  1707,  1710,  1710
-=======
-       0,   198,   198,   198,   199,   199,   200,   200,   201,   201,
-     202,   202,   203,   203,   204,   204,   205,   205,   206,   206,
-     207,   207,   215,   216,   217,   218,   219,   220,   221,   224,
-     229,   229,   241,   242,   245,   249,   256,   256,   263,   264,
-     267,   271,   278,   278,   285,   286,   289,   293,   304,   314,
-     314,   326,   327,   331,   332,   333,   334,   335,   338,   338,
-     355,   355,   363,   364,   369,   370,   371,   372,   373,   374,
-     375,   376,   377,   378,   379,   380,   381,   382,   383,   384,
-     385,   386,   387,   388,   389,   390,   393,   398,   403,   408,
-     413,   418,   424,   424,   434,   435,   438,   439,   442,   442,
-     450,   450,   460,   460,   468,   468,   478,   478,   488,   489,
-     492,   493,   494,   495,   496,   497,   498,   499,   500,   503,
-     503,   511,   511,   519,   519,   527,   527,   535,   535,   543,
-     548,   553,   558,   563,   563,   573,   574,   577,   578,   579,
-     580,   583,   588,   593,   598,   598,   608,   609,   612,   613,
-     616,   616,   624,   624,   632,   633,   634,   637,   638,   641,
-     641,   649,   649,   657,   657,   667,   668,   674,   682,   682,
-     695,   696,   699,   700,   707,   707,   730,   730,   739,   740,
-     744,   745,   746,   747,   748,   749,   750,   751,   752,   753,
-     754,   755,   756,   757,   758,   759,   760,   761,   762,   763,
-     766,   766,   774,   774,   782,   782,   790,   790,   798,   798,
-     806,   806,   814,   814,   822,   822,   830,   835,   844,   844,
-     856,   857,   860,   861,   866,   866,   877,   877,   887,   888,
-     891,   892,   895,   896,   897,   898,   899,   900,   901,   902,
-     905,   907,   912,   914,   916,   916,   924,   924,   932,   934,
-     934,   942,   951,   951,   963,   964,   969,   970,   975,   975,
-     986,   986,   997,   998,  1003,  1004,  1009,  1010,  1011,  1012,
-    1013,  1014,  1017,  1019,  1019,  1027,  1029,  1031,  1039,  1039,
-    1051,  1052,  1055,  1056,  1059,  1059,  1067,  1067,  1075,  1076,
-    1079,  1080,  1081,  1084,  1084,  1095,  1095,  1105,  1106,  1109,
-    1110,  1113,  1113,  1121,  1121,  1129,  1130,  1133,  1134,  1138,
-    1139,  1140,  1141,  1142,  1143,  1144,  1145,  1146,  1147,  1148,
-    1149,  1152,  1152,  1160,  1160,  1168,  1168,  1176,  1176,  1184,
-    1184,  1192,  1192,  1200,  1200,  1208,  1208,  1217,  1217,  1225,
-    1225,  1238,  1238,  1248,  1248,  1259,  1259,  1269,  1270,  1273,
-    1273,  1281,  1282,  1285,  1286,  1289,  1290,  1291,  1292,  1293,
-    1294,  1295,  1298,  1300,  1300,  1311,  1311,  1321,  1322,  1325,
-    1326,  1327,  1328,  1329,  1330,  1331,  1334,  1339,  1339,  1347,
-    1352,  1359,  1366,  1366,  1376,  1377,  1380,  1381,  1384,  1384,
-    1392,  1392,  1402,  1402,  1414,  1414,  1421,  1421,  1433,  1433,
-    1446,  1447,  1451,  1455,  1455,  1467,  1468,  1472,  1472,  1480,
-    1481,  1484,  1485,  1486,  1487,  1488,  1491,  1495,  1495,  1503,
-    1503,  1513,  1514,  1517,  1517,  1525,  1526,  1529,  1529
->>>>>>> 9adb0eb5
+     277,   278,   281,   285,   292,   292,   299,   300,   303,   307,
+     318,   328,   328,   340,   341,   345,   346,   347,   348,   349,
+     352,   352,   369,   369,   377,   378,   383,   384,   385,   386,
+     387,   388,   389,   390,   391,   392,   393,   394,   395,   396,
+     397,   398,   399,   400,   401,   402,   403,   404,   407,   412,
+     417,   422,   427,   432,   438,   438,   448,   449,   452,   453,
+     456,   456,   464,   464,   474,   474,   481,   482,   485,   485,
+     495,   495,   505,   506,   509,   510,   511,   512,   513,   514,
+     515,   516,   517,   520,   520,   528,   528,   536,   536,   544,
+     544,   552,   552,   560,   565,   570,   575,   580,   580,   590,
+     591,   594,   595,   596,   597,   600,   605,   610,   615,   615,
+     625,   626,   629,   630,   633,   633,   641,   641,   649,   650,
+     651,   654,   655,   658,   658,   666,   666,   674,   674,   684,
+     685,   688,   689,   690,   691,   692,   693,   696,   701,   706,
+     711,   716,   721,   729,   729,   742,   743,   746,   747,   754,
+     754,   777,   777,   786,   787,   791,   792,   793,   794,   795,
+     796,   797,   798,   799,   800,   801,   802,   803,   804,   805,
+     806,   807,   808,   809,   810,   813,   813,   821,   821,   829,
+     829,   837,   837,   845,   845,   853,   853,   861,   861,   869,
+     869,   877,   882,   891,   891,   903,   904,   907,   908,   913,
+     913,   924,   924,   934,   935,   938,   939,   942,   943,   944,
+     945,   946,   947,   948,   949,   952,   954,   959,   961,   963,
+     963,   971,   971,   979,   981,   981,   989,   998,   998,  1010,
+    1011,  1016,  1017,  1022,  1022,  1033,  1033,  1044,  1045,  1050,
+    1051,  1056,  1057,  1058,  1059,  1060,  1061,  1064,  1066,  1066,
+    1074,  1076,  1078,  1086,  1086,  1098,  1099,  1102,  1103,  1106,
+    1106,  1114,  1114,  1122,  1123,  1126,  1127,  1128,  1131,  1131,
+    1142,  1142,  1152,  1153,  1156,  1157,  1160,  1160,  1168,  1168,
+    1176,  1177,  1180,  1181,  1185,  1186,  1187,  1188,  1189,  1190,
+    1191,  1192,  1193,  1194,  1195,  1196,  1199,  1199,  1207,  1207,
+    1215,  1215,  1223,  1223,  1231,  1231,  1239,  1239,  1247,  1247,
+    1255,  1255,  1264,  1264,  1272,  1272,  1285,  1285,  1295,  1295,
+    1306,  1306,  1316,  1317,  1320,  1320,  1328,  1329,  1332,  1333,
+    1336,  1337,  1338,  1339,  1340,  1341,  1342,  1345,  1347,  1347,
+    1358,  1358,  1368,  1369,  1372,  1373,  1374,  1375,  1376,  1377,
+    1378,  1381,  1386,  1386,  1394,  1399,  1406,  1413,  1413,  1423,
+    1424,  1427,  1428,  1431,  1431,  1439,  1439,  1449,  1449,  1459,
+    1459,  1467,  1468,  1471,  1472,  1473,  1474,  1475,  1476,  1477,
+    1478,  1479,  1480,  1481,  1482,  1483,  1484,  1485,  1486,  1489,
+    1494,  1494,  1502,  1502,  1510,  1515,  1515,  1523,  1528,  1533,
+    1533,  1541,  1542,  1545,  1545,  1553,  1558,  1563,  1568,  1573,
+    1573,  1581,  1584,  1587,  1590,  1593,  1599,  1599,  1609,  1609,
+    1616,  1616,  1628,  1628,  1641,  1642,  1646,  1650,  1650,  1662,
+    1663,  1667,  1667,  1675,  1676,  1679,  1680,  1681,  1682,  1683,
+    1686,  1690,  1690,  1698,  1698,  1708,  1709,  1712,  1712,  1720,
+    1721,  1724,  1724
   };
 
   // Print the state stack on the debug stream.
@@ -6030,13 +3974,8 @@
 
 #line 14 "dhcp4_parser.yy" // lalr1.cc:1167
 } } // isc::dhcp
-<<<<<<< HEAD
-#line 3951 "dhcp4_parser.cc" // lalr1.cc:1167
-#line 1718 "dhcp4_parser.yy" // lalr1.cc:1168
-=======
-#line 3514 "dhcp4_parser.cc" // lalr1.cc:1167
-#line 1537 "dhcp4_parser.yy" // lalr1.cc:1168
->>>>>>> 9adb0eb5
+#line 3978 "dhcp4_parser.cc" // lalr1.cc:1167
+#line 1732 "dhcp4_parser.yy" // lalr1.cc:1168
 
 
 void

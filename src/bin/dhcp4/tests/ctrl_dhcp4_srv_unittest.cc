// Copyright (C) 2012-2018 Internet Systems Consortium, Inc. ("ISC")
//
// This Source Code Form is subject to the terms of the Mozilla Public
// License, v. 2.0. If a copy of the MPL was not distributed with this
// file, You can obtain one at http://mozilla.org/MPL/2.0/.

#include <config.h>

#include <asiolink/interval_timer.h>
#include <asiolink/io_service.h>
#include <cc/command_interpreter.h>
#include <config/command_mgr.h>
#include <config/timeouts.h>
#include <dhcp/dhcp4.h>
#include <dhcp4/ctrl_dhcp4_srv.h>
#include <dhcp4/tests/dhcp4_test_utils.h>
#include <dhcpsrv/cfgmgr.h>
#include <dhcpsrv/lease.h>
#include <dhcpsrv/lease_mgr_factory.h>
#include <hooks/hooks_manager.h>
#include <log/logger_support.h>
#include <stats/stats_mgr.h>
#include <testutils/io_utils.h>
#include <testutils/unix_control_client.h>

#include "marker_file.h"
#include "test_libraries.h"

#include <boost/scoped_ptr.hpp>
#include <gtest/gtest.h>

#include <cstdlib>
#include <fstream>
#include <iomanip>
#include <iostream>
#include <sstream>
#include <thread>

#include <arpa/inet.h>
#include <unistd.h>

using namespace std;
using namespace isc;
using namespace isc::asiolink;
using namespace isc::config;
using namespace isc::data;
using namespace isc::dhcp;
using namespace isc::dhcp::test;
using namespace isc::hooks;
using namespace isc::stats;
using namespace isc::test;

namespace {

/// @brief Simple RAII class which stops IO service upon destruction
/// of the object.
class IOServiceWork {
public:

    /// @brief Constructor.
    ///
    /// @param io_service Pointer to the IO service to be stopped.
    explicit IOServiceWork(const IOServicePtr& io_service)
        : io_service_(io_service) {
    }

    /// @brief Destructor.
    ///
    /// Stops IO service.
    ~IOServiceWork() {
        io_service_->stop();
    }

private:

    /// @brief Pointer to the IO service to be stopped upon destruction.
    IOServicePtr io_service_;

};

class NakedControlledDhcpv4Srv: public ControlledDhcpv4Srv {
    // "Naked" DHCPv4 server, exposes internal fields
public:
    NakedControlledDhcpv4Srv():ControlledDhcpv4Srv(0) {
        CfgMgr::instance().setFamily(AF_INET);
    }

    /// Expose internal methods for the sake of testing
    using Dhcpv4Srv::receivePacket;
    using Dhcpv4Srv::network_state_;
};

<<<<<<< HEAD
/// @brief Default control connection timeout.
const size_t DEFAULT_CONNECTION_TIMEOUT = 10;

/// @brief Fixture class intended for testing control channel in the DHCPv4Srv
=======
/// @brief Fixture class intended for testin control channel in the DHCPv4Srv
>>>>>>> d229ba76
class CtrlChannelDhcpv4SrvTest : public ::testing::Test {
public:

    /// @brief Path to the UNIX socket being used to communicate with the server
    std::string socket_path_;

    /// @brief Pointer to the tested server object
    boost::shared_ptr<NakedControlledDhcpv4Srv> server_;

    /// @brief Default constructor
    ///
    /// Sets socket path to its default value.
    CtrlChannelDhcpv4SrvTest() {
        const char* env = getenv("KEA_SOCKET_TEST_DIR");
        if (env) {
            socket_path_ = string(env) + "/kea4.sock";
        } else {
            socket_path_ = string(TEST_DATA_BUILDDIR) + "/kea4.sock";
        }
        reset();
    }

    /// @brief Destructor
    ~CtrlChannelDhcpv4SrvTest() {
        LeaseMgrFactory::destroy();
        StatsMgr::instance().removeAll();

        CommandMgr::instance().closeCommandSocket();
        CommandMgr::instance().deregisterAll();
        CommandMgr::instance().setConnectionTimeout(TIMEOUT_DHCP_SERVER_RECEIVE_COMMAND);

        server_.reset();
    };

    /// @brief Returns pointer to the server's IO service.
    ///
    /// @return Pointer to the server's IO service or null pointer if the server
    /// hasn't been created.
    IOServicePtr getIOService() {
        return (server_ ? server_->getIOService() : IOServicePtr());
    }

    void createUnixChannelServer() {
        ::remove(socket_path_.c_str());

        // Just a simple config. The important part here is the socket
        // location information.
        std::string header =
            "{"
            "    \"interfaces-config\": {"
            "        \"interfaces\": [ \"*\" ]"
            "    },"
            "    \"expired-leases-processing\": {"
            "         \"reclaim-timer-wait-time\": 60,"
            "         \"hold-reclaimed-time\": 500,"
            "         \"flush-reclaimed-timer-wait-time\": 60"
            "    },"
            "    \"rebind-timer\": 2000, "
            "    \"renew-timer\": 1000, "
            "    \"subnet4\": [ ],"
            "    \"valid-lifetime\": 4000,"
            "    \"control-socket\": {"
            "        \"socket-type\": \"unix\","
            "        \"socket-name\": \"";

        std::string footer =
            "\"    },"
            "    \"lease-database\": {"
            "       \"type\": \"memfile\", \"persist\": false }"
            "}";

        // Fill in the socket-name value with socket_path_  to
        // make the actual configuration text.
        std::string config_txt = header + socket_path_  + footer;

        ASSERT_NO_THROW(server_.reset(new NakedControlledDhcpv4Srv()));

        ConstElementPtr config;
        ASSERT_NO_THROW(config = parseDHCP4(config_txt));
        ConstElementPtr answer = server_->processConfig(config);

        // Commit the configuration so any subsequent reconfigurations
        // will only close the command channel if its configuration has
        // changed.
        CfgMgr::instance().commit();


        ASSERT_TRUE(answer);

        int status = 0;
        ConstElementPtr txt = isc::config::parseAnswer(status, answer);
        // This should succeed. If not, print the error message.
        ASSERT_EQ(0, status) << txt->str();

        // Now check that the socket was indeed open.
        ASSERT_GT(isc::config::CommandMgr::instance().getControlSocketFD(), -1);
    }


    /// @brief Reset hooks data
    ///
    /// Resets the data for the hooks-related portion of the test by ensuring
    /// that no libraries are loaded and that any marker files are deleted.
    void reset() {
        // Unload any previously-loaded libraries.
        HooksManager::unloadLibraries();

        // Get rid of any marker files.
        static_cast<void>(remove(LOAD_MARKER_FILE));
        static_cast<void>(remove(UNLOAD_MARKER_FILE));

        IfaceMgr::instance().deleteAllExternalSockets();
        CfgMgr::instance().clear();

        // Remove unix socket file
        ::remove(socket_path_.c_str());
    }

    /// @brief Conducts a command/response exchange via UnixCommandSocket
    ///
    /// This method connects to the given server over the given socket path.
    /// If successful, it then sends the given command and retrieves the
    /// server's response.  Note that it calls the server's receivePacket()
    /// method where needed to cause the server to process IO events on
    /// control channel the control channel sockets.
    ///
    /// @param command the command text to execute in JSON form
    /// @param response variable into which the received response should be
    /// placed.
    void sendUnixCommand(const std::string& command, std::string& response) {
        response = "";
        boost::scoped_ptr<UnixControlClient> client;
        client.reset(new UnixControlClient());
        ASSERT_TRUE(client);

        // Connect to the server. This is expected to trigger server's acceptor
        // handler when IOService::poll() is run.
        ASSERT_TRUE(client->connectToServer(socket_path_));
        ASSERT_NO_THROW(getIOService()->poll());

        // Send the command. This will trigger server's handler which receives
        // data over the unix domain socket. The server will start sending
        // response to the client.
        ASSERT_TRUE(client->sendCommand(command));
        ASSERT_NO_THROW(getIOService()->poll());

        // Read the response generated by the server. Note that getResponse
        // only fails if there an IO error or no response data was present.
        // It is not based on the response content.
        ASSERT_TRUE(client->getResponse(response));

        // Now disconnect and process the close event
        client->disconnectFromServer();

        ASSERT_NO_THROW(getIOService()->poll());
    }

    /// @brief Checks response for list-commands
    ///
    /// This method checks if the list-commands response is generally sane
    /// and whether specified command is mentioned in the response.
    ///
    /// @param rsp response sent back by the server
    /// @param command command expected to be on the list.
    void checkListCommands(const ConstElementPtr& rsp, const std::string& command) {
        ConstElementPtr params;
        int status_code = -1;
        EXPECT_NO_THROW(params = parseAnswer(status_code, rsp));
        EXPECT_EQ(CONTROL_RESULT_SUCCESS, status_code);
        ASSERT_TRUE(params);
        ASSERT_EQ(Element::list, params->getType());

        int cnt = 0;
        for (size_t i = 0; i < params->size(); ++i) {
            string tmp = params->get(i)->stringValue();
            if (tmp == command) {
                // Command found, but that's not enough. Need to continue working
                // through the list to see if there are no duplicates.
                cnt++;
            }
        }

        // Exactly one command on the list is expected.
        EXPECT_EQ(1, cnt) << "Command " << command << " not found";
    }

    /// @brief Check if the answer for write-config command is correct
    ///
    /// @param response_txt response in text form (as read from the control socket)
    /// @param exp_status expected status (0 success, 1 failure)
    /// @param exp_txt for success cases this defines the expected filename,
    ///                for failure cases this defines the expected error message
    void checkConfigWrite(const std::string& response_txt, int exp_status,
                          const std::string& exp_txt = "") {

        ConstElementPtr rsp;
        EXPECT_NO_THROW(rsp = Element::fromJSON(response_txt));
        ASSERT_TRUE(rsp);

        int status;
        ConstElementPtr params = parseAnswer(status, rsp);
        EXPECT_EQ(exp_status, status);

        if (exp_status == CONTROL_RESULT_SUCCESS) {
            // Let's check couple things...

            // The parameters must include filename
            ASSERT_TRUE(params);
            ASSERT_TRUE(params->get("filename"));
            ASSERT_EQ(Element::string, params->get("filename")->getType());
            EXPECT_EQ(exp_txt, params->get("filename")->stringValue());

            // The parameters must include size. And the size
            // must indicate some content.
            ASSERT_TRUE(params->get("size"));
            ASSERT_EQ(Element::integer, params->get("size")->getType());
            int64_t size = params->get("size")->intValue();
            EXPECT_LE(1, size);

            // Now check if the file is really there and suitable for
            // opening.
            ifstream f(exp_txt, ios::binary | ios::ate);
            ASSERT_TRUE(f.good());

            // Now check that it is the correct size as reported.
            EXPECT_EQ(size, static_cast<int64_t>(f.tellg()));

            // Finally, check that it's really a JSON.
            ElementPtr from_file = Element::fromJSONFile(exp_txt);
            ASSERT_TRUE(from_file);
        } else if (exp_status == CONTROL_RESULT_ERROR) {

            // Let's check if the reason for failure was given.
            ConstElementPtr text = rsp->get("text");
            ASSERT_TRUE(text);
            ASSERT_EQ(Element::string, text->getType());
            EXPECT_EQ(exp_txt, text->stringValue());
        } else {
            ADD_FAILURE() << "Invalid expected status: " << exp_status;
        }
    }

    /// @brief Handler for long command.
    ///
    /// It checks whether the received command is equal to the one specified
    /// as an argument.
    ///
    /// @param expected_command String representing an expected command.
    /// @param command_name Command name received by the handler.
    /// @param arguments Command arguments received by the handler.
    ///
    /// @returns Success answer.
    static ConstElementPtr
    longCommandHandler(const std::string& expected_command,
                       const std::string& command_name,
                       const ConstElementPtr& arguments) {
        // The handler is called with a command name and the structure holding
        // command arguments. We have to rebuild the command from those
        // two arguments so as it can be compared against expected_command.
        ElementPtr entire_command = Element::createMap();
        entire_command->set("command", Element::create(command_name));
        entire_command->set("arguments", (arguments));

        // The rebuilt command will have a different order of parameters so
        // let's parse expected_command back to JSON to guarantee that
        // both structures are built using the same order.
        EXPECT_EQ(Element::fromJSON(expected_command)->str(),
                  entire_command->str());
        return (createAnswer(0, "long command received ok"));
    }

    /// @brief Command handler which generates long response
    ///
    /// This handler generates a large response (over 400kB). It includes
    /// a list of randomly generated strings to make sure that the test
    /// can catch out of order delivery.
    static ConstElementPtr longResponseHandler(const std::string&,
                                               const ConstElementPtr&) {
        ElementPtr arguments = Element::createList();
        for (unsigned i = 0; i < 80000; ++i) {
            std::ostringstream s;
            s << std::setw(5) << i;
            arguments->add(Element::create(s.str()));
        }
        return (createAnswer(0, arguments));
    }
};

TEST_F(CtrlChannelDhcpv4SrvTest, commands) {

    ASSERT_NO_THROW(
        server_.reset(new NakedControlledDhcpv4Srv());
    );

    // Use empty parameters list
    ElementPtr params(new isc::data::MapElement());
    int rcode = -1;

    // Case 1: send bogus command
    ConstElementPtr result = ControlledDhcpv4Srv::processCommand("blah", params);
    ConstElementPtr comment = parseAnswer(rcode, result);
    EXPECT_EQ(1, rcode); // expect failure (no such command as blah)

    // Case 2: send shutdown command without any parameters
    result = ControlledDhcpv4Srv::processCommand("shutdown", params);
    comment = parseAnswer(rcode, result);
    EXPECT_EQ(0, rcode); // expect success

    const pid_t pid(getpid());
    ConstElementPtr x(new isc::data::IntElement(pid));
    params->set("pid", x);

    // Case 3: send shutdown command with 1 parameter: pid
    result = ControlledDhcpv4Srv::processCommand("shutdown", params);
    comment = parseAnswer(rcode, result);
    EXPECT_EQ(0, rcode); // expect success
}

// Check that the "libreload" command will reload libraries

TEST_F(CtrlChannelDhcpv4SrvTest, libreload) {
    createUnixChannelServer();

    // Ensure no marker files to start with.
    ASSERT_FALSE(checkMarkerFileExists(LOAD_MARKER_FILE));
    ASSERT_FALSE(checkMarkerFileExists(UNLOAD_MARKER_FILE));

    // Load two libraries
    HookLibsCollection libraries;
    libraries.push_back(make_pair(CALLOUT_LIBRARY_1, ConstElementPtr()));
    libraries.push_back(make_pair(CALLOUT_LIBRARY_2, ConstElementPtr()));
    HooksManager::loadLibraries(libraries);

    // Check they are loaded.
    std::vector<std::string> loaded_libraries =
        HooksManager::getLibraryNames();
    ASSERT_TRUE(extractNames(libraries) == loaded_libraries);

    // ... which also included checking that the marker file created by the
    // load functions exists and holds the correct value (of "12" - the
    // first library appends "1" to the file, the second appends "2"). Also
    // check that the unload marker file does not yet exist.
    EXPECT_TRUE(checkMarkerFile(LOAD_MARKER_FILE, "12"));
    EXPECT_FALSE(checkMarkerFileExists(UNLOAD_MARKER_FILE));

    // Now execute the "libreload" command.  This should cause the libraries
    // to unload and to reload.
    std::string response;
    sendUnixCommand("{ \"command\": \"libreload\" }", response);
    EXPECT_EQ("{ \"result\": 0, "
              "\"text\": \"Hooks libraries successfully reloaded.\" }"
              , response);

    // Check that the libraries have unloaded and reloaded.  The libraries are
    // unloaded in the reverse order to which they are loaded.  When they load,
    // they should append information to the loading marker file.
    EXPECT_TRUE(checkMarkerFile(UNLOAD_MARKER_FILE, "21"));
    EXPECT_TRUE(checkMarkerFile(LOAD_MARKER_FILE, "1212"));
}

// This test checks which commands are registered by the DHCPv4 server.
TEST_F(CtrlChannelDhcpv4SrvTest, commandsRegistration) {

    ConstElementPtr list_cmds = createCommand("list-commands");
    ConstElementPtr answer;

    // By default the list should be empty (except the standard list-commands
    // supported by the CommandMgr itself)
    EXPECT_NO_THROW(answer = CommandMgr::instance().processCommand(list_cmds));
    ASSERT_TRUE(answer);
    ASSERT_TRUE(answer->get("arguments"));
    EXPECT_EQ("[ \"list-commands\" ]", answer->get("arguments")->str());

    // Created server should register several additional commands.
    ASSERT_NO_THROW(
        server_.reset(new NakedControlledDhcpv4Srv());
    );

    EXPECT_NO_THROW(answer = CommandMgr::instance().processCommand(list_cmds));
    ASSERT_TRUE(answer);
    ASSERT_TRUE(answer->get("arguments"));
    std::string command_list = answer->get("arguments")->str();

    EXPECT_TRUE(command_list.find("\"list-commands\"") != string::npos);
    EXPECT_TRUE(command_list.find("\"build-report\"") != string::npos);
    EXPECT_TRUE(command_list.find("\"config-get\"") != string::npos);
    EXPECT_TRUE(command_list.find("\"config-set\"") != string::npos);
    EXPECT_TRUE(command_list.find("\"config-write\"") != string::npos);
    EXPECT_TRUE(command_list.find("\"leases-reclaim\"") != string::npos);
    EXPECT_TRUE(command_list.find("\"libreload\"") != string::npos);
    EXPECT_TRUE(command_list.find("\"shutdown\"") != string::npos);
    EXPECT_TRUE(command_list.find("\"statistic-get\"") != string::npos);
    EXPECT_TRUE(command_list.find("\"statistic-get-all\"") != string::npos);
    EXPECT_TRUE(command_list.find("\"statistic-remove\"") != string::npos);
    EXPECT_TRUE(command_list.find("\"statistic-remove-all\"") != string::npos);
    EXPECT_TRUE(command_list.find("\"statistic-reset\"") != string::npos);
    EXPECT_TRUE(command_list.find("\"statistic-reset-all\"") != string::npos);
    EXPECT_TRUE(command_list.find("\"version-get\"") != string::npos);

    // Ok, and now delete the server. It should deregister its commands.
    server_.reset();

    // The list should be (almost) empty again.
    EXPECT_NO_THROW(answer = CommandMgr::instance().processCommand(list_cmds));
    ASSERT_TRUE(answer);
    ASSERT_TRUE(answer->get("arguments"));
    EXPECT_EQ("[ \"list-commands\" ]", answer->get("arguments")->str());
}

// Tests that the server properly responds to invalid commands sent
// via ControlChannel
TEST_F(CtrlChannelDhcpv4SrvTest, controlChannelNegative) {
    createUnixChannelServer();
    std::string response;

    sendUnixCommand("{ \"command\": \"bogus\" }", response);
    EXPECT_EQ("{ \"result\": 2,"
              " \"text\": \"'bogus' command not supported.\" }", response);

    sendUnixCommand("utter nonsense", response);
    EXPECT_EQ("{ \"result\": 1, "
              "\"text\": \"invalid first character u\" }",
              response);
}

// Tests that the server properly responds to shtudown command sent
// via ControlChannel
TEST_F(CtrlChannelDhcpv4SrvTest, controlChannelShutdown) {
    createUnixChannelServer();
    std::string response;

    sendUnixCommand("{ \"command\": \"shutdown\" }", response);
    EXPECT_EQ("{ \"result\": 0, \"text\": \"Shutting down.\" }",response);
}

// This test verifies that the DHCP server immediately reclaims expired
// leases on leases-reclaim command
TEST_F(CtrlChannelDhcpv4SrvTest, controlLeasesReclaim) {
    createUnixChannelServer();

    // Create expired leases. Leases are expired by 40 seconds ago
    // (valid lifetime = 60, cltt = now - 100).
    HWAddrPtr hwaddr0(new HWAddr(HWAddr::fromText("00:01:02:03:04:05")));
    Lease4Ptr lease0(new Lease4(IOAddress("10.0.0.1"), hwaddr0,
                                ClientIdPtr(), 60, 10, 20,
                                time(NULL) - 100, SubnetID(1)));
    HWAddrPtr hwaddr1(new HWAddr(HWAddr::fromText("01:02:03:04:05:06")));
    Lease4Ptr lease1(new Lease4(IOAddress("10.0.0.2"), hwaddr1,
                                ClientIdPtr(), 60, 10, 20,
                                time(NULL) - 100, SubnetID(1)));

    // Add leases to the database.
    LeaseMgr& lease_mgr = LeaseMgrFactory::instance();
    ASSERT_NO_THROW(lease_mgr.addLease(lease0));
    ASSERT_NO_THROW(lease_mgr.addLease(lease1));

    // Make sure they have been added.
    ASSERT_TRUE(lease_mgr.getLease4(IOAddress("10.0.0.1")));
    ASSERT_TRUE(lease_mgr.getLease4(IOAddress("10.0.0.2")));

    // No arguments
    std::string response;
    sendUnixCommand("{ \"command\": \"leases-reclaim\" }", response);
    EXPECT_EQ("{ \"result\": 1, \"text\": "
              "\"Missing mandatory 'remove' parameter.\" }", response);

    // Bad argument name
    sendUnixCommand("{ \"command\": \"leases-reclaim\", "
                    "\"arguments\": { \"reclaim\": true } }", response);
    EXPECT_EQ("{ \"result\": 1, \"text\": "
              "\"Missing mandatory 'remove' parameter.\" }", response);

    // Bad remove argument type
    sendUnixCommand("{ \"command\": \"leases-reclaim\", "
                    "\"arguments\": { \"remove\": \"bogus\" } }", response);
    EXPECT_EQ("{ \"result\": 1, \"text\": "
              "\"'remove' parameter expected to be a boolean.\" }", response);

    // Send the command
    sendUnixCommand("{ \"command\": \"leases-reclaim\", "
                    "\"arguments\": { \"remove\": false } }", response);
    EXPECT_EQ("{ \"result\": 0, \"text\": "
              "\"Reclamation of expired leases is complete.\" }", response);

    // Leases should be reclaimed, but not removed
    ASSERT_NO_THROW(lease0 = lease_mgr.getLease4(IOAddress("10.0.0.1")));
    ASSERT_NO_THROW(lease1 = lease_mgr.getLease4(IOAddress("10.0.0.2")));
    ASSERT_TRUE(lease0);
    ASSERT_TRUE(lease1);
    EXPECT_TRUE(lease0->stateExpiredReclaimed());
    EXPECT_TRUE(lease1->stateExpiredReclaimed());
}

// This test verifies that the DHCP server handles version-get commands
TEST_F(CtrlChannelDhcpv4SrvTest, getversion) {
    createUnixChannelServer();

    std::string response;

    // Send the version-get command
    sendUnixCommand("{ \"command\": \"version-get\" }", response);
    EXPECT_TRUE(response.find("\"result\": 0") != string::npos);
    EXPECT_TRUE(response.find("log4cplus") != string::npos);
    EXPECT_FALSE(response.find("GTEST_VERSION") != string::npos);

    // Send the build-report command
    sendUnixCommand("{ \"command\": \"build-report\" }", response);
    EXPECT_TRUE(response.find("\"result\": 0") != string::npos);
    EXPECT_TRUE(response.find("GTEST_VERSION") != string::npos);
}

// This test verifies that the DHCP server immediately removed expired
// This test verifies that the DHCP server immediately removed expired
// leases on leases-reclaim command with remove = true
TEST_F(CtrlChannelDhcpv4SrvTest, controlLeasesReclaimRemove) {
    createUnixChannelServer();

    // Create expired leases. Leases are expired by 40 seconds ago
    // (valid lifetime = 60, cltt = now - 100).
    HWAddrPtr hwaddr0(new HWAddr(HWAddr::fromText("00:01:02:03:04:05")));
    Lease4Ptr lease0(new Lease4(IOAddress("10.0.0.1"), hwaddr0,
                                ClientIdPtr(), 60, 10, 20,
                                time(NULL) - 100, SubnetID(1)));
    HWAddrPtr hwaddr1(new HWAddr(HWAddr::fromText("01:02:03:04:05:06")));
    Lease4Ptr lease1(new Lease4(IOAddress("10.0.0.2"), hwaddr1,
                                ClientIdPtr(), 60, 10, 20,
                                time(NULL) - 100, SubnetID(1)));

    // Add leases to the database.
    LeaseMgr& lease_mgr = LeaseMgrFactory::instance();
    ASSERT_NO_THROW(lease_mgr.addLease(lease0));
    ASSERT_NO_THROW(lease_mgr.addLease(lease1));

    // Make sure they have been added.
    ASSERT_TRUE(lease_mgr.getLease4(IOAddress("10.0.0.1")));
    ASSERT_TRUE(lease_mgr.getLease4(IOAddress("10.0.0.2")));

    // Send the command
    std::string response;
    sendUnixCommand("{ \"command\": \"leases-reclaim\", "
                    "\"arguments\": { \"remove\": true } }", response);
    EXPECT_EQ("{ \"result\": 0, \"text\": "
              "\"Reclamation of expired leases is complete.\" }", response);

    // Leases should have been removed.
    ASSERT_NO_THROW(lease0 = lease_mgr.getLease4(IOAddress("10.0.0.1")));
    ASSERT_NO_THROW(lease1 = lease_mgr.getLease4(IOAddress("10.0.0.2")));
    EXPECT_FALSE(lease0);
    EXPECT_FALSE(lease1);
}

// Tests that the server properly responds to statistics commands.  Note this
// is really only intended to verify that the appropriate Statistics handler
// is called based on the command.  It is not intended to be an exhaustive
// test of Dhcpv4 statistics.
TEST_F(CtrlChannelDhcpv4SrvTest, controlChannelStats) {
    createUnixChannelServer();
    std::string response;

    // Check statistic-get
    sendUnixCommand("{ \"command\" : \"statistic-get\", "
                    "  \"arguments\": {"
                    "  \"name\":\"bogus\" }}", response);
    EXPECT_EQ("{ \"arguments\": {  }, \"result\": 0 }", response);

    // Check statistic-get-all
    sendUnixCommand("{ \"command\" : \"statistic-get-all\", "
                    "  \"arguments\": {}}", response);
    EXPECT_EQ("{ \"arguments\": {  }, \"result\": 0 }", response);

    // Check statistic-reset
    sendUnixCommand("{ \"command\" : \"statistic-reset\", "
                    "  \"arguments\": {"
                    "  \"name\":\"bogus\" }}", response);
    EXPECT_EQ("{ \"result\": 1, \"text\": \"No 'bogus' statistic found\" }",
              response);

    // Check statistic-reset-all
    sendUnixCommand("{ \"command\" : \"statistic-reset-all\", "
                    "  \"arguments\": {}}", response);
    EXPECT_EQ("{ \"result\": 0, \"text\": "
              "\"All statistics reset to neutral values.\" }", response);

    // Check statistic-remove
    sendUnixCommand("{ \"command\" : \"statistic-remove\", "
                    "  \"arguments\": {"
                    "  \"name\":\"bogus\" }}", response);
    EXPECT_EQ("{ \"result\": 1, \"text\": \"No 'bogus' statistic found\" }",
              response);

    // Check statistic-remove-all
    sendUnixCommand("{ \"command\" : \"statistic-remove-all\", "
                    "  \"arguments\": {}}", response);
    EXPECT_EQ("{ \"result\": 0, \"text\": \"All statistics removed.\" }",
              response);
}

// Check that the "config-set" command will replace current configuration
TEST_F(CtrlChannelDhcpv4SrvTest, configSet) {
    createUnixChannelServer();

    // Define strings to permutate the config arguments
    // (Note the line feeds makes errors easy to find)
    string set_config_txt = "{ \"command\": \"config-set\" \n";
    string args_txt = " \"arguments\": { \n";
    string dhcp4_cfg_txt =
        "    \"Dhcp4\": { \n"
        "        \"interfaces-config\": { \n"
        "            \"interfaces\": [\"*\"] \n"
        "        },   \n"
        "        \"valid-lifetime\": 4000, \n"
        "        \"renew-timer\": 1000, \n"
        "        \"rebind-timer\": 2000, \n"
        "        \"lease-database\": { \n"
        "           \"type\": \"memfile\", \n"
        "           \"persist\":false, \n"
        "           \"lfc-interval\": 0  \n"
        "        }, \n"
        "       \"expired-leases-processing\": { \n"
        "            \"reclaim-timer-wait-time\": 0, \n"
        "            \"hold-reclaimed-time\": 0, \n"
        "            \"flush-reclaimed-timer-wait-time\": 0 \n"
        "        },"
        "        \"subnet4\": [ \n";
    string subnet1 =
        "               {\"subnet\": \"192.2.0.0/24\", \n"
        "                \"pools\": [{ \"pool\": \"192.2.0.1-192.2.0.50\" }]}\n";
    string subnet2 =
        "               {\"subnet\": \"192.2.1.0/24\", \n"
        "                \"pools\": [{ \"pool\": \"192.2.1.1-192.2.1.50\" }]}\n";
    string bad_subnet =
        "               {\"BOGUS\": \"192.2.2.0/24\", \n"
        "                \"pools\": [{ \"pool\": \"192.2.2.1-192.2.2.50\" }]}\n";
    string subnet_footer =
        "          ] \n";
    string control_socket_header =
        "       ,\"control-socket\": { \n"
        "       \"socket-type\": \"unix\", \n"
        "       \"socket-name\": \"";
    string control_socket_footer =
        "\"   \n} \n";
    string logger_txt =
        "    \"Logging\": { \n"
        "        \"loggers\": [ { \n"
        "            \"name\": \"kea\", \n"
        "            \"severity\": \"FATAL\", \n"
        "            \"output_options\": [{ \n"
        "                \"output\": \"/dev/null\" \n"
        "            }] \n"
        "        }] \n"
        "    } \n";

    std::ostringstream os;

    // Create a valid config with all the parts should parse
    os << set_config_txt << ","
        << args_txt
        << dhcp4_cfg_txt
        << subnet1
        << subnet_footer
        << control_socket_header
        << socket_path_
        << control_socket_footer
        << "}\n"                      // close dhcp4
        << ","
        << logger_txt
        << "}}";

    // Send the config-set command
    std::string response;
    sendUnixCommand(os.str(), response);

    // Verify the configuration was successful.
    EXPECT_EQ("{ \"result\": 0, \"text\": \"Configuration successful.\" }",
              response);

    // Check that the config was indeed applied.
    const Subnet4Collection* subnets =
        CfgMgr::instance().getCurrentCfg()->getCfgSubnets4()->getAll();
    EXPECT_EQ(1, subnets->size());

    // Create a config with malformed subnet that should fail to parse.
    os.str("");
    os << set_config_txt << ","
        << args_txt
        << dhcp4_cfg_txt
        << bad_subnet
        << subnet_footer
        << control_socket_header
        << socket_path_
        << control_socket_footer
        << "}\n"                      // close dhcp4
        "}}";

    // Send the config-set command
    sendUnixCommand(os.str(), response);

    // Should fail with a syntax error
    EXPECT_EQ("{ \"result\": 1, "
              "\"text\": \"subnet configuration failed: mandatory 'subnet' "
              "parameter is missing for a subnet being configured (<wire>:19:17)\" }",
              response);

    // Check that the config was not lost
    subnets = CfgMgr::instance().getCurrentCfg()->getCfgSubnets4()->getAll();
    EXPECT_EQ(1, subnets->size());

    // Create a valid config with two subnets and no command channel.
    // It should succeed, client should still receive the response
    os.str("");
    os << set_config_txt << ","
        << args_txt
        << dhcp4_cfg_txt
        << subnet1
        << ",\n"
        << subnet2
        << subnet_footer
        << "}\n"                      // close dhcp4
        << "}}";

    // Verify the control channel socket exists.
    ASSERT_TRUE(fileExists(socket_path_));

    // Send the config-set command.
    sendUnixCommand(os.str(), response);

    // Verify the control channel socket no longer exists.
    EXPECT_FALSE(fileExists(socket_path_));

    // With no command channel, should still receive the response.
    EXPECT_EQ("{ \"result\": 0, \"text\": \"Configuration successful.\" }",
              response);

    // Check that the config was not lost
    subnets = CfgMgr::instance().getCurrentCfg()->getCfgSubnets4()->getAll();
    EXPECT_EQ(2, subnets->size());

    // Clean up after the test.
    CfgMgr::instance().clear();
}

// Tests that the server properly responds to shtudown command sent
// via ControlChannel
TEST_F(CtrlChannelDhcpv4SrvTest, listCommands) {
    createUnixChannelServer();
    std::string response;

    sendUnixCommand("{ \"command\": \"list-commands\" }", response);

    ConstElementPtr rsp;
    EXPECT_NO_THROW(rsp = Element::fromJSON(response));

    // We expect the server to report at least the following commands:
    checkListCommands(rsp, "build-report");
    checkListCommands(rsp, "config-get");
    checkListCommands(rsp, "config-reload");
    checkListCommands(rsp, "config-set");
    checkListCommands(rsp, "config-write");
    checkListCommands(rsp, "list-commands");
    checkListCommands(rsp, "leases-reclaim");
    checkListCommands(rsp, "libreload");
    checkListCommands(rsp, "shutdown");
    checkListCommands(rsp, "statistic-get");
    checkListCommands(rsp, "statistic-get-all");
    checkListCommands(rsp, "statistic-remove");
    checkListCommands(rsp, "statistic-remove-all");
    checkListCommands(rsp, "statistic-reset");
    checkListCommands(rsp, "statistic-reset-all");
    checkListCommands(rsp, "version-get");
}

// Tests if the server returns its configuration using config-get.
// Note there are separate tests that verify if toElement() called by the
// config-get handler are actually converting the configuration correctly.
TEST_F(CtrlChannelDhcpv4SrvTest, configGet) {
    createUnixChannelServer();
    std::string response;

    sendUnixCommand("{ \"command\": \"config-get\" }", response);
    ConstElementPtr rsp;

    // The response should be a valid JSON.
    EXPECT_NO_THROW(rsp = Element::fromJSON(response));
    ASSERT_TRUE(rsp);

    int status;
    ConstElementPtr cfg = parseAnswer(status, rsp);
    EXPECT_EQ(CONTROL_RESULT_SUCCESS, status);

    // Ok, now roughly check if the response seems legit.
    ASSERT_TRUE(cfg);
    ASSERT_EQ(Element::map, cfg->getType());
    EXPECT_TRUE(cfg->get("Dhcp4"));
}

// Verify that the "config-test" command will do what we expect.
TEST_F(CtrlChannelDhcpv4SrvTest, configTest) {
    createUnixChannelServer();

    // Define strings to permutate the config arguments
    // (Note the line feeds makes errors easy to find)
    string set_config_txt = "{ \"command\": \"config-set\" \n";
    string config_test_txt = "{ \"command\": \"config-test\" \n";
    string args_txt = " \"arguments\": { \n";
    string dhcp4_cfg_txt =
        "    \"Dhcp4\": { \n"
        "        \"interfaces-config\": { \n"
        "            \"interfaces\": [\"*\"] \n"
        "        },   \n"
        "        \"valid-lifetime\": 4000, \n"
        "        \"renew-timer\": 1000, \n"
        "        \"rebind-timer\": 2000, \n"
        "        \"lease-database\": { \n"
        "           \"type\": \"memfile\", \n"
        "           \"persist\":false, \n"
        "           \"lfc-interval\": 0  \n"
        "        }, \n"
        "       \"expired-leases-processing\": { \n"
        "            \"reclaim-timer-wait-time\": 0, \n"
        "            \"hold-reclaimed-time\": 0, \n"
        "            \"flush-reclaimed-timer-wait-time\": 0 \n"
        "        },"
        "        \"subnet4\": [ \n";
    string subnet1 =
        "               {\"subnet\": \"192.2.0.0/24\", \n"
        "                \"pools\": [{ \"pool\": \"192.2.0.1-192.2.0.50\" }]}\n";
    string subnet2 =
        "               {\"subnet\": \"192.2.1.0/24\", \n"
        "                \"pools\": [{ \"pool\": \"192.2.1.1-192.2.1.50\" }]}\n";
    string bad_subnet =
        "               {\"BOGUS\": \"192.2.2.0/24\", \n"
        "                \"pools\": [{ \"pool\": \"192.2.2.1-192.2.2.50\" }]}\n";
    string subnet_footer =
        "          ] \n";
    string control_socket_header =
        "       ,\"control-socket\": { \n"
        "       \"socket-type\": \"unix\", \n"
        "       \"socket-name\": \"";
    string control_socket_footer =
        "\"   \n} \n";
    string logger_txt =
        "    \"Logging\": { \n"
        "        \"loggers\": [ { \n"
        "            \"name\": \"kea\", \n"
        "            \"severity\": \"FATAL\", \n"
        "            \"output_options\": [{ \n"
        "                \"output\": \"/dev/null\" \n"
        "            }] \n"
        "        }] \n"
        "    } \n";

    std::ostringstream os;

    // Create a valid config with all the parts should parse
    os << set_config_txt << ","
        << args_txt
        << dhcp4_cfg_txt
        << subnet1
        << subnet_footer
        << control_socket_header
        << socket_path_
        << control_socket_footer
        << "}\n"                      // close dhcp4
        << ","
        << logger_txt
        << "}}";

    // Send the config-set command
    std::string response;
    sendUnixCommand(os.str(), response);

    // Verify the configuration was successful.
    EXPECT_EQ("{ \"result\": 0, \"text\": \"Configuration successful.\" }",
              response);

    // Check that the config was indeed applied.
    const Subnet4Collection* subnets =
        CfgMgr::instance().getCurrentCfg()->getCfgSubnets4()->getAll();
    EXPECT_EQ(1, subnets->size());

    // Create a config with malformed subnet that should fail to parse.
    os.str("");
    os << config_test_txt << ","
        << args_txt
        << dhcp4_cfg_txt
        << bad_subnet
        << subnet_footer
        << control_socket_header
        << socket_path_
        << control_socket_footer
        << "}\n"                      // close dhcp4
        "}}";

    // Send the config-test command
    sendUnixCommand(os.str(), response);

    // Should fail with a syntax error
    EXPECT_EQ("{ \"result\": 1, "
              "\"text\": \"subnet configuration failed: mandatory 'subnet' "
              "parameter is missing for a subnet being configured (<wire>:19:17)\" }",
              response);

    // Check that the config was not lost
    subnets = CfgMgr::instance().getCurrentCfg()->getCfgSubnets4()->getAll();
    EXPECT_EQ(1, subnets->size());

    // Create a valid config with two subnets and no command channel.
    os.str("");
    os << config_test_txt << ","
        << args_txt
        << dhcp4_cfg_txt
        << subnet1
        << ",\n"
        << subnet2
        << subnet_footer
        << "}\n"                      // close dhcp4
        << "}}";

    // Verify the control channel socket exists.
    ASSERT_TRUE(fileExists(socket_path_));

    // Send the config-test command
    sendUnixCommand(os.str(), response);

    // Verify the control channel socket still exists.
    EXPECT_TRUE(fileExists(socket_path_));

    // Verify the configuration was successful.
    EXPECT_EQ("{ \"result\": 0, \"text\": \"Configuration seems sane. "
              "Control-socket, hook-libraries, and D2 configuration were "
              "sanity checked, but not applied.\" }",
              response);

    // Check that the config was not applied
    subnets = CfgMgr::instance().getCurrentCfg()->getCfgSubnets4()->getAll();
    EXPECT_EQ(1, subnets->size());

    // Clean up after the test.
    CfgMgr::instance().clear();
}

// Tests if config-write can be called without any parameters.
TEST_F(CtrlChannelDhcpv4SrvTest, writeConfigNoFilename) {
    createUnixChannelServer();
    std::string response;

    // This is normally set by the command line -c parameter.
    server_->setConfigFile("test1.json");

    // If the filename is not explicitly specified, the name used
    // in -c command line switch is used.
    sendUnixCommand("{ \"command\": \"config-write\" }", response);

    checkConfigWrite(response, CONTROL_RESULT_SUCCESS, "test1.json");
    ::remove("test1.json");
}

// Tests if config-write can be called with a valid filename as parameter.
TEST_F(CtrlChannelDhcpv4SrvTest, writeConfigFilename) {
    createUnixChannelServer();
    std::string response;

    sendUnixCommand("{ \"command\": \"config-write\", "
                    "\"arguments\": { \"filename\": \"test2.json\" } }", response);
    checkConfigWrite(response, CONTROL_RESULT_SUCCESS, "test2.json");
    ::remove("test2.json");
}

// Tests if config-reload attempts to reload a file and reports that the
// file is missing.
TEST_F(CtrlChannelDhcpv4SrvTest, configReloadMissingFile) {
    createUnixChannelServer();
    std::string response;

    // This is normally set to whatever value is passed to -c when the server is
    // started, but we're not starting it that way, so need to set it by hand.
    server_->setConfigFile("test6.json");

    // Tell the server to reload its configuration. It should attempt to load
    // test6.json (and fail, because the file is not there).
    sendUnixCommand("{ \"command\": \"config-reload\" }", response);

    // Verify the reload was rejected.
    EXPECT_EQ("{ \"result\": 1, \"text\": \"Config reload failed:"
              "configuration error using file 'test6.json': Unable to open file "
              "test6.json\" }",
              response);
}

// Tests if config-reload attempts to reload a file and reports that the
// file is not a valid JSON.
TEST_F(CtrlChannelDhcpv4SrvTest, configReloadBrokenFile) {
    createUnixChannelServer();
    std::string response;

    // This is normally set to whatever value is passed to -c when the server is
    // started, but we're not starting it that way, so need to set it by hand.
    server_->setConfigFile("test7.json");

    // Although Kea is smart, its AI routines are not smart enough to handle
    // this one... at least not yet.
    ofstream f("test7.json", ios::trunc);
    f << "gimme some addrs, bro!";
    f.close();

    // Now tell Kea to reload its config.
    sendUnixCommand("{ \"command\": \"config-reload\" }", response);

    // Verify the reload will fail.
    EXPECT_EQ("{ \"result\": 1, \"text\": \"Config reload failed:"
              "configuration error using file 'test7.json': "
              "test7.json:1.1: Invalid character: g\" }",
              response);

    ::remove("test7.json");
}

// Tests if config-reload attempts to reload a file and reports that the
// file is loaded correctly.
TEST_F(CtrlChannelDhcpv4SrvTest, configReloadValid) {
    createUnixChannelServer();
    std::string response;

    // This is normally set to whatever value is passed to -c when the server is
    // started, but we're not starting it that way, so need to set it by hand.
    server_->setConfigFile("test8.json");

    // Ok, enough fooling around. Let's create a valid config.
    const std::string cfg_txt =
        "{ \"Dhcp4\": {"
        "    \"interfaces-config\": {"
        "        \"interfaces\": [ \"*\" ]"
        "    },"
        "    \"subnet4\": ["
        "        { \"subnet\": \"192.0.2.0/24\" },"
        "        { \"subnet\": \"192.0.3.0/24\" }"
        "     ],"
        "    \"valid-lifetime\": 4000,"
        "    \"lease-database\": {"
        "       \"type\": \"memfile\", \"persist\": false }"
        "} }";
    ofstream f("test8.json", ios::trunc);
    f << cfg_txt;
    f.close();

    // This command should reload test8.json config.
    sendUnixCommand("{ \"command\": \"config-reload\" }", response);
    // Verify the configuration was successful.
    EXPECT_EQ("{ \"result\": 0, \"text\": \"Configuration successful.\" }",
              response);

    // Check that the config was indeed applied.
    const Subnet4Collection* subnets =
        CfgMgr::instance().getCurrentCfg()->getCfgSubnets4()->getAll();
    EXPECT_EQ(2, subnets->size());

    ::remove("test8.json");
}

// This test verifies if it is possible to disable DHCP service via command.
TEST_F(CtrlChannelDhcpv4SrvTest, dhcpDisable) {
    createUnixChannelServer();
    std::string response;

    sendUnixCommand("{ \"command\": \"dhcp-disable\" }", response);
    ConstElementPtr rsp;

    // The response should be a valid JSON.
    EXPECT_NO_THROW(rsp = Element::fromJSON(response));
    ASSERT_TRUE(rsp);

    int status;
    ConstElementPtr cfg = parseAnswer(status, rsp);
    EXPECT_EQ(CONTROL_RESULT_SUCCESS, status);

    EXPECT_FALSE(server_->network_state_->isServiceEnabled());
}

// This test verifies that it is possible to disable DHCP service for a short
// period of time, after which the service is automatically enabled.
TEST_F(CtrlChannelDhcpv4SrvTest, dhcpDisableTemporarily) {
    createUnixChannelServer();
    std::string response;

    // Send a command to disable DHCP service for 3 seconds.
    sendUnixCommand("{"
                    "    \"command\": \"dhcp-disable\","
                    "    \"arguments\": {"
                    "        \"max-period\": 3"
                    "    }"
                    "}", response);
    ConstElementPtr rsp;

    // The response should be a valid JSON.
    EXPECT_NO_THROW(rsp = Element::fromJSON(response));
    ASSERT_TRUE(rsp);

    int status;
    ConstElementPtr cfg = parseAnswer(status, rsp);
    EXPECT_EQ(CONTROL_RESULT_SUCCESS, status);

    // The service should be disabled.
    EXPECT_FALSE(server_->network_state_->isServiceEnabled());
    // And the timer should be scheduled which counts the time to automatic
    // enabling of the service.
    EXPECT_TRUE(server_->network_state_->isDelayedEnableAll());
}

// This test verifies if it is possible to enable DHCP service via command.
TEST_F(CtrlChannelDhcpv4SrvTest, dhcpEnable) {
    createUnixChannelServer();
    std::string response;

    sendUnixCommand("{ \"command\": \"dhcp-enable\" }", response);
    ConstElementPtr rsp;

    // The response should be a valid JSON.
    EXPECT_NO_THROW(rsp = Element::fromJSON(response));
    ASSERT_TRUE(rsp);

    int status;
    ConstElementPtr cfg = parseAnswer(status, rsp);
    EXPECT_EQ(CONTROL_RESULT_SUCCESS, status);

    EXPECT_TRUE(server_->network_state_->isServiceEnabled());
}

/// Verify that concurrent connections over the control channel can be
///  established.
/// @todo Future Kea 1.3 tickets will modify the behavior of the CommandMgr
/// such that the server will be able to send response in multiple chunks.
/// This test will need to be extended. For now, the receive and write
/// operations are atomic and there is no conflict between concurrent
/// connections.
TEST_F(CtrlChannelDhcpv4SrvTest, concurrentConnections) {
    createUnixChannelServer();

    boost::scoped_ptr<UnixControlClient> client1(new UnixControlClient());
    ASSERT_TRUE(client1);

    boost::scoped_ptr<UnixControlClient> client2(new UnixControlClient());
    ASSERT_TRUE(client2);

    // Client 1 connects.
    ASSERT_TRUE(client1->connectToServer(socket_path_));
    ASSERT_NO_THROW(getIOService()->poll());

    // Client 2 connects.
    ASSERT_TRUE(client2->connectToServer(socket_path_));
    ASSERT_NO_THROW(getIOService()->poll());

    // Send the command while another client is connected.
    ASSERT_TRUE(client2->sendCommand("{ \"command\": \"list-commands\" }"));
    ASSERT_NO_THROW(getIOService()->poll());

    std::string response;
    // The server should respond ok.
    ASSERT_TRUE(client2->getResponse(response));
    EXPECT_TRUE(response.find("\"result\": 0") != std::string::npos);

    // Disconnect the servers.
    client1->disconnectFromServer();
    client2->disconnectFromServer();
    ASSERT_NO_THROW(getIOService()->poll());
}

// This test verifies that the server can receive and process a large command.
TEST_F(CtrlChannelDhcpv4SrvTest, longCommand) {

    std::ostringstream command;

    // This is the desired size of the command sent to the server (1MB). The
    // actual size sent will be slightly greater than that.
    const size_t command_size = 1024 * 1000;

    while (command.tellp() < command_size) {

        // We're sending command 'foo' with arguments being a list of
        // strings. If this is the first transmission, send command name
        // and open the arguments list. Also insert the first argument
        // so as all subsequent arguments can be prefixed with a comma.
        if (command.tellp() == 0) {
            command << "{ \"command\": \"foo\", \"arguments\": [ \"begin\"";

        } else {
            // Generate a random number and insert it into the stream as
            // 10 digits long string.
            std::ostringstream arg;
            arg << setw(10) << std::rand();
            // Append the argument in the command.
            command << ", \"" << arg.str() << "\"\n";

            // If we have hit the limit of the command size, close braces to
            // get appropriate JSON.
            if (command.tellp() > command_size) {
                command << "] }";
            }
        }
    }

    ASSERT_NO_THROW(
        CommandMgr::instance().registerCommand("foo",
             boost::bind(&CtrlChannelDhcpv4SrvTest::longCommandHandler,
                         command.str(), _1, _2));
    );

    createUnixChannelServer();

    std::string response;
    std::thread th([this, &response, &command]() {

        // IO service will be stopped automatically when this object goes
        // out of scope and is destroyed. This is useful because we use
        // asserts which may break the thread in various exit points.
        IOServiceWork work(getIOService());

        // Create client which we will use to send command to the server.
        boost::scoped_ptr<UnixControlClient> client(new UnixControlClient());
        ASSERT_TRUE(client);

        // Connect to the server. This will trigger acceptor handler on the
        // server side and create a new connection.
        ASSERT_TRUE(client->connectToServer(socket_path_));

        // Initially the remaining_string holds the entire command and we
        // will be erasing the portions that we have sent.
        std::string remaining_data = command.str();
        while (!remaining_data.empty()) {
            // Send the command in chunks of 1024 bytes.
            const size_t l = remaining_data.size() < 1024 ? remaining_data.size() : 1024;
            ASSERT_TRUE(client->sendCommand(remaining_data.substr(0, l)));
            remaining_data.erase(0, l);
        }

        // Set timeout to 5 seconds to allow the time for the server to send
        // a response.
        const unsigned int timeout = 5;
        ASSERT_TRUE(client->getResponse(response, timeout));

        // We're done. Close the connection to the server.
        client->disconnectFromServer();
    });

    // Run the server until the command has been processed and response
    // received.
    getIOService()->run();

    // Wait for the thread to complete.
    th.join();

    EXPECT_EQ("{ \"result\": 0, \"text\": \"long command received ok\" }",
              response);
}

// This test verifies that the server can send long response to the client.
TEST_F(CtrlChannelDhcpv4SrvTest, longResponse) {
    // We need to generate large response. The simplest way is to create
    // a command and a handler which will generate some static response
    // of a desired size.
    ASSERT_NO_THROW(
        CommandMgr::instance().registerCommand("foo",
             boost::bind(&CtrlChannelDhcpv4SrvTest::longResponseHandler, _1, _2));
    );

    createUnixChannelServer();

    // The UnixControlClient doesn't have any means to check that the entire
    // response has been received. What we want to do is to generate a
    // reference response using our command handler and then compare
    // what we have received over the unix domain socket with this reference
    // response to figure out when to stop receiving.
    std::string reference_response = longResponseHandler("foo", ConstElementPtr())->str();

    // In this stream we're going to collect out partial responses.
    std::ostringstream response;

    // The client is synchronous so it is useful to run it in a thread.
    std::thread th([this, &response, reference_response]() {

        // IO service will be stopped automatically when this object goes
        // out of scope and is destroyed. This is useful because we use
        // asserts which may break the thread in various exit points.
        IOServiceWork work(getIOService());

        // Remember the response size so as we know when we should stop
        // receiving.
        const size_t long_response_size = reference_response.size();

        // Create the client and connect it to the server.
        boost::scoped_ptr<UnixControlClient> client(new UnixControlClient());
        ASSERT_TRUE(client);
        ASSERT_TRUE(client->connectToServer(socket_path_));

        // Send the stub command.
        std::string command = "{ \"command\": \"foo\", \"arguments\": { }  }";
        ASSERT_TRUE(client->sendCommand(command));

        // Keep receiving response data until we have received the full answer.
        while (response.tellp() < long_response_size) {
            std::string partial;
            const unsigned int timeout = 5;
            ASSERT_TRUE(client->getResponse(partial, timeout));
            response << partial;
        }

        // We have received the entire response, so close the connection and
        // stop the IO service.
        client->disconnectFromServer();
    });

    // Run the server until the entire response has been received.
    getIOService()->run();

    // Wait for the thread to complete.
    th.join();

    // Make sure we have received correct response.
    EXPECT_EQ(reference_response, response.str());
}

// This test verifies that the server signals timeout if the transmission
// takes too long, after receiving a partial command.
TEST_F(CtrlChannelDhcpv4SrvTest, connectionTimeoutPartialCommand) {
    createUnixChannelServer();

    // Set connection timeout to 2s to prevent long waiting time for the
    // timeout during this test.
    const unsigned short timeout = 2000;
    CommandMgr::instance().setConnectionTimeout(timeout);

    // Server's response will be assigned to this variable.
    std::string response;

    // It is useful to create a thread and run the server and the client
    // at the same time and independently.
    std::thread th([this, &response]() {

        // IO service will be stopped automatically when this object goes
        // out of scope and is destroyed. This is useful because we use
        // asserts which may break the thread in various exit points.
        IOServiceWork work(getIOService());

        // Create the client and connect it to the server.
        boost::scoped_ptr<UnixControlClient> client(new UnixControlClient());
        ASSERT_TRUE(client);
        ASSERT_TRUE(client->connectToServer(socket_path_));

        // Send partial command. The server will be waiting for the remaining
        // part to be sent and will eventually signal a timeout.
        std::string command = "{ \"command\": \"foo\" ";
        ASSERT_TRUE(client->sendCommand(command));

        // Let's wait up to 15s for the server's response. The response
        // should arrive sooner assuming that the timeout mechanism for
        // the server is working properly.
        const unsigned int timeout = 15;
        ASSERT_TRUE(client->getResponse(response, timeout));

        // Explicitly close the client's connection.
        client->disconnectFromServer();
    });

    // Run the server until stopped.
    getIOService()->run();

    // Wait for the thread to return.
    th.join();

    // Check that the server has signalled a timeout.
    EXPECT_EQ("{ \"result\": 1, \"text\": "
              "\"Connection over control channel timed out, "
              "discarded partial command of 19 bytes\" }" , response);
}

// This test verifies that the server signals timeout if the transmission
// takes too long, having received no data from the client.
TEST_F(CtrlChannelDhcpv4SrvTest, connectionTimeoutNoData) {
    createUnixChannelServer();

    // Set connection timeout to 2s to prevent long waiting time for the
    // timeout during this test.
    const unsigned short timeout = 2000;
    CommandMgr::instance().setConnectionTimeout(timeout);

    // Server's response will be assigned to this variable.
    std::string response;

    // It is useful to create a thread and run the server and the client
    // at the same time and independently.
    std::thread th([this, &response]() {

        // IO service will be stopped automatically when this object goes
        // out of scope and is destroyed. This is useful because we use
        // asserts which may break the thread in various exit points.
        IOServiceWork work(getIOService());

        // Create the client and connect it to the server.
        boost::scoped_ptr<UnixControlClient> client(new UnixControlClient());
        ASSERT_TRUE(client);
        ASSERT_TRUE(client->connectToServer(socket_path_));

        // Let's wait up to 15s for the server's response. The response
        // should arrive sooner assuming that the timeout mechanism for
        // the server is working properly.
        const unsigned int timeout = 15;
        ASSERT_TRUE(client->getResponse(response, timeout));

        // Explicitly close the client's connection.
        client->disconnectFromServer();
    });

    // Run the server until stopped.
    getIOService()->run();

    // Wait for the thread to return.
    th.join();

    // Check that the server has signalled a timeout.
    EXPECT_EQ("{ \"result\": 1, \"text\": "
              "\"Connection over control channel timed out\" }", response);
}

} // End of anonymous namespace<|MERGE_RESOLUTION|>--- conflicted
+++ resolved
@@ -90,14 +90,7 @@
     using Dhcpv4Srv::network_state_;
 };
 
-<<<<<<< HEAD
-/// @brief Default control connection timeout.
-const size_t DEFAULT_CONNECTION_TIMEOUT = 10;
-
 /// @brief Fixture class intended for testing control channel in the DHCPv4Srv
-=======
-/// @brief Fixture class intended for testin control channel in the DHCPv4Srv
->>>>>>> d229ba76
 class CtrlChannelDhcpv4SrvTest : public ::testing::Test {
 public:
 

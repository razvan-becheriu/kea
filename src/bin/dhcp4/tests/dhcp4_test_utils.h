--- conflicted
+++ resolved
@@ -199,12 +199,8 @@
     using Dhcpv4Srv::classifyPacket;
     using Dhcpv4Srv::accept;
     using Dhcpv4Srv::acceptMessageType;
-<<<<<<< HEAD
-
+    using Dhcpv4Srv::selectSubnet;
     using Dhcpv4Srv::VENDOR_CLASS_PREFIX;
-=======
-    using Dhcpv4Srv::selectSubnet;
->>>>>>> ff454194
 };
 
 class Dhcpv4SrvTest : public ::testing::Test {

--- conflicted
+++ resolved
@@ -383,45 +383,40 @@
     session.getMessages()->add(createAnswer());
     mccs.addRemoteConfig(ccspecfile("spec2.spec"));
 }
-<<<<<<< HEAD
-=======
-
-TEST(CCSession, ignoreRemoteConfigCommands) {
-
-    initFakeSession();
+
+TEST_F(CCSessionTest, ignoreRemoteConfigCommands) {
     // client will ask for config
-    initial_messages->add(createAnswer(0, el("{  }")));
-
-    EXPECT_EQ(false, haveSubscription("Spec2", "*"));
-    ModuleCCSession mccs(ccspecfile("spec2.spec"), my_config_handler, my_command_handler);
-    EXPECT_EQ(true, haveSubscription("Spec2", "*"));
-
-    EXPECT_EQ(2, msg_queue->size());
+    session.getMessages()->add(createAnswer(0, el("{  }")));
+
+    EXPECT_EQ(false, session.haveSubscription("Spec2", "*"));
+    ModuleCCSession mccs(ccspecfile("spec2.spec"), session, my_config_handler, my_command_handler);
+    EXPECT_EQ(true, session.haveSubscription("Spec2", "*"));
+
+    EXPECT_EQ(2, session.getMsgQueue()->size());
     ElementPtr msg;
     std::string group, to;
     // drop the module_spec and config commands
-    getFirstMessage(group, to);
-    getFirstMessage(group, to);
-
-    initial_messages->add(createAnswer(0, el("{  }")));
+    session.getFirstMessage(group, to);
+    session.getFirstMessage(group, to);
+
+    session.getMessages()->add(createAnswer(0, el("{  }")));
     mccs.addRemoteConfig(ccspecfile("spec1.spec"));
-    EXPECT_EQ(1, msg_queue->size());
-    msg = getFirstMessage(group, to);
+    EXPECT_EQ(1, session.getMsgQueue()->size());
+    msg = session.getFirstMessage(group, to);
 
     // Check if commands for the module are handled
-    addMessage(el("{ \"command\": [ \"good_command\" ] }"), "Spec2", "*");
+    session.addMessage(el("{ \"command\": [ \"good_command\" ] }"), "Spec2", "*");
     int result = mccs.checkCommand();
-    EXPECT_EQ(1, msg_queue->size());
-    msg = getFirstMessage(group, to);
+    EXPECT_EQ(1, session.getMsgQueue()->size());
+    msg = session.getFirstMessage(group, to);
     EXPECT_EQ("{ \"result\": [ 0 ] }", msg->str());
     EXPECT_EQ(0, result);
 
     // Check if commands for the other module are ignored
-    addMessage(el("{ \"command\": [ \"good_command\" ] }"), "Spec1", "*");
-    EXPECT_EQ(1, msg_queue->size());
-    result = mccs.checkCommand();
-    EXPECT_EQ(0, msg_queue->size());
-    
-    endFakeSession();
->>>>>>> 588d3220
+    session.addMessage(el("{ \"command\": [ \"good_command\" ] }"), "Spec1", "*");
+    EXPECT_EQ(1, session.getMsgQueue()->size());
+    result = mccs.checkCommand();
+    EXPECT_EQ(0, session.getMsgQueue()->size());
+}
+
 }
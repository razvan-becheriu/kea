--- conflicted
+++ resolved
@@ -235,6 +235,221 @@
     EXPECT_THROW(NameChangeRequest(CHG_ADD, false, false, "valid.fqdn",
                 "192.168.1.101", dhcid, expiry, 1300), NcrMessageError);
 
+}
+
+/// @brief Tests the basic workings of D2Dhcid to and from string conversions.
+/// It verifies that:
+/// 1. DHCID input strings must contain an even number of characters
+/// 2. DHCID input strings must contain only hexadecimal character digits
+/// 3. A valid DHCID string converts correctly.
+/// 4. Converting a D2Dhcid to a string works correctly.
+/// 5. Equality, inequality, and less-than-equal operators work.
+TEST(NameChangeRequestTest, dhcidTest) {
+    D2Dhcid dhcid;
+
+    // Odd number of digits should be rejected.
+    std::string test_str = "010203040A7F8E3";
+    EXPECT_THROW(dhcid.fromStr(test_str), NcrMessageError);
+
+    // Non digit content should be rejected.
+    test_str = "0102BOGUSA7F8E3D";
+    EXPECT_THROW(dhcid.fromStr(test_str), NcrMessageError);
+
+    // Verify that valid input converts into a proper byte array.
+    test_str = "010203040A7F8E3D";
+    ASSERT_NO_THROW(dhcid.fromStr(test_str));
+
+    // Create a test vector of expected byte contents.
+    const uint8_t bytes[] = { 0x1, 0x2, 0x3, 0x4, 0xA, 0x7F, 0x8E, 0x3D };
+    std::vector<uint8_t> expected_bytes(bytes, bytes + sizeof(bytes));
+
+    // Fetch the byte vector from the dhcid and verify if equals the expected
+    // content.
+    const std::vector<uint8_t>& converted_bytes = dhcid.getBytes();
+    EXPECT_EQ(expected_bytes.size(), converted_bytes.size());
+    EXPECT_TRUE (std::equal(expected_bytes.begin(),
+                            expected_bytes.begin()+expected_bytes.size(),
+                            converted_bytes.begin()));
+
+    // Convert the new dhcid back to string and verify it matches the original
+    // DHCID input string.
+    std::string next_str = dhcid.toStr();
+    EXPECT_EQ(test_str, next_str);
+
+    // Test equality, inequality, and less-than-equal operators
+    test_str="AABBCCDD";
+    EXPECT_NO_THROW(dhcid.fromStr(test_str));
+
+    D2Dhcid other_dhcid;
+    EXPECT_NO_THROW(other_dhcid.fromStr(test_str));
+
+    EXPECT_TRUE(dhcid == other_dhcid);
+    EXPECT_FALSE(dhcid != other_dhcid);
+
+    EXPECT_NO_THROW(other_dhcid.fromStr("BBCCDDEE"));
+    EXPECT_TRUE(dhcid < other_dhcid);
+
+}
+
+/// @brief Test fixture class for testing DHCID creation.
+class DhcidTest : public ::testing::Test {
+public:
+    /// @brief Constructor
+    DhcidTest() {
+        const uint8_t fqdn_data[] = {
+            6, 109, 121, 104, 111, 115, 116,     // myhost.
+            7, 101, 120, 97, 109, 112, 108, 101, // example.
+            3, 99, 111, 109, 0                   // com.
+        };
+        wire_fqdn_.assign(fqdn_data, fqdn_data + sizeof(fqdn_data));
+    }
+
+    /// @brief Destructor
+    virtual ~DhcidTest() {
+    }
+
+    std::vector<uint8_t> wire_fqdn_;
+};
+
+/// Tests that DHCID is correctly created from a DUID and FQDN. The final format
+/// of the DHCID is as follows:
+/// <identifier-type> <digest-type-code> <digest>
+/// where:
+/// - identifier-type (2 octets) is 0x0002.
+/// - digest-type-code (1 octet) indicates SHA-256 hashing and is equal 0x1.
+/// - digest = SHA-256(<DUID> <FQDN>)
+/// Note: FQDN is given in the on-wire canonical format.
+TEST_F(DhcidTest, fromDUID) {
+    D2Dhcid dhcid;
+
+    // Create DUID.
+    uint8_t duid_data[] = { 0, 1, 2, 3, 4, 5, 6 };
+    DUID duid(duid_data, sizeof(duid_data));
+
+    // Create DHCID.
+    ASSERT_NO_THROW(dhcid.fromDUID(duid, wire_fqdn_));
+
+    // The reference DHCID (represented as string of hexadecimal digits)
+    // has been calculated using one of the online calculators.
+    std::string dhcid_ref = "0002012191B7B21AF97E0E656DF887C5E2D"
+        "EF30E7758A207EDF4CCB2DE8CA37066021C";
+
+    // Make sure that the DHCID is valid.
+    EXPECT_EQ(dhcid_ref, dhcid.toStr());
+}
+
+// Test that DHCID is correctly created when the DUID has minimal length (1).
+TEST_F(DhcidTest, fromMinDUID) {
+    D2Dhcid dhcid;
+
+    // Create DUID.
+    uint8_t duid_data[] = { 1 };
+    DUID duid(duid_data, sizeof(duid_data));
+
+    // Create DHCID.
+    ASSERT_NO_THROW(dhcid.fromDUID(duid, wire_fqdn_));
+
+    // The reference DHCID (represented as string of hexadecimal digits)
+    // has been calculated using one of the online calculators.
+    std::string dhcid_ref = "000201F89004F73E60CAEDFF514E11CB91D"
+        "1F45C8F0A55D4BC4C688484A819F8EA4074";
+
+    // Make sure that the DHCID is valid.
+    EXPECT_EQ(dhcid_ref, dhcid.toStr());
+}
+
+// Test that DHCID is correctly created when the DUID has maximal length (128).
+TEST_F(DhcidTest, fromMaxDUID) {
+    D2Dhcid dhcid;
+
+    // Create DUID.
+    std::vector<uint8_t> duid_data(128, 1);
+    DUID duid(&duid_data[0], duid_data.size());
+
+    // Create DHCID.
+    ASSERT_NO_THROW(dhcid.fromDUID(duid, wire_fqdn_));
+
+    // The reference DHCID (represented as string of hexadecimal digits)
+    // has been calculated using one of the online calculators.
+    std::string dhcid_ref = "00020137D8FBDC0585B44DFA03FAD2E36C6"
+        "159737D545A12EFB40B0D88D110A5748234";
+
+    // Make sure that the DHCID is valid.
+    EXPECT_EQ(dhcid_ref, dhcid.toStr());
+}
+
+// This test verifies that DHCID is properly computed from a buffer holding
+// client identifier data.
+TEST_F(DhcidTest, fromClientId) {
+    D2Dhcid dhcid;
+
+    // Create a buffer holding client id..
+    uint8_t clientid_data[] = { 0, 1, 2, 3, 4, 5, 6 };
+    std::vector<uint8_t> clientid(clientid_data,
+                                  clientid_data + sizeof(clientid_data));
+
+    // Create DHCID.
+    ASSERT_NO_THROW(dhcid.fromClientId(clientid, wire_fqdn_));
+
+    // The reference DHCID (represented as string of hexadecimal digits)
+    // has been calculated using one of the online calculators.
+    std::string dhcid_ref = "0001012191B7B21AF97E0E656DF887C5E2D"
+        "EF30E7758A207EDF4CCB2DE8CA37066021C";
+
+    // Make sure that the DHCID is valid.
+    EXPECT_EQ(dhcid_ref, dhcid.toStr());
+
+    // Make sure that the empty FQDN is not accepted.
+    std::vector<uint8_t> empty_wire_fqdn;
+    EXPECT_THROW(dhcid.fromClientId(clientid, empty_wire_fqdn),
+                 isc::dhcp_ddns::DhcidRdataComputeError);
+
+    // Make sure that the empty client identifier is not accepted.
+    clientid.clear();
+    EXPECT_THROW(dhcid.fromClientId(clientid, wire_fqdn_),
+                 isc::dhcp_ddns::DhcidRdataComputeError);
+
+
+}
+
+// This test verifies that DHCID is properly computed from a HW address.
+TEST_F(DhcidTest, fromHWAddr) {
+    D2Dhcid dhcid;
+
+    // Create a buffer holding client id..
+    uint8_t hwaddr_data[] = { 0, 1, 2, 3, 4, 5, 6 };
+    HWAddrPtr hwaddr(new HWAddr(hwaddr_data, sizeof(hwaddr_data),
+                                HTYPE_ETHER));
+
+    // Create DHCID.
+    ASSERT_NO_THROW(dhcid.fromHWAddr(hwaddr, wire_fqdn_));
+
+    // The reference DHCID (represented as string of hexadecimal digits)
+    // has been calculated using one of the online calculators.
+    std::string dhcid_ref = "0000012247F6DC4423C3E8627434A9D686860"
+        "9D88948F78018B215EDCAA30C0C135035";
+
+    // Make sure that the DHCID is valid.
+    EXPECT_EQ(dhcid_ref, dhcid.toStr());
+
+    // Make sure that the empty FQDN is not accepted.
+    std::vector<uint8_t> empty_wire_fqdn;
+    EXPECT_THROW(dhcid.fromHWAddr(hwaddr, empty_wire_fqdn),
+                 isc::dhcp_ddns::DhcidRdataComputeError);
+
+    // Make sure that the NULL HW address is not accepted.
+    hwaddr.reset();
+    EXPECT_THROW(dhcid.fromHWAddr(hwaddr, wire_fqdn_),
+                 isc::dhcp_ddns::DhcidRdataComputeError);
+}
+
+// test operator<< on D2Dhcid
+TEST(NameChangeRequestTest, leftShiftOperation) {
+    const D2Dhcid dhcid("010203040A7F8E3D");
+
+    ostringstream oss;
+    oss << dhcid;
+    EXPECT_EQ(dhcid.toStr(), oss.str());
 }
 
 /// @brief Verifies the fundamentals of converting from and to JSON.
@@ -360,221 +575,4 @@
     ASSERT_EQ(final_str, msg_str);
 }
 
-/// @brief Tests the basic workings of D2Dhcid to and from string conversions.
-/// It verifies that:
-/// 1. DHCID input strings must contain an even number of characters
-/// 2. DHCID input strings must contain only hexadecimal character digits
-/// 3. A valid DHCID string converts correctly.
-/// 4. Converting a D2Dhcid to a string works correctly.
-/// 5. Equality, inequality, and less-than-equal operators work.
-TEST(NameChangeRequestTest, dhcidTest) {
-    D2Dhcid dhcid;
-
-    // Odd number of digits should be rejected.
-    std::string test_str = "010203040A7F8E3";
-    EXPECT_THROW(dhcid.fromStr(test_str), NcrMessageError);
-
-    // Non digit content should be rejected.
-    test_str = "0102BOGUSA7F8E3D";
-    EXPECT_THROW(dhcid.fromStr(test_str), NcrMessageError);
-
-    // Verify that valid input converts into a proper byte array.
-    test_str = "010203040A7F8E3D";
-    ASSERT_NO_THROW(dhcid.fromStr(test_str));
-
-    // Create a test vector of expected byte contents.
-    const uint8_t bytes[] = { 0x1, 0x2, 0x3, 0x4, 0xA, 0x7F, 0x8E, 0x3D };
-    std::vector<uint8_t> expected_bytes(bytes, bytes + sizeof(bytes));
-
-    // Fetch the byte vector from the dhcid and verify if equals the expected
-    // content.
-    const std::vector<uint8_t>& converted_bytes = dhcid.getBytes();
-    EXPECT_EQ(expected_bytes.size(), converted_bytes.size());
-    EXPECT_TRUE (std::equal(expected_bytes.begin(),
-                            expected_bytes.begin()+expected_bytes.size(),
-                            converted_bytes.begin()));
-
-    // Convert the new dhcid back to string and verify it matches the original
-    // DHCID input string.
-    std::string next_str = dhcid.toStr();
-    EXPECT_EQ(test_str, next_str);
-
-    // Test equality, inequality, and less-than-equal operators
-    test_str="AABBCCDD";
-    EXPECT_NO_THROW(dhcid.fromStr(test_str));
-
-    D2Dhcid other_dhcid;
-    EXPECT_NO_THROW(other_dhcid.fromStr(test_str));
-
-    EXPECT_TRUE(dhcid == other_dhcid);
-    EXPECT_FALSE(dhcid != other_dhcid);
-
-    EXPECT_NO_THROW(other_dhcid.fromStr("BBCCDDEE"));
-    EXPECT_TRUE(dhcid < other_dhcid);
-
-}
-
-/// @brief Test fixture class for testing DHCID creation.
-class DhcidTest : public ::testing::Test {
-public:
-    /// @brief Constructor
-    DhcidTest() {
-        const uint8_t fqdn_data[] = {
-            6, 109, 121, 104, 111, 115, 116,     // myhost.
-            7, 101, 120, 97, 109, 112, 108, 101, // example.
-            3, 99, 111, 109, 0                   // com.
-        };
-        wire_fqdn_.assign(fqdn_data, fqdn_data + sizeof(fqdn_data));
-    }
-
-    /// @brief Destructor
-    virtual ~DhcidTest() {
-    }
-
-    std::vector<uint8_t> wire_fqdn_;
-};
-
-/// Tests that DHCID is correctly created from a DUID and FQDN. The final format
-/// of the DHCID is as follows:
-/// <identifier-type> <digest-type-code> <digest>
-/// where:
-/// - identifier-type (2 octets) is 0x0002.
-/// - digest-type-code (1 octet) indicates SHA-256 hashing and is equal 0x1.
-/// - digest = SHA-256(<DUID> <FQDN>)
-/// Note: FQDN is given in the on-wire canonical format.
-TEST_F(DhcidTest, fromDUID) {
-    D2Dhcid dhcid;
-
-    // Create DUID.
-    uint8_t duid_data[] = { 0, 1, 2, 3, 4, 5, 6 };
-    DUID duid(duid_data, sizeof(duid_data));
-
-    // Create DHCID.
-    ASSERT_NO_THROW(dhcid.fromDUID(duid, wire_fqdn_));
-
-    // The reference DHCID (represented as string of hexadecimal digits)
-    // has been calculated using one of the online calculators.
-    std::string dhcid_ref = "0002012191B7B21AF97E0E656DF887C5E2D"
-        "EF30E7758A207EDF4CCB2DE8CA37066021C";
-
-    // Make sure that the DHCID is valid.
-    EXPECT_EQ(dhcid_ref, dhcid.toStr());
-}
-
-// Test that DHCID is correctly created when the DUID has minimal length (1).
-TEST_F(DhcidTest, fromMinDUID) {
-    D2Dhcid dhcid;
-
-    // Create DUID.
-    uint8_t duid_data[] = { 1 };
-    DUID duid(duid_data, sizeof(duid_data));
-
-    // Create DHCID.
-    ASSERT_NO_THROW(dhcid.fromDUID(duid, wire_fqdn_));
-
-    // The reference DHCID (represented as string of hexadecimal digits)
-    // has been calculated using one of the online calculators.
-    std::string dhcid_ref = "000201F89004F73E60CAEDFF514E11CB91D"
-        "1F45C8F0A55D4BC4C688484A819F8EA4074";
-
-    // Make sure that the DHCID is valid.
-    EXPECT_EQ(dhcid_ref, dhcid.toStr());
-}
-
-// Test that DHCID is correctly created when the DUID has maximal length (128).
-TEST_F(DhcidTest, fromMaxDUID) {
-    D2Dhcid dhcid;
-
-    // Create DUID.
-    std::vector<uint8_t> duid_data(128, 1);
-    DUID duid(&duid_data[0], duid_data.size());
-
-    // Create DHCID.
-    ASSERT_NO_THROW(dhcid.fromDUID(duid, wire_fqdn_));
-
-    // The reference DHCID (represented as string of hexadecimal digits)
-    // has been calculated using one of the online calculators.
-    std::string dhcid_ref = "00020137D8FBDC0585B44DFA03FAD2E36C6"
-        "159737D545A12EFB40B0D88D110A5748234";
-
-    // Make sure that the DHCID is valid.
-    EXPECT_EQ(dhcid_ref, dhcid.toStr());
-}
-
-<<<<<<< HEAD
-// This test verifies that DHCID is properly computed from a buffer holding
-// client identifier data.
-TEST_F(DhcidTest, fromClientId) {
-    D2Dhcid dhcid;
-=======
-// test operator<< on D2Dhcid
-TEST(NameChangeRequestTest, leftShiftOperation) {
-    const D2Dhcid dhcid("010203040A7F8E3D");
-
-    ostringstream oss;
-    oss << dhcid;
-    EXPECT_EQ(dhcid.toStr(), oss.str());
-}
->>>>>>> 6443d119
-
-    // Create a buffer holding client id..
-    uint8_t clientid_data[] = { 0, 1, 2, 3, 4, 5, 6 };
-    std::vector<uint8_t> clientid(clientid_data,
-                                  clientid_data + sizeof(clientid_data));
-
-    // Create DHCID.
-    ASSERT_NO_THROW(dhcid.fromClientId(clientid, wire_fqdn_));
-
-    // The reference DHCID (represented as string of hexadecimal digits)
-    // has been calculated using one of the online calculators.
-    std::string dhcid_ref = "0001012191B7B21AF97E0E656DF887C5E2D"
-        "EF30E7758A207EDF4CCB2DE8CA37066021C";
-
-    // Make sure that the DHCID is valid.
-    EXPECT_EQ(dhcid_ref, dhcid.toStr());
-
-    // Make sure that the empty FQDN is not accepted.
-    std::vector<uint8_t> empty_wire_fqdn;
-    EXPECT_THROW(dhcid.fromClientId(clientid, empty_wire_fqdn),
-                 isc::dhcp_ddns::DhcidRdataComputeError);
-
-    // Make sure that the empty client identifier is not accepted.
-    clientid.clear();
-    EXPECT_THROW(dhcid.fromClientId(clientid, wire_fqdn_),
-                 isc::dhcp_ddns::DhcidRdataComputeError);
-
-
-}
-
-// This test verifies that DHCID is properly computed from a HW address.
-TEST_F(DhcidTest, fromHWAddr) {
-    D2Dhcid dhcid;
-
-    // Create a buffer holding client id..
-    uint8_t hwaddr_data[] = { 0, 1, 2, 3, 4, 5, 6 };
-    HWAddrPtr hwaddr(new HWAddr(hwaddr_data, sizeof(hwaddr_data),
-                                HTYPE_ETHER));
-
-    // Create DHCID.
-    ASSERT_NO_THROW(dhcid.fromHWAddr(hwaddr, wire_fqdn_));
-
-    // The reference DHCID (represented as string of hexadecimal digits)
-    // has been calculated using one of the online calculators.
-    std::string dhcid_ref = "0000012247F6DC4423C3E8627434A9D686860"
-        "9D88948F78018B215EDCAA30C0C135035";
-
-    // Make sure that the DHCID is valid.
-    EXPECT_EQ(dhcid_ref, dhcid.toStr());
-
-    // Make sure that the empty FQDN is not accepted.
-    std::vector<uint8_t> empty_wire_fqdn;
-    EXPECT_THROW(dhcid.fromHWAddr(hwaddr, empty_wire_fqdn),
-                 isc::dhcp_ddns::DhcidRdataComputeError);
-
-    // Make sure that the NULL HW address is not accepted.
-    hwaddr.reset();
-    EXPECT_THROW(dhcid.fromHWAddr(hwaddr, wire_fqdn_),
-                 isc::dhcp_ddns::DhcidRdataComputeError);
-}
-
 } // end of anonymous namespace

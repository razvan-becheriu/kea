--- conflicted
+++ resolved
@@ -1945,7 +1945,7 @@
     ///
     /// @throw isc::dhcp::DbOperationError An operation on the open database
     ///        has failed.
-    std::pair<uint32_t, uint32_t> getVersion() const;
+    VersionPair getVersion() const;
 
     /// @brief Executes statements which inserts a row into one of the tables.
     ///
@@ -2361,7 +2361,7 @@
     // closed in the destructor of the mysql_ member variable.
 }
 
-std::pair<uint32_t, uint32_t>
+VersionPair
 MySqlHostDataSourceImpl::getVersion() const {
     LOG_DEBUG(dhcpsrv_logger, DHCPSRV_DBG_TRACE_DETAIL,
               DHCPSRV_MYSQL_HOST_DB_GET_VERSION);
@@ -2989,61 +2989,9 @@
                         "in MySQL database"));
 }
 
-<<<<<<< HEAD
 VersionPair
 MySqlHostDataSource::getVersion() const {
-    const MySqlHostDataSourceImpl::StatementIndex stindex =
-        MySqlHostDataSourceImpl::GET_VERSION;
-
-    LOG_DEBUG(dhcpsrv_logger, DHCPSRV_DBG_TRACE_DETAIL,
-              DHCPSRV_MYSQL_HOST_DB_GET_VERSION);
-
-    uint32_t major;      // Major version number
-    uint32_t minor;      // Minor version number
-
-    // Execute the prepared statement
-    int status = mysql_stmt_execute(impl_->conn_.statements_[stindex]);
-    if (status != 0) {
-        isc_throw(DbOperationError, "unable to execute <"
-                  << impl_->conn_.text_statements_[stindex]
-                  << "> - reason: " << mysql_error(impl_->conn_.mysql_));
-    }
-
-    // Bind the output of the statement to the appropriate variables.
-    MYSQL_BIND bind[2];
-    memset(bind, 0, sizeof(bind));
-
-    bind[0].buffer_type = MYSQL_TYPE_LONG;
-    bind[0].is_unsigned = 1;
-    bind[0].buffer = &major;
-    bind[0].buffer_length = sizeof(major);
-
-    bind[1].buffer_type = MYSQL_TYPE_LONG;
-    bind[1].is_unsigned = 1;
-    bind[1].buffer = &minor;
-    bind[1].buffer_length = sizeof(minor);
-
-    status = mysql_stmt_bind_result(impl_->conn_.statements_[stindex], bind);
-    if (status != 0) {
-        isc_throw(DbOperationError, "unable to bind result set: "
-                  << mysql_error(impl_->conn_.mysql_));
-    }
-
-    // Fetch the data and set up the "release" object to release associated
-    // resources when this method exits then retrieve the data.
-    // mysql_stmt_fetch return value other than 0 means error occurrence.
-    MySqlFreeResult fetch_release(impl_->conn_.statements_[stindex]);
-    status = mysql_stmt_fetch(impl_->conn_.statements_[stindex]);
-    if (status != 0) {
-        isc_throw(DbOperationError, "unable to obtain result set: "
-                  << mysql_error(impl_->conn_.mysql_));
-    }
-
-    return (std::make_pair(major, minor));
-=======
-std::pair<uint32_t, uint32_t> MySqlHostDataSource::getVersion() const {
     return(impl_->getVersion());
->>>>>>> 50c6675a
 }
 
 void

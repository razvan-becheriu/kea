// Copyright (C) 2016-2017 Internet Systems Consortium, Inc. ("ISC")
//
// This Source Code Form is subject to the terms of the Mozilla Public
// License, v. 2.0. If a copy of the MPL was not distributed with this
// file, You can obtain one at http://mozilla.org/MPL/2.0/.
#ifndef PGSQL_CONNECTION_H
#define PGSQL_CONNECTION_H

#include <dhcpsrv/database_connection.h>

#include <libpq-fe.h>
#include <boost/scoped_ptr.hpp>

#include <vector>
#include <stdint.h>
<<<<<<< HEAD

=======
>>>>>>> ecf3ea4b

namespace isc {
namespace dhcp {

<<<<<<< HEAD
/// Defines PostgreSQL backend version: 3.0
const uint32_t PG_SCHEMA_VERSION_MAJOR = 3;
=======
/// @brief Define PostgreSQL backend version: 4.0
const uint32_t PG_SCHEMA_VERSION_MAJOR = 4;
>>>>>>> ecf3ea4b
const uint32_t PG_SCHEMA_VERSION_MINOR = 0;

// Maximum number of parameters that can be used a statement
// @todo This allows us to use an initializer list (since we can't
// require C++11).  It's unlikely we'd go past this many a single
// statement.
const size_t PGSQL_MAX_PARAMETERS_IN_QUERY = 32;

/// @brief Define a PostgreSQL statement.
///
/// Each statement is associated with an index, which is used to reference the
/// associated prepared statement.
struct PgSqlTaggedStatement {
    /// Number of parameters for a given query
    int nbparams;

    /// @brief OID types
    ///
    /// Specify parameter types. See /usr/include/postgresql/catalog/pg_type.h.
    /// For some reason that header does not export those parameters.
    /// Those OIDs must match both input and output parameters.
    const Oid types[PGSQL_MAX_PARAMETERS_IN_QUERY];

    /// Short name of the query.
    const char* name;

    /// Text representation of the actual query.
    const char* text;
};

/// @{
/// @brief Constants for PostgreSQL data types
/// These are defined by PostgreSQL in <catalog/pg_type.h>, but including
/// this file is extraordinarily convoluted, so we'll use these to fill-in.
/// @{
const size_t OID_NONE = 0;   // PostgreSQL infers proper type
const size_t OID_BOOL = 16;
const size_t OID_BYTEA = 17;
const size_t OID_INT8 = 20;  // 8 byte int
const size_t OID_INT2 = 21;  // 2 byte int
const size_t OID_INT4 = 23;  // 4 byte int
const size_t OID_TEXT = 25;
const size_t OID_VARCHAR = 1043;
const size_t OID_TIMESTAMP = 1114;
/// @}

<<<<<<< HEAD

//@}

/// @brief RAII wrapper for Posgtresql Result sets
=======
/// @brief RAII wrapper for PostgreSQL Result sets
>>>>>>> ecf3ea4b
///
/// When a Postgresql statement is executed, the results are returned
/// in pointer allocated structure, PGresult*. Data and status information
/// are accessed via calls to functions such as PQgetvalue() which require
/// the results pointer.  In order to ensure this structure is freed, any
/// invocation of Psql function which returns a PGresult* (e.g. PQexec and

/// class. Examples:
/// {{{
///       PgSqlResult r(PQexec(conn_, "ROLLBACK"));
/// }}}
///
/// This eliminates the need for an explicit release via, PQclear() and
/// guarantees that the resources are released even if the an exception is
/// thrown.

class PgSqlResult : public boost::noncopyable {
public:
    /// @brief Constructor
    ///
    /// Store the pointer to the result set to being fetched.  Set row
    /// and column counts for convenience.
    ///
    PgSqlResult(PGresult *result);

    /// @brief Destructor
    ///
    /// Frees the result set
    ~PgSqlResult();

    /// @brief Returns the number of rows in the result set.
    int getRows() const {
        return (rows_);
    }

    /// @brief Returns the number of columns in the result set.
    int getCols() const {
        return (cols_);
    }

    /// @brief Determines if a row index is valid
    ///
    /// @param row index to range check
    ///
    /// @throw DbOperationError if the row index is out of range
    void rowCheck(int row) const;

    /// @brief Determines if a column index is valid
    ///
    /// @param col index to range check
    ///
    /// @throw DbOperationError if the column index is out of range
    void colCheck(int col) const;

    /// @brief Determines if both a row and column index are valid
    ///
    /// @param row index to range check
    /// @param col index to range check
    ///
    /// @throw DbOperationError if either the row or column index
    /// is out of range
    void rowColCheck(int row, int col) const;

    /// @brief Fetches the name of the column in a result set
    ///
    /// Returns the column name of the column from the result set.
    /// If the column index is out of range it will return the
    /// string "Unknown column:<index>"
    ///
    /// @param col index of the column name to fetch
    /// @return string containing the name of the column
    /// This method is exception safe.
    std::string getColumnLabel(const int col) const;

    /// @brief Conversion Operator
    ///
    /// Allows the PgSqlResult object to be passed as the result set argument to
    /// PQxxxx functions.
    operator PGresult*() const {
        return (result_);
    }

    /// @brief Boolean Operator
    ///
    /// Allows testing the PgSqlResult object for emptiness: "if (result)"
    operator bool() const {
        return (result_);
    }

private:
    PGresult*     result_;     ///< Result set to be freed
    int rows_;   ///< Number of rows in the result set
    int cols_;   ///< Number of columns in the result set
};


/// @brief Postgresql connection handle Holder
///
/// Small RAII object for safer initialization, will close the database
/// connection upon destruction.  This means that if an exception is thrown
/// during database initialization, resources allocated to the database are
/// guaranteed to be freed.
///
/// It makes no sense to copy an object of this class.  After the copy, both
/// objects would contain pointers to the same PgSql context object.  The
/// destruction of one would invalid the context in the remaining object.
/// For this reason, the class is declared noncopyable.
class PgSqlHolder : public boost::noncopyable {
public:

    /// @brief Constructor
    ///
    /// Sets the Postgresql API connector handle to NULL.
    ///
    PgSqlHolder() : pgconn_(NULL) {
    }

    /// @brief Destructor
    ///
    /// Frees up resources allocated by the connection.
    ~PgSqlHolder() {
        if (pgconn_ != NULL) {
            PQfinish(pgconn_);
        }
    }

    /// @brief Sets the connection to the value given
    ///
    /// @param connection - pointer to the Postgresql connection instance
    void setConnection(PGconn* connection) {
        if (pgconn_ != NULL) {
            // Already set? Release the current connection first.
            // Maybe this should be an error instead?
            PQfinish(pgconn_);
        }

        pgconn_ = connection;
    }

    /// @brief Conversion Operator
    ///
    /// Allows the PgSqlHolder object to be passed as the context argument to
    /// PQxxxx functions.
    operator PGconn*() const {
        return (pgconn_);
    }

    /// @brief Boolean Operator
    ///
    /// Allows testing the connection for emptiness: "if (holder)"
    operator bool() const {
        return (pgconn_);
    }

private:
    PGconn* pgconn_;      ///< Postgresql connection
};

/// @brief Forward declaration to @ref PgSqlConnection.
class PgSqlConnection;

/// @brief RAII object representing a PostgreSQL transaction.
///
/// An instance of this class should be created in a scope where multiple
/// INSERT statements should be executed within a single transaction. The
/// transaction is started when the constructor of this class is invoked.
/// The transaction is ended when the @ref PgSqlTransaction::commit is
/// explicitly called or when the instance of this class is destroyed.
/// The @ref PgSqlTransaction::commit commits changes to the database.
/// If the class instance is destroyed before @ref PgSqlTransaction::commit
/// has been called, the transaction is rolled back. The rollback on
/// destruction guarantees that partial data is not stored in the database
/// when an error occurs during any of the operations within a transaction.
///
/// By default PostgreSQL performs a commit following each statement which
/// alters the database (i.e. "autocommit"). Starting a transaction
/// stops autocommit for the connection until the transaction is ended by
/// either commit or rollback. Other connections are unaffected.
class PgSqlTransaction : public boost::noncopyable {
public:

    /// @brief Constructor.
    ///
    /// Starts transaction by executing the SQL statement: "START TRANSACTION"
    ///
    /// @param conn PostgreSQL connection to use for the transaction. This
    /// connection will be later used to commit or rollback changes.
    ///
    /// @throw DbOperationError if statement execution fails
    PgSqlTransaction(PgSqlConnection& conn);

    /// @brief Destructor.
    ///
    /// If the transaction has not been committed, it is rolled back
    /// by executing the SQL statement: "ROLLBACK"
    ///
    /// @throw DbOperationError if statement execution fails
    ~PgSqlTransaction();

    /// @brief Commits transaction.
    ///
    /// Commits all changes made during the transaction by executing the
    /// SQL statement: "COMMIT"
    ///
    /// @throw DbOperationError if statement execution fails
    void commit();

private:

    /// @brief Holds reference to the PostgreSQL database connection.
    PgSqlConnection& conn_;

    /// @brief Boolean flag indicating if the transaction has been committed.
    ///
    /// This flag is used in the class destructor to assess if the
    /// transaction should be rolled back.
    bool committed_;
};

/// @brief Common PgSql Connector Pool
///
/// This class provides common operations for PgSql database connection
/// used by both PgSqlLeaseMgr and PgSqlHostDataSource. It manages connecting
/// to the database and preparing compiled statements. Its fields are
/// public, because they are used (both set and retrieved) in classes
/// that use instances of PgSqlConnection.
class PgSqlConnection : public DatabaseConnection {
public:
    /// @brief Define the PgSql error state for a duplicate key error.
    static const char DUPLICATE_KEY[];

    /// @brief Constructor
    ///
    /// Initialize PgSqlConnection object with parameters needed for connection.
    PgSqlConnection(const ParameterMap& parameters)
        : DatabaseConnection(parameters) {
    }

    /// @brief Destructor
    virtual ~PgSqlConnection();

    /// @brief Prepare Single Statement
    ///
    /// Creates a prepared statement from the text given and adds it to the
    /// statements_ vector at the given index.
    ///
    /// @param statement SQL statement to be prepared.
    ///
    /// @throw isc::dhcp::DbOperationError An operation on the open database has
    ///        failed.
    void prepareStatement(const PgSqlTaggedStatement& statement);

    /// @brief Prepare statements
    ///
    /// Creates the prepared statements for all of the SQL statements used
    /// by the PostgreSQL backend.
    ///
    /// @param start_statement Pointer to the first statement in range of the
    /// statements to be compiled.
    /// @param end_statement Pointer to the statement marking end of the
    /// range of statements to be compiled. This last statement is not compiled.
    ///
    /// @throw isc::dhcp::DbOperationError An operation on the open database has
    ///        failed.
    void prepareStatements(const PgSqlTaggedStatement* start_statement,
                           const PgSqlTaggedStatement* end_statement);

    /// @brief Open Database
    ///
    /// Opens the database using the information supplied in the parameters
    /// passed to the constructor.
    ///
    /// @throw NoDatabaseName Mandatory database name not given
    /// @throw DbOpenError Error opening the database
    void openDatabase();

    /// @brief Start a transaction
    ///
    /// Starts a transaction.
    ///
    /// @throw DbOperationError If the transaction start failed.
    void startTransaction();

    /// @brief Commit Transactions
    ///
    /// Commits all pending database operations.
    ///
    /// @throw DbOperationError If the commit failed.
    void commit();

    /// @brief Rollback Transactions
    ///
    /// Rolls back all pending database operations.
    ///
    /// @throw DbOperationError If the rollback failed.
    void rollback();

    /// @brief Checks a result set's SQL state against an error state.
    ///
    /// @param r result set to check
    /// @param error_state error state to compare against
    ///
    /// @return True if the result set's SQL state equals the error_state,
    /// false otherwise.
    bool compareError(const PgSqlResult& r, const char* error_state);

    /// @brief Checks result of the r object
    ///
    /// This function is used to determine whether or not the SQL statement
    /// execution succeeded, and in the event of failures, decide whether or
    /// not the failures are recoverable.
    ///
    /// If the error is recoverable, the method will throw a DbOperationError.
    /// In the error is deemed unrecoverable, such as a loss of connectivity
    /// with the server, this method will log the error and call exit(-1);
    ///
    /// @todo Calling exit() is viewed as a short term solution for Kea 1.0.
    /// Two tickets are likely to alter this behavior, first is #3639, which
    /// calls for the ability to attempt to reconnect to the database. The
    /// second ticket, #4087 which calls for the implementation of a generic,
    /// FatalException class which will propagate outward.
    ///
    /// @param r result of the last PostgreSQL operation
    /// @param statement - tagged statement that was executed
    ///
    /// @throw isc::dhcp::DbOperationError Detailed PostgreSQL failure
    void checkStatementError(const PgSqlResult& r,
                             PgSqlTaggedStatement& statement) const;

    /// @brief PgSql connection handle
    ///
    /// This field is public, because it is used heavily from PgSqlLeaseMgr
    /// and from PgSqlHostDataSource.
    PgSqlHolder conn_;

    /// @brief Conversion Operator
    ///
    /// Allows the PgConnection object to be passed as the context argument to
    /// PQxxxx functions.
    operator PGconn*() const {
        return (conn_);
    }

    /// @brief Boolean Operator
    ///
    /// Allows testing the PgConnection for initialized connection
    operator bool() const {
        return (conn_);
    }

};

}; // end of isc::dhcp namespace
}; // end of isc namespace

#endif // PGSQL_CONNECTION_H<|MERGE_RESOLUTION|>--- conflicted
+++ resolved
@@ -13,21 +13,12 @@
 
 #include <vector>
 #include <stdint.h>
-<<<<<<< HEAD
-
-=======
->>>>>>> ecf3ea4b
 
 namespace isc {
 namespace dhcp {
 
-<<<<<<< HEAD
-/// Defines PostgreSQL backend version: 3.0
-const uint32_t PG_SCHEMA_VERSION_MAJOR = 3;
-=======
 /// @brief Define PostgreSQL backend version: 4.0
 const uint32_t PG_SCHEMA_VERSION_MAJOR = 4;
->>>>>>> ecf3ea4b
 const uint32_t PG_SCHEMA_VERSION_MINOR = 0;
 
 // Maximum number of parameters that can be used a statement
@@ -74,14 +65,7 @@
 const size_t OID_TIMESTAMP = 1114;
 /// @}
 
-<<<<<<< HEAD
-
-//@}
-
-/// @brief RAII wrapper for Posgtresql Result sets
-=======
 /// @brief RAII wrapper for PostgreSQL Result sets
->>>>>>> ecf3ea4b
 ///
 /// When a Postgresql statement is executed, the results are returned
 /// in pointer allocated structure, PGresult*. Data and status information

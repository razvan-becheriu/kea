// Copyright (C) 2014-2018 Internet Systems Consortium, Inc. ("ISC")
//
// This Source Code Form is subject to the terms of the Mozilla Public
// License, v. 2.0. If a copy of the MPL was not distributed with this
// file, You can obtain one at http://mozilla.org/MPL/2.0/.

#include <config.h>

#include <dhcp/pkt.h> // Needed for HWADDR_SOURCE_*
#include <dhcpsrv/cfgmgr.h>
#include <dhcpsrv/srv_config.h>
#include <dhcpsrv/lease_mgr_factory.h>
#include <dhcpsrv/cfg_hosts_util.h>
#include <log/logger_manager.h>
#include <log/logger_specification.h>

#include <algorithm>
#include <list>
#include <sstream>
#include <string>

using namespace isc::log;
using namespace isc::data;

namespace isc {
namespace dhcp {

SrvConfig::SrvConfig()
    : instance_id_(""), sequence_(0), cfg_iface_(new CfgIface()),
      cfg_option_def_(new CfgOptionDef()), cfg_option_(new CfgOption()),
      cfg_subnets4_(new CfgSubnets4()), cfg_subnets6_(new CfgSubnets6()),
      cfg_shared_networks4_(new CfgSharedNetworks4()),
      cfg_shared_networks6_(new CfgSharedNetworks6()),
      cfg_hosts_(new CfgHosts()), cfg_rsoo_(new CfgRSOO()),
      cfg_expiration_(new CfgExpiration()), cfg_duid_(new CfgDUID()),
      cfg_db_access_(new CfgDbAccess()),
      cfg_host_operations4_(CfgHostOperations::createConfig4()),
      cfg_host_operations6_(CfgHostOperations::createConfig6()),
      class_dictionary_(new ClientClassDictionary()),
      decline_timer_(0), echo_v4_client_id_(true), dhcp4o6_port_(0),
<<<<<<< HEAD
      master_server_cfg_timestamp_(-1),
      server_cfg_timestamp_(-1),
      d2_client_config_(new D2ClientConfig()) {
=======
      d2_client_config_(new D2ClientConfig()),
      configured_globals_(Element::createMap()) {
>>>>>>> d229ba76
}

SrvConfig::SrvConfig(const uint32_t sequence)
    : instance_id_(""), sequence_(sequence), cfg_iface_(new CfgIface()),
      cfg_option_def_(new CfgOptionDef()), cfg_option_(new CfgOption()),
      cfg_subnets4_(new CfgSubnets4()), cfg_subnets6_(new CfgSubnets6()),
      cfg_shared_networks4_(new CfgSharedNetworks4()),
      cfg_shared_networks6_(new CfgSharedNetworks6()),
      cfg_hosts_(new CfgHosts()), cfg_rsoo_(new CfgRSOO()),
      cfg_expiration_(new CfgExpiration()), cfg_duid_(new CfgDUID()),
      cfg_db_access_(new CfgDbAccess()),
      cfg_host_operations4_(CfgHostOperations::createConfig4()),
      cfg_host_operations6_(CfgHostOperations::createConfig6()),
      class_dictionary_(new ClientClassDictionary()),
      decline_timer_(0), echo_v4_client_id_(true), dhcp4o6_port_(0),
<<<<<<< HEAD
      master_server_cfg_timestamp_(-1),
      server_cfg_timestamp_(-1),
      d2_client_config_(new D2ClientConfig()) {
=======
      d2_client_config_(new D2ClientConfig()),
      configured_globals_(Element::createMap()) {
>>>>>>> d229ba76
}

std::string SrvConfig::getConfigSummary(const uint32_t selection) const {
    std::ostringstream s;
    size_t subnets_num;
    if ((selection & CFGSEL_SUBNET4) == CFGSEL_SUBNET4) {
        subnets_num = getCfgSubnets4()->getAll()->size();
        if (subnets_num > 0) {
            s << "added IPv4 subnets: " << subnets_num;
        } else {
            s << "no IPv4 subnets!";
        }
        s << "; ";
    }

    if ((selection & CFGSEL_SUBNET6) == CFGSEL_SUBNET6) {
        subnets_num = getCfgSubnets6()->getAll()->size();
        if (subnets_num > 0) {
            s << "added IPv6 subnets: " << subnets_num;
        } else {
            s << "no IPv6 subnets!";
        }
        s << "; ";
    }

    if ((selection & CFGSEL_DDNS) == CFGSEL_DDNS) {
        bool ddns_enabled = getD2ClientConfig()->getEnableUpdates();
        s << "DDNS: " << (ddns_enabled ? "enabled" : "disabled") << "; ";
    }

    if (s.tellp() == static_cast<std::streampos>(0)) {
        s << "no config details available";
    }

    std::string summary = s.str();
    size_t last_separator_pos = summary.find_last_of(";");
    if (last_separator_pos == summary.length() - 2) {
        summary.erase(last_separator_pos);
    }
    return (summary);
}

bool SrvConfig::sequenceEquals(const SrvConfig& other) {
    return (getSequence() == other.getSequence());
}

void SrvConfig::copy(SrvConfig& new_config) const {
    // We will entirely replace loggers in the new configuration.
    new_config.logging_info_.clear();
    for (LoggingInfoStorage::const_iterator it = logging_info_.begin();
         it != logging_info_.end(); ++it) {
        new_config.addLoggingInfo(*it);
    }
    // Replace interface configuration.
    new_config.cfg_iface_.reset(new CfgIface(*cfg_iface_));
    // Replace option definitions.
    cfg_option_def_->copyTo(*new_config.cfg_option_def_);
    cfg_option_->copyTo(*new_config.cfg_option_);
    // Replace the client class dictionary
    new_config.class_dictionary_.reset(new ClientClassDictionary(*class_dictionary_));
    // Replace the D2 client configuration
    new_config.setD2ClientConfig(getD2ClientConfig());
    // Replace configured hooks libraries.
    new_config.hooks_config_.clear();
    using namespace isc::hooks;
    for (HookLibsCollection::const_iterator it =
           hooks_config_.get().begin();
         it != hooks_config_.get().end(); ++it) {
        new_config.hooks_config_.add(it->first, it->second);
    }
}

void SrvConfig::applyLoggingCfg() const {
    std::list<LoggerSpecification> specs;
    for (LoggingInfoStorage::const_iterator it = logging_info_.begin();
         it != logging_info_.end(); ++it) {
        specs.push_back(it->toSpec());
    }
    LoggerManager manager;
    manager.process(specs.begin(), specs.end());
}

bool SrvConfig::equals(const SrvConfig& other) const {
    // If number of loggers is different, then configurations aren't equal.
    if (logging_info_.size() != other.logging_info_.size()) {
        return (false);
    }
    // Pass through all loggers and try to find the match for each of them
    // with the loggers from the other configuration. The order doesn't
    // matter so we can't simply compare the vectors.
    for (LoggingInfoStorage::const_iterator this_it = logging_info_.begin();
         this_it != logging_info_.end(); ++this_it) {
        bool match = false;
        for (LoggingInfoStorage::const_iterator other_it =
                 other.logging_info_.begin();
             other_it != other.logging_info_.end(); ++other_it) {
            if (this_it->equals(*other_it)) {
                match = true;
                break;
            }
        }
        // No match found for the particular logger so return false.
        if (!match) {
            return (false);
        }
    }
    // Logging information is equal between objects, so check other values.
    if ((*cfg_iface_ != *other.cfg_iface_) ||
        (*cfg_option_def_ != *other.cfg_option_def_) ||
        (*cfg_option_ != *other.cfg_option_) ||
        (*class_dictionary_ != *other.class_dictionary_) ||
        (*d2_client_config_ != *other.d2_client_config_)) {
        return (false);
    }
    // Now only configured hooks libraries can differ.
    // If number of configured hooks libraries are different, then
    // configurations aren't equal.
    if (hooks_config_.get().size() != other.hooks_config_.get().size()) {
        return (false);
    }
    // Pass through all configured hooks libraries.
    return (hooks_config_.equal(other.hooks_config_));
}

void SrvConfig::removeStatistics() {
    // Removes statistics for v4 and v6 subnets
    getCfgSubnets4()->removeStatistics();

    getCfgSubnets6()->removeStatistics();
}

void
SrvConfig::updateStatistics() {
    // Updating subnet statistics involves updating lease statistics, which
    // is done by the LeaseMgr.  Since servers with subnets, must have a
    // LeaseMgr, we do not bother updating subnet stats for servers without
    // a lease manager, such as D2. @todo We should probably examine why
    // "SrvConfig" is being used by D2.
    if (LeaseMgrFactory::haveInstance()) {
        // Updates  statistics for v4 and v6 subnets
        getCfgSubnets4()->updateStatistics();

        getCfgSubnets6()->updateStatistics();
    }
}

void 
SrvConfig::extractConfiguredGlobals(isc::data::ConstElementPtr config) {
    if (config->getType() != Element::map) {
        isc_throw(BadValue, "extractConfiguredGlobals must be given a map element");
    }

    const std::map<std::string, ConstElementPtr>& values = config->mapValue();
    for (auto value = values.begin(); value != values.end(); ++value) {
        if (value->second->getType() != Element::list &&
            value->second->getType() != Element::map) {
                addConfiguredGlobal(value->first, value->second);
        }
    }
}

ElementPtr
SrvConfig::toElement() const {
    // Get family for the configuration manager
    uint16_t family = CfgMgr::instance().getFamily();
    // Toplevel map
    ElementPtr result = Element::createMap();
    // DhcpX global map
    ElementPtr dhcp = Element::createMap();

    // Add in explicitly configured globals.
    dhcp->setValue(configured_globals_->mapValue()); 

    // Set user-context
    contextToElement(dhcp);

    // Set decline-probation-period
    dhcp->set("decline-probation-period",
              Element::create(static_cast<long long>(decline_timer_)));
    // Set echo-client-id (DHCPv4)
    if (family == AF_INET) {
        dhcp->set("echo-client-id", Element::create(echo_v4_client_id_));
    }
    // Set dhcp4o6-port
    dhcp->set("dhcp4o6-port",
              Element::create(static_cast<int>(dhcp4o6_port_)));

    // Set dhcp-ddns
    dhcp->set("dhcp-ddns", d2_client_config_->toElement());
    // Set interfaces-config
    dhcp->set("interfaces-config", cfg_iface_->toElement());
    // Set option-def
    dhcp->set("option-def", cfg_option_def_->toElement());
    // Set option-data
    dhcp->set("option-data", cfg_option_->toElement());

    // Set subnets and shared networks.

    // We have two problems to solve:
    //   - a subnet is unparsed once:
    //       * if it is a plain subnet in the global subnet list
    //       * if it is a member of a shared network in the shared network
    //         subnet list
    //   - unparsed subnets must be kept to add host reservations in them.
    //     Of course this can be done only when subnets are unparsed.

    // The list of all unparsed subnets
    std::vector<ElementPtr> sn_list;

    if (family == AF_INET) {
        // Get plain subnets
        ElementPtr plain_subnets = Element::createList();
        const Subnet4Collection* subnets = cfg_subnets4_->getAll();
        for (Subnet4Collection::const_iterator subnet = subnets->cbegin();
             subnet != subnets->cend(); ++subnet) {
            // Skip subnets which are in a shared-network
            SharedNetwork4Ptr network;
            (*subnet)->getSharedNetwork(network);
            if (network) {
                continue;
            }
            ElementPtr subnet_cfg = (*subnet)->toElement();
            sn_list.push_back(subnet_cfg);
            plain_subnets->add(subnet_cfg);
        }
        dhcp->set("subnet4", plain_subnets);

        // Get shared networks
        ElementPtr shared_networks = cfg_shared_networks4_->toElement();
        dhcp->set("shared-networks", shared_networks);

        // Get subnets in shared network subnet lists
        const std::vector<ElementPtr> networks = shared_networks->listValue();
        for (auto network = networks.cbegin();
             network != networks.cend(); ++network) {
            const std::vector<ElementPtr> sh_list =
                (*network)->get("subnet4")->listValue();
            for (auto subnet = sh_list.cbegin();
                 subnet != sh_list.cend(); ++subnet) {
                sn_list.push_back(*subnet);
            }
        }

    } else {
        // Get plain subnets
        ElementPtr plain_subnets = Element::createList();
        const Subnet6Collection* subnets = cfg_subnets6_->getAll();
        for (Subnet6Collection::const_iterator subnet = subnets->cbegin();
             subnet != subnets->cend(); ++subnet) {
            // Skip subnets which are in a shared-network
            SharedNetwork6Ptr network;
            (*subnet)->getSharedNetwork(network);
            if (network) {
                continue;
            }
            ElementPtr subnet_cfg = (*subnet)->toElement();
            sn_list.push_back(subnet_cfg);
            plain_subnets->add(subnet_cfg);
        }
        dhcp->set("subnet6", plain_subnets);

        // Get shared networks
        ElementPtr shared_networks = cfg_shared_networks6_->toElement();
        dhcp->set("shared-networks", shared_networks);

        // Get subnets in shared network subnet lists
        const std::vector<ElementPtr> networks = shared_networks->listValue();
        for (auto network = networks.cbegin();
             network != networks.cend(); ++network) {
            const std::vector<ElementPtr> sh_list =
                (*network)->get("subnet6")->listValue();
            for (auto subnet = sh_list.cbegin();
                 subnet != sh_list.cend(); ++subnet) {
                sn_list.push_back(*subnet);
            }
        }
    }
    // Insert reservations
    CfgHostsList resv_list;
    resv_list.internalize(cfg_hosts_->toElement());
    for (std::vector<ElementPtr>::const_iterator subnet = sn_list.cbegin();
         subnet != sn_list.cend(); ++subnet) {
        ConstElementPtr id = (*subnet)->get("id");
        if (isNull(id)) {
            isc_throw(ToElementError, "subnet has no id");
        }
        SubnetID subnet_id = id->intValue();
        ConstElementPtr resvs = resv_list.get(subnet_id);
        (*subnet)->set("reservations", resvs);
    }
    // Set expired-leases-processing
    ConstElementPtr expired = cfg_expiration_->toElement();
    dhcp->set("expired-leases-processing", expired);
    if (family == AF_INET6) {
        // Set server-id (DHCPv6)
        dhcp->set("server-id", cfg_duid_->toElement());

        // Set relay-supplied-options (DHCPv6)
        dhcp->set("relay-supplied-options", cfg_rsoo_->toElement());
    }
    // Set lease-database
    CfgLeaseDbAccess lease_db(*cfg_db_access_);
    dhcp->set("lease-database", lease_db.toElement());
    // Set hosts-databases
    CfgHostDbAccess host_db(*cfg_db_access_);
    ConstElementPtr hosts_databases = host_db.toElement();
    if (hosts_databases->size() > 0) {
        dhcp->set("hosts-databases", hosts_databases);
    }
    // Set host-reservation-identifiers
    ConstElementPtr host_ids;
    if (family == AF_INET) {
        host_ids = cfg_host_operations4_->toElement();
    } else {
        host_ids = cfg_host_operations6_->toElement();
    }
    dhcp->set("host-reservation-identifiers", host_ids);
    // Set mac-sources (DHCPv6)
    if (family == AF_INET6) {
        dhcp->set("mac-sources", cfg_mac_source_.toElement());
    }
    // Set control-socket (skip if null as empty is not legal)
    if (!isNull(control_socket_)) {
        dhcp->set("control-socket", UserContext::toElement(control_socket_));
    }
    // Set client-classes
    ConstElementPtr client_classes = class_dictionary_->toElement();
    // @todo accept empty list
    if (!client_classes->empty()) {
        dhcp->set("client-classes", client_classes);
    }
    // Set hooks-libraries
    ConstElementPtr hooks_libs = hooks_config_.toElement();
    dhcp->set("hooks-libraries", hooks_libs);
    // Set DhcpX
    result->set(family == AF_INET ? "Dhcp4" : "Dhcp6", dhcp);

    // Logging global map (skip if empty)
    if (!logging_info_.empty()) {
        ElementPtr logging = Element::createMap();
        // Set loggers list
        ElementPtr loggers = Element::createList();
        for (LoggingInfoStorage::const_iterator logger =
                 logging_info_.cbegin();
             logger != logging_info_.cend(); ++logger) {
            loggers->add(logger->toElement());
        }
        logging->set("loggers", loggers);
        result->set("Logging", logging);
    }

    return (result);
}

}
}<|MERGE_RESOLUTION|>--- conflicted
+++ resolved
@@ -38,14 +38,10 @@
       cfg_host_operations6_(CfgHostOperations::createConfig6()),
       class_dictionary_(new ClientClassDictionary()),
       decline_timer_(0), echo_v4_client_id_(true), dhcp4o6_port_(0),
-<<<<<<< HEAD
       master_server_cfg_timestamp_(-1),
       server_cfg_timestamp_(-1),
-      d2_client_config_(new D2ClientConfig()) {
-=======
       d2_client_config_(new D2ClientConfig()),
       configured_globals_(Element::createMap()) {
->>>>>>> d229ba76
 }
 
 SrvConfig::SrvConfig(const uint32_t sequence)
@@ -61,14 +57,10 @@
       cfg_host_operations6_(CfgHostOperations::createConfig6()),
       class_dictionary_(new ClientClassDictionary()),
       decline_timer_(0), echo_v4_client_id_(true), dhcp4o6_port_(0),
-<<<<<<< HEAD
       master_server_cfg_timestamp_(-1),
       server_cfg_timestamp_(-1),
-      d2_client_config_(new D2ClientConfig()) {
-=======
       d2_client_config_(new D2ClientConfig()),
       configured_globals_(Element::createMap()) {
->>>>>>> d229ba76
 }
 
 std::string SrvConfig::getConfigSummary(const uint32_t selection) const {

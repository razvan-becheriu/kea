// Copyright (C) 2015-2018 Deutsche Telekom AG.
//
// Authors: Razvan Becheriu <razvan.becheriu@qualitance.com>
//          Andrei Pavel <andrei.pavel@qualitance.com>
//
// Licensed under the Apache License, Version 2.0 (the "License");
// you may not use this file except in compliance with the License.
// You may obtain a copy of the License at
//
//           http://www.apache.org/licenses/LICENSE-2.0
//
// Unless required by applicable law or agreed to in writing, software
// distributed under the License is distributed on an "AS IS" BASIS,
// WITHOUT WARRANTIES OR CONDITIONS OF ANY KIND, either express or implied.
// See the License for the specific language governing permissions and
// limitations under the License.

#include <config.h>

#include <dhcpsrv/cql_lease_mgr.h>
#include <dhcpsrv/dhcpsrv_log.h>

#include <dhcp/duid.h>
#include <dhcp/hwaddr.h>

#include <asiolink/io_address.h>

using isc::asiolink::IOAddress;

namespace isc {
namespace dhcp {

static constexpr size_t HOSTNAME_MAX_LEN = 255u;
static constexpr size_t ADDRESS6_TEXT_MAX_LEN = 39u;

/// @brief Common CQL and Lease Data Methods
///
/// The @ref CqlLease4Exchange and @ref CqlLease6Exchange classes provide the
/// functionality to set up binding information between variables in the
/// program and data extracted from the database. This class is the common
/// base to both of them, containing some common methods.
class CqlLeaseExchange : public CqlExchange {
public:
    /// @brief Constructor
    ///
    /// @param connection already open Cassandra connection.
    CqlLeaseExchange(const CqlConnection &connection)
        : connection_(connection), valid_lifetime_(0), expire_(0),
          subnet_id_(0), fqdn_fwd_(cass_false), fqdn_rev_(cass_false),
          state_(0) {
    }

    /// @brief Create BIND array to receive C++ data.
    ///
    /// Used in executeSelect() to retrieve from database
    ///
    /// @param data array of bound objects representing data to be retrieved
    /// @param statement_tag prepared statement being executed; defaults to an
    ///     invalid index
    virtual void
    createBindForSelect(AnyArray &data, StatementTag statement_tag = NULL) override = 0;

    /// @brief Copy received data into the derived class' object.
    ///
    /// Copies information about the entity to be retrieved into a holistic
    /// object. Called in @ref executeSelect(). Not implemented for base class
    /// CqlExchange. To be implemented in derived classes.
    ///
    /// @return a pointer to the object retrieved.
    virtual boost::any retrieve() override = 0;

protected:
    /// @brief Database connection
    const CqlConnection &connection_;

    /// @brief Hardware address
    CassBlob hwaddr_;

    /// @brief Lease timer
    cass_int64_t valid_lifetime_;

    /// @brief Lease expiry time
    cass_int64_t expire_;

    /// @brief Subnet identifier
    cass_int32_t subnet_id_;

    /// @brief Has forward DNS update been performed?
    cass_bool_t fqdn_fwd_;

    /// @brief Has reverse DNS update been performed?
    cass_bool_t fqdn_rev_;

    /// @brief Client hostname
    std::string hostname_;

    /// @brief Lease state
    cass_int32_t state_;
};

/// @brief Exchange Lease4 information between Kea and CQL
///
/// On any CQL operation, arrays of CQL BIND structures must be built to
/// describe the parameters in the prepared statements. Where information is
/// inserted or retrieved - INSERT, UPDATE, SELECT - a large amount of that
/// structure is identical. This class handles the creation of that array.
///
/// Owing to the CQL API, the process requires some intermediate variables
/// to hold things like data length etc. This object holds those variables.
///
/// @note There are no unit tests for this class. It is tested indirectly
/// in all CqlLeaseMgr::xxx4() calls where it is used.
class CqlLease4Exchange : public CqlLeaseExchange {
public:
    /// @brief Constructor
    ///
    /// The initialization of the variables here is only to satisfy
    /// cppcheck - all variables are initialized/set in the methods before
    /// they are used.
    ///
    /// @param connection connection used for this query
    explicit CqlLease4Exchange(const CqlConnection &connection);

    /// @brief Create CQL_BIND objects for Lease4 Pointer
    ///
    /// Fills in the CQL_BIND array for sending data in the Lease4 object to
    /// the database. Used for INSERT statements.
    ///
    /// @param lease The lease information to be inserted
    /// @param data Lease info will be stored here in CQL format
    void createBindForInsert(const Lease4Ptr &lease, AnyArray &data);

    /// @brief Create CQL_BIND objects for Lease4 Pointer
    ///
    /// Fills in the CQL_BIND array for sending data in the Lease4 object to
    /// the database. Used for UPDATE statements.
    ///
    /// @param lease Updated lease information.
    /// @param data lease info in CQL format will be stored here
    /// @param statement_tag tag identifying the query (optional)
    void createBindForUpdate(const Lease4Ptr &lease, AnyArray &data,
                             StatementTag statement_tag = NULL);

    /// @brief Create CQL_BIND objects for Lease4 Pointer
    ///
    /// Fills in the CQL_BIND array for sending data in the Lease4 object to
    /// the database. Used for DELETE statements.
    ///
    /// @param address address of the lease to be deleted
    /// @param data lease info in CQL format will be stored here
    /// @param statement_tag tag identifying the query (optional)
    void createBindForDelete(const IOAddress &address,
                             AnyArray &data,
                             StatementTag statement_tag = NULL);

    /// @brief Create BIND array to receive data
    ///
    /// Creates a CQL_BIND array to receive Lease4 data from the database.
    ///
    /// @param data info returned by CQL will be stored here
    /// @param statement_tag tag identifying the query (optional)
    virtual void
    createBindForSelect(AnyArray &data, StatementTag statement_tag = NULL) override;

    /// @brief Retrieves the Lease4 object in Kea format
    ///
    /// @return C++ representation of the object being returned
    virtual boost::any retrieve() override;

    /// @brief Retrieves zero or more IPv4 leases
    ///
    /// @param statement_tag query to be executed
    /// @param data parameters for the query
    /// @param result this lease collection will be updated
    void getLeaseCollection(StatementTag &statement_tag, AnyArray &data,
                            Lease4Collection &result);

    /// @brief Retrieves one IPv4 lease
    ///
    /// @param statement_tag query to be executed
    /// @param data parameters for the query
    /// @param result pointer to the lease being returned (or null)
    void
    getLease(StatementTag &statement_tag, AnyArray &data, Lease4Ptr &result);

    /// @brief Returns expired leases.
    ///
    /// This method returns up to specified number (see max_leases) of
    /// expired leases.
    ///
    /// @param max_leases at most this number of leases will be returned
    /// @param expired_leases expired leases will be stored here
    void getExpiredLeases(const size_t &max_leases, Lease4Collection &expired_leases);

    /// @brief Cassandra statements
    static StatementMap tagged_statements_;

    /// @brief Statement tags definitions
    /// @{
    // Add entry to lease4 table
    static constexpr StatementTag INSERT_LEASE4 = "INSERT_LEASE4";
    // Update a Lease4 entry
    static constexpr StatementTag UPDATE_LEASE4 = "UPDATE_LEASE4";
    // Delete from lease4 by address
    static constexpr StatementTag DELETE_LEASE4 = "DELETE_LEASE4";
    // Delete expired lease4s in certain state
    static constexpr StatementTag GET_LEASE4_EXPIRE = "GET_LEASE4_EXPIRE";
    // Get lease4
    static constexpr StatementTag GET_LEASE4 = "GET_LEASE4";
    // Get lease4 by address
    static constexpr StatementTag GET_LEASE4_ADDR = "GET_LEASE4_ADDR";
    // Get lease4 by client ID
    static constexpr StatementTag GET_LEASE4_CLIENTID = "GET_LEASE4_CLIENTID";
    // Get lease4 by client ID & subnet ID
    static constexpr StatementTag GET_LEASE4_CLIENTID_SUBID = "GET_LEASE4_CLIENTID_SUBID";
    // Get lease4 by HW address
    static constexpr StatementTag GET_LEASE4_HWADDR = "GET_LEASE4_HWADDR";
    // Get lease4 by HW address & subnet ID
    static constexpr StatementTag GET_LEASE4_HWADDR_SUBID = "GET_LEASE4_HWADDR_SUBID";
    // Get lease4 by subnet ID
    static constexpr StatementTag GET_LEASE4_SUBID = "GET_LEASE4_SUBID";
    /// @}

private:
    // Pointer to lease object
    Lease4Ptr lease_;
    // IPv4 address
    cass_int64_t address_;
    // Client identification
    CassBlob client_id_;
};  // CqlLease4Exchange

constexpr StatementTag CqlLease4Exchange::INSERT_LEASE4;
constexpr StatementTag CqlLease4Exchange::UPDATE_LEASE4;
constexpr StatementTag CqlLease4Exchange::DELETE_LEASE4;
constexpr StatementTag CqlLease4Exchange::GET_LEASE4_EXPIRE;
constexpr StatementTag CqlLease4Exchange::GET_LEASE4;
constexpr StatementTag CqlLease4Exchange::GET_LEASE4_ADDR;
constexpr StatementTag CqlLease4Exchange::GET_LEASE4_CLIENTID;
constexpr StatementTag CqlLease4Exchange::GET_LEASE4_CLIENTID_SUBID;
constexpr StatementTag CqlLease4Exchange::GET_LEASE4_HWADDR;
constexpr StatementTag CqlLease4Exchange::GET_LEASE4_HWADDR_SUBID;
constexpr StatementTag CqlLease4Exchange::GET_LEASE4_SUBID;

StatementMap CqlLease4Exchange::tagged_statements_{

    // Inserts new IPv4 lease
    {INSERT_LEASE4,
     {INSERT_LEASE4,
      "INSERT INTO lease4( "
      "address, hwaddr, client_id, valid_lifetime, expire, subnet_id, "
      "fqdn_fwd, fqdn_rev, hostname, state "
      ") VALUES ( "
      "?, ?, ?, ?, ?, ?, ?, ?, ?, ? "
      ") "
      "IF NOT EXISTS "}},

    // Updates existing IPv4 lease
    {UPDATE_LEASE4,
     {UPDATE_LEASE4,
      "UPDATE lease4 SET "
      "hwaddr = ?, "
      "client_id = ?, "
      "subnet_id = ?, "
      "valid_lifetime = ?, "
      "expire = ?, "
      "fqdn_fwd = ?, "
      "fqdn_rev = ?, "
      "hostname = ?, "
      "state = ? "
      "WHERE address = ? "
      "IF EXISTS "}},

    // Deletes existing IPv4 lease
    {DELETE_LEASE4,
     {DELETE_LEASE4,
      "DELETE FROM lease4 "
      "WHERE address = ? "
      "IF EXISTS "}},

    // Gets up to a certain number of expired IPv4 leases
    {GET_LEASE4_EXPIRE,
     {GET_LEASE4_EXPIRE,
      "SELECT "
      "address, hwaddr, client_id, valid_lifetime, expire, subnet_id, "
      "fqdn_fwd, fqdn_rev, hostname, state "
      "FROM lease4 "
      "WHERE state = ? "
      "AND expire < ? "
      "LIMIT ? "
      "ALLOW FILTERING "}},

     // Gets an IPv4 lease(s)
     {GET_LEASE4,
      {GET_LEASE4,
       "SELECT "
       "address, hwaddr, client_id, valid_lifetime, expire, subnet_id, "
       "fqdn_fwd, fqdn_rev, hostname, state "
       "FROM lease4 "}},

    // Gets an IPv4 lease with specified IPv4 address
    {GET_LEASE4_ADDR,
     {GET_LEASE4_ADDR,
      "SELECT "
      "address, hwaddr, client_id, valid_lifetime, expire, subnet_id, "
      "fqdn_fwd, fqdn_rev, hostname, state "
      "FROM lease4 "
      "WHERE address = ? "}},

    // Gets an IPv4 lease(s) with specified client-id
    {GET_LEASE4_CLIENTID,
     {GET_LEASE4_CLIENTID,
      "SELECT "
      "address, hwaddr, client_id, valid_lifetime, expire, subnet_id, "
      "fqdn_fwd, fqdn_rev, hostname, state "
      "FROM lease4 "
      "WHERE client_id = ? "
      "ALLOW FILTERING "}},

    // Gets an IPv4 lease with specified client-id and subnet-id
    {GET_LEASE4_CLIENTID_SUBID,
     {GET_LEASE4_CLIENTID_SUBID,
      "SELECT "
      "address, hwaddr, client_id, valid_lifetime, expire, subnet_id, "
      "fqdn_fwd, fqdn_rev, hostname, state "
      "FROM lease4 "
      "WHERE client_id = ? "
      "AND subnet_id = ? "
      "ALLOW FILTERING "}},

    // Gets all IPv4 leases with specified hardware address
    {GET_LEASE4_HWADDR,
     {GET_LEASE4_HWADDR,
      "SELECT "
      "address, hwaddr, client_id, valid_lifetime, expire, subnet_id, "
      "fqdn_fwd, fqdn_rev, hostname, state "
      "FROM lease4 "
      "WHERE hwaddr = ? "
      "ALLOW FILTERING "}},

    // Gets an IPv4 lease with specified hardware addr and subnet-id
    {GET_LEASE4_HWADDR_SUBID,
     {GET_LEASE4_HWADDR_SUBID,
      "SELECT "
      "address, hwaddr, client_id, valid_lifetime, expire, subnet_id, "
      "fqdn_fwd, fqdn_rev, hostname, state "
      "FROM lease4 "
      "WHERE hwaddr = ? "
      "AND subnet_id = ? "
      "ALLOW FILTERING "}},

     // Gets an IPv4 lease(s) with specified subnet-id
     {GET_LEASE4_SUBID,
      {GET_LEASE4_SUBID,
       "SELECT "
       "address, hwaddr, client_id, valid_lifetime, expire, subnet_id, "
       "fqdn_fwd, fqdn_rev, hostname, state "
       "FROM lease4 "
       "WHERE subnet_id = ? "
       "ALLOW FILTERING "}}
};

CqlLease4Exchange::CqlLease4Exchange(const CqlConnection &connection)
    : CqlLeaseExchange(connection), address_(0) {
}

void
CqlLease4Exchange::createBindForInsert(const Lease4Ptr &lease, AnyArray &data) {
    if (!lease) {
        isc_throw(BadValue, "CqlLease4Exchange::createBindForInsert(): "
                            "Lease4 object is NULL");
    }
    // Store lease object to ensure it remains valid.
    lease_ = lease;
    // Set up the structures for the various components of the lease4
    // structure.

    try {
        // address: bigint
        // The address in the Lease structure is an IOAddress object.
        // Convert this to an integer for storage.
        address_ = static_cast<cass_int64_t>(lease_->addr_.toUint32());

        // hwaddr: blob
        if (lease_->hwaddr_ && lease_->hwaddr_->hwaddr_.size() > 0) {
            if (lease_->hwaddr_->hwaddr_.size() > HWAddr::MAX_HWADDR_LEN) {
                isc_throw(DbOperationError,
                          "hardware address "
                              << lease_->hwaddr_->toText() << " of length "
                              << lease_->hwaddr_->hwaddr_.size()
                              << " exceeds maximum allowed length of "
                              << HWAddr::MAX_HWADDR_LEN);
            }
            hwaddr_ = lease_->hwaddr_->hwaddr_;
        } else {
            hwaddr_.clear();
        }

        // client_id: blob
        if (lease_->client_id_ && lease_->client_id_->getClientId().size() > 0) {
            client_id_ = lease_->client_id_->getClientId();
        } else {
            client_id_.clear();
        }

        // valid lifetime: bigint
        valid_lifetime_ = static_cast<cass_int64_t>(lease_->valid_lft_);

        // expire: bigint
        // The lease structure holds the client last transmission time
        /// (cltt_)
        // For convenience for external tools, this is converted to lease
        // expiry time (expire). The relationship is given by:
        // expire = cltt_ + valid_lft_
        CqlExchange::convertToDatabaseTime(lease_->cltt_, lease_->valid_lft_, expire_);

        // subnet_id: int
        subnet_id_ = static_cast<cass_int32_t>(lease_->subnet_id_);

        // fqdn_fwd: boolean
        fqdn_fwd_ = lease_->fqdn_fwd_ ? cass_true : cass_false;

        // fqdn_rev: boolean
        fqdn_rev_ = lease_->fqdn_rev_ ? cass_true : cass_false;

        // hostname: varchar
        if (lease_->hostname_.size() > HOSTNAME_MAX_LEN) {
            isc_throw(BadValue,
                      "hostname " << lease_->hostname_ << " of length "
                                  << lease_->hostname_.size()
                                  << " exceeds maximum allowed length of "
                                  << HOSTNAME_MAX_LEN);
        }
        hostname_ = lease_->hostname_;

        // state: int
        state_ = static_cast<cass_int32_t>(lease_->state_);

        // Start with a fresh array.
        data.clear();
        data.add(&address_);
        data.add(&hwaddr_);
        data.add(&client_id_);
        data.add(&valid_lifetime_);
        data.add(&expire_);
        data.add(&subnet_id_);
        data.add(&fqdn_fwd_);
        data.add(&fqdn_rev_);
        data.add(&hostname_);
        data.add(&state_);

    } catch (const Exception &ex) {
        isc_throw(DbOperationError, "CqlLease4Exchange::createBindForInsert(): "
                  "could not create bind array from Lease4: " << lease_->addr_.toText()
                  << ", reason: " << ex.what());
    }
}

void
CqlLease4Exchange::createBindForUpdate(const Lease4Ptr &lease, AnyArray &data,
                                       StatementTag /* unused */) {
    if (!lease) {
        isc_throw(BadValue, "CqlLease4Exchange::createBindForUpdate(): "
                            "Lease4 object is NULL");
    }
    // Store lease object to ensure it remains valid.
    lease_ = lease;
    // Set up the structures for the various components of the lease4
    // structure.

    try {
        // address: bigint
        // The address in the Lease structure is an IOAddress object.
        // Convert this to an integer for storage.
        address_ = static_cast<cass_int64_t>(lease_->addr_.toUint32());

        // hwaddr: blob
        if (lease_->hwaddr_ && lease_->hwaddr_->hwaddr_.size() > 0) {
            if (lease_->hwaddr_->hwaddr_.size() > HWAddr::MAX_HWADDR_LEN) {
                isc_throw(DbOperationError,
                          "hardware address "
                              << lease_->hwaddr_->toText() << " of length "
                              << lease_->hwaddr_->hwaddr_.size()
                              << " exceeds maximum allowed length of "
                              << HWAddr::MAX_HWADDR_LEN);
            }
            hwaddr_ = lease_->hwaddr_->hwaddr_;
        } else {
            hwaddr_.clear();
        }

        // client_id: blob
        if (lease_->client_id_ && lease_->client_id_->getClientId().size() > 0) {
            client_id_ = lease_->client_id_->getClientId();
        } else {
            client_id_.clear();
        }

        // valid lifetime: bigint
        valid_lifetime_ = static_cast<cass_int64_t>(lease_->valid_lft_);

        // expire: bigint
        // The lease structure holds the client last transmission time
        /// (cltt_)
        // For convenience for external tools, this is converted to lease
        // expiry time (expire). The relationship is given by:
        // expire = cltt_ + valid_lft_
        CqlExchange::convertToDatabaseTime(lease_->cltt_, lease_->valid_lft_, expire_);

        // subnet_id: int
        subnet_id_ = static_cast<cass_int32_t>(lease_->subnet_id_);

        // fqdn_fwd: boolean
        fqdn_fwd_ = lease_->fqdn_fwd_ ? cass_true : cass_false;

        // fqdn_rev: boolean
        fqdn_rev_ = lease_->fqdn_rev_ ? cass_true : cass_false;

        // hostname: varchar
        if (lease_->hostname_.size() > HOSTNAME_MAX_LEN) {
            isc_throw(BadValue,
                      "hostname " << lease_->hostname_ << " of length "
                                  << lease_->hostname_.size()
                                  << " exceeds maximum allowed length of "
                                  << HOSTNAME_MAX_LEN);
        }
        hostname_ = lease_->hostname_;

        // state: int
        state_ = static_cast<cass_int32_t>(lease_->state_);

        // Start with a fresh array.
        data.clear();
        data.add(&hwaddr_);
        data.add(&client_id_);
        data.add(&subnet_id_);
        data.add(&valid_lifetime_);
        data.add(&expire_);
        data.add(&fqdn_fwd_);
        data.add(&fqdn_rev_);
        data.add(&hostname_);
        data.add(&state_);
        data.add(&address_);

    } catch (const Exception &ex) {
        isc_throw(DbOperationError,
                  "CqlLease4Exchange::createBindUpdate(): "
                  "could not create bind array from Lease4: "
                      << lease_->addr_.toText() << ", reason: " << ex.what());
    }
}

void
CqlLease4Exchange::createBindForDelete(const IOAddress &address, AnyArray &data,
                                       StatementTag /* unused */) {
    // Set up the structures for the various components of the lease4
    // structure.

    try {
        // address: bigint
        address_ = static_cast<cass_int64_t>(address.toUint32());

        // Start with a fresh array.
        data.clear();
        data.add(&address_);

    } catch (const Exception &ex) {
        isc_throw(DbOperationError,
                  "CqlLease4Exchange::createBindForDelete(): "
                  "could not create bind array with address: "
                      << address_ << ", reason: " << ex.what());
    }
}

void
CqlLease4Exchange::createBindForSelect(AnyArray &data, StatementTag /* unused */) {

    // Start with a fresh array.
    data.clear();

    // address: blob
    data.add(&address_);

    // hwaddr: blob
    data.add(&hwaddr_);

    // client_id: blob
    data.add(&client_id_);

    // valid_lifetime: bigint
    data.add(&valid_lifetime_);

    // expire: bigint
    data.add(&expire_);

    // subnet_id: int
    data.add(&subnet_id_);

    // fqdn_fwd: boolean
    data.add(&fqdn_fwd_);

    // fqdn_rev: boolean
    data.add(&fqdn_rev_);

    // hostname: varchar
    data.add(&hostname_);

    // state: int
    data.add(&state_);
}

boost::any
CqlLease4Exchange::retrieve() {
    try {
        // Sanity checks
        if (hwaddr_.size() > HWAddr::MAX_HWADDR_LEN) {
            isc_throw(BadValue,
                      "hardware address "
                          << HWAddr(hwaddr_, HTYPE_ETHER).toText()
                          << " of length " << hwaddr_.size()
                          << " exceeds maximum allowed length of "
                          << HWAddr::MAX_HWADDR_LEN);
        }
        if (client_id_.size() > ClientId::MAX_CLIENT_ID_LEN) {
            isc_throw(BadValue,
                      "client ID " << ClientId(client_id_).toText()
                                   << " of length " << client_id_.size()
                                   << " exceeds maximum allowed length of "
                                   << ClientId::MAX_CLIENT_ID_LEN);
        }
        if (hostname_.size() > HOSTNAME_MAX_LEN) {
            isc_throw(BadValue,
                      "hostname" << hostname_ << " of length "
                                 << hostname_.size()
                                 << " exceeds maximum allowed length of "
                                 << HOSTNAME_MAX_LEN);
        }

        time_t cltt = 0;
        CqlExchange::convertFromDatabaseTime(expire_, valid_lifetime_, cltt);

        HWAddrPtr hwaddr(new HWAddr(hwaddr_, HTYPE_ETHER));

        uint32_t addr4 = static_cast<uint32_t>(address_);

        Lease4Ptr result(new Lease4(addr4, hwaddr, client_id_.data(),
                                    client_id_.size(), valid_lifetime_, 0, 0,
                                    cltt, subnet_id_, fqdn_fwd_, fqdn_rev_,
                                    hostname_));

        result->state_ = state_;

        return (result);
    } catch (const Exception &ex) {
        isc_throw(DbOperationError,
                  "CqlLease4Exchange::retrieve(): "
                  "could not convert data to Lease4, reason: "
                      << ex.what());
    }
}

void
CqlLease4Exchange::getLeaseCollection(StatementTag &statement_tag, AnyArray &data,
                                      Lease4Collection &result) {
    LOG_DEBUG(dhcpsrv_logger, DHCPSRV_DBG_TRACE_DETAIL, DHCPSRV_CQL_GET_ADDR4)
        .arg(statement_tag);

    AnyArray collection = executeSelect(connection_, data, statement_tag);

    // Transfer Lease4 objects to result.
    for (boost::any &element : collection) {
        result.push_back(boost::any_cast<Lease4Ptr>(element));
    }
}

void
CqlLease4Exchange::getLease(StatementTag &statement_tag, AnyArray &data,
                            Lease4Ptr &result) {
    // This particular method is called when only one or zero matches is
    // expected.
    Lease4Collection collection;
    getLeaseCollection(statement_tag, data, collection);

    // Return single record if present, else clear the lease.
    const size_t collection_size = collection.size();
    if (collection_size >= 2u) {
        isc_throw(MultipleRecords,
                  "CqlLease4Exchange::getLease(): multiple records were found in "
                  "the database where only one was expected for statement "
                  << statement_tag);
    } else if (collection_size == 0u) {
        result.reset();
    } else {
        result = *collection.begin();
    }
}

void
CqlLease4Exchange::getExpiredLeases(const size_t &max_leases,
                                    Lease4Collection &expired_leases) {
    // Set up the WHERE clause value
    cass_int32_t keep_state = Lease::STATE_EXPIRED_RECLAIMED;
    cass_int64_t timestamp = static_cast<cass_int64_t>(time(NULL));

    // If the number of leases is 0, we will return all leases. This is
    // achieved by setting the limit to a very high value.
    cass_int32_t limit = max_leases > 0u ?
                             static_cast<cass_int32_t>(max_leases) :
                             std::numeric_limits<cass_int32_t>::max();

    for (cass_int32_t state = Lease::STATE_DEFAULT;
         state <= Lease::STATE_EXPIRED_RECLAIMED; state++) {
        if (state == keep_state) {
            continue;
        }

        AnyArray data;
        data.add(&state);
        data.add(&timestamp);
        data.add(&limit);

        // Retrieve leases from the database.
        Lease4Collection temp_collection;
        getLeaseCollection(CqlLease4Exchange::GET_LEASE4_EXPIRE, data,
                           temp_collection);

        for (Lease4Ptr &lease : temp_collection) {
            expired_leases.push_back(lease);
        }
    }
}

/// @brief Exchange Lease6 information between Kea and CQL
///
/// On any CQL operation, arrays of CQL BIND structures must be built to
/// describe the parameters in the prepared statements. Where information is
/// inserted or retrieved - INSERT, UPDATE, SELECT - a large amount of that
/// structure is identical. This class handles the creation of that array.
///
/// Owing to the CQL API, the process requires some intermediate variables
/// to hold things like data length etc. This object holds those variables.
///
/// @note There are no unit tests for this class. It is tested indirectly
/// in all CqlLeaseMgr::xxx6() calls where it is used.
class CqlLease6Exchange : public CqlLeaseExchange {
public:
    /// @brief Constructor
    ///
    /// The initialization of the variables here is only to satisfy
    /// cppcheck - all variables are initialized/set in the methods before
    /// they are used.
    ///
    /// @param connection connection used for this query
    explicit CqlLease6Exchange(const CqlConnection &connection);

    /// @brief Create CQL_BIND objects for Lease6 Pointer
    ///
    /// Fills in the CQL_BIND array for sending data in the Lease6 object to
    /// the database. Used for INSERT statements.
    ///
    /// @param lease The lease information to be inserted
    /// @param data Lease info will be stored here in CQL format
    void createBindForInsert(const Lease6Ptr &lease, AnyArray &data);

    /// @brief Create CQL_BIND objects for Lease6 Pointer
    ///
    /// Fills in the CQL_BIND array for sending data in the Lease6 object to
    /// the database. Used for UPDATE statements.
    ///
    /// @param lease Updated lease information.
    /// @param data lease info in CQL format will be stored here
    /// @param statement_tag tag identifying the query (optional)
    void createBindForUpdate(const Lease6Ptr &lease, AnyArray &data,
                             StatementTag statement_tag = NULL);

    /// @brief Create CQL_BIND objects for Lease4 Pointer
    ///
    /// Fills in the CQL_BIND array for sending data in the Lease6 object to
    /// the database. Used for DELETE statements.
    ///
    /// @param address address of the lease to be deleted
    /// @param data lease info in CQL format will be stored here
    /// @param statement_tag tag identifying the query (optional)
    void createBindForDelete(const IOAddress &address,
                             AnyArray &data,
                             StatementTag statement_tag = NULL);

    /// @brief Create BIND array to receive data
    ///
    /// Creates a CQL_BIND array to receive Lease6 data from the database.
    ///
    /// @param data info returned by CQL will be stored here
    /// @param statement_tag tag identifying the query (optional)
    virtual void
    createBindForSelect(AnyArray &data, StatementTag statement_tag = NULL) override;

    /// @brief Retrieves the Lease6 object in Kea format
    ///
    /// @return C++ representation of the object being returned
    virtual boost::any retrieve() override;

    /// @brief Retrieves zero or more IPv6 leases
    ///
    /// @param statement_tag query to be executed
    /// @param data parameters for the query
    /// @param result this lease collection will be updated
    void getLeaseCollection(StatementTag &statement_tag, AnyArray &data,
                            Lease6Collection &result);

    /// @brief Retrieves one IPv6 lease
    ///
    /// @param statement_tag query to be executed
    /// @param data parameters for the query
    /// @param result pointer to the lease being returned (or null)
    void
    getLease(StatementTag &statement_tag, AnyArray &data, Lease6Ptr &result);

    /// @brief Returns expired leases.
    ///
    /// This method returns up to specified number (see max_leases) of
    /// expired leases.
    ///
    /// @param max_leases at most this number of leases will be returned
    /// @param expired_leases expired leases will be stored here
    void getExpiredLeases(const size_t &max_leases, Lease6Collection &expired_leases);

    /// @brief Cassandra statements
    static StatementMap tagged_statements_;

    /// @brief Statement tags definitions
    /// @{
    static constexpr StatementTag INSERT_LEASE6 = "INSERT_LEASE6";
    static constexpr StatementTag UPDATE_LEASE6 = "UPDATE_LEASE6";
    static constexpr StatementTag DELETE_LEASE6 = "DELETE_LEASE6";
    static constexpr StatementTag GET_LEASE6_EXPIRE = "GET_LEASE6_EXPIRE";
    static constexpr StatementTag GET_LEASE6_ADDR = "GET_LEASE6_ADDR";
    static constexpr StatementTag GET_LEASE6_DUID_IAID = "GET_LEASE6_DUID_IAID";
    static constexpr StatementTag GET_LEASE6_DUID_IAID_SUBID = "GET_LEASE6_DUID_IAID_SUBID";
    // @}

private:
    /// @brief Lease
    Lease6Ptr lease_;

    /// @brief IPv6 address
    std::string address_;

    /// @brief Preferred lifetime
    cass_int64_t pref_lifetime_;

    /// @brief Client identifier
    CassBlob duid_;

    /// @brief Identity association identifier
    cass_int32_t iaid_;

    /// @brief Lease type (NA, TA or PD)
    cass_int32_t lease_type_;

    /// @brief Prefix length
    cass_int32_t prefix_len_;

    /// @brief Hardware type
    cass_int32_t hwtype_;

    /// @brief Source of the hardware address
    cass_int32_t hwaddr_source_;
};  // CqlLease6Exchange

constexpr StatementTag CqlLease6Exchange::INSERT_LEASE6;
constexpr StatementTag CqlLease6Exchange::UPDATE_LEASE6;
constexpr StatementTag CqlLease6Exchange::DELETE_LEASE6;
constexpr StatementTag CqlLease6Exchange::GET_LEASE6_EXPIRE;
constexpr StatementTag CqlLease6Exchange::GET_LEASE6_ADDR;
constexpr StatementTag CqlLease6Exchange::GET_LEASE6_DUID_IAID;
constexpr StatementTag CqlLease6Exchange::GET_LEASE6_DUID_IAID_SUBID;

StatementMap CqlLease6Exchange::tagged_statements_ = {

    // Inserts new IPv6 lease
    {INSERT_LEASE6,
     {INSERT_LEASE6,
      "INSERT INTO lease6("
      "address, valid_lifetime, expire, subnet_id, pref_lifetime, duid, iaid, "
      "lease_type, prefix_len, fqdn_fwd, fqdn_rev, hostname, hwaddr, hwtype, "
      "hwaddr_source, state "
      ") VALUES ("
      "?, ?, ?, ?, ?, ?, ?, ?, ?, ?, ?, ?, ?, ?, ?, ?"
      ") "
      "IF NOT EXISTS "}},

    // Updates existing IPv6 lease
    {UPDATE_LEASE6,
     {UPDATE_LEASE6,
      "UPDATE lease6 SET "
      "valid_lifetime = ?, "
      "expire = ?, "
      "pref_lifetime = ?, "
      "duid = ?, "
      "iaid = ?, "
      "subnet_id = ?, "
      "lease_type = ?, "
      "prefix_len = ?, "
      "fqdn_fwd = ?, "
      "fqdn_rev = ?, "
      "hostname = ?, "
      "hwaddr = ?, "
      "hwtype = ?, "
      "hwaddr_source = ?, "
      "state = ? "
      "WHERE address = ? "
      "IF EXISTS "}},

    // Deletes existing IPv6 lease
    {DELETE_LEASE6,
     {DELETE_LEASE6,
      "DELETE FROM lease6 "
      "WHERE address = ? "
      "IF EXISTS "}},

    // Gets up to a certain number of expired IPv6 leases
    {GET_LEASE6_EXPIRE,
     {GET_LEASE6_EXPIRE,
      "SELECT "
      "address, valid_lifetime, expire, subnet_id, pref_lifetime, duid, iaid, "
      "lease_type, prefix_len, fqdn_fwd, fqdn_rev, hostname, hwaddr, hwtype, "
      "hwaddr_source, state "
      "FROM lease6 "
      "WHERE state = ? "
      "AND expire < ? "
      "LIMIT ? "
      "ALLOW FILTERING "}},

    // Gets an IPv6 lease with specified IPv4 address
    {GET_LEASE6_ADDR,
     {GET_LEASE6_ADDR,
      "SELECT "
      "address, valid_lifetime, expire, subnet_id, pref_lifetime, duid, iaid, "
      "lease_type, prefix_len, fqdn_fwd, fqdn_rev, hostname, hwaddr, hwtype, "
      "hwaddr_source, state "
      "FROM lease6 "
      "WHERE address = ? "
      "AND lease_type = ? "
      "ALLOW FILTERING "}},

    // Gets an IPv6 lease(s) with specified duid and iaid
    {GET_LEASE6_DUID_IAID,
     {GET_LEASE6_DUID_IAID,
      "SELECT "
      "address, valid_lifetime, expire, subnet_id, pref_lifetime, duid, iaid, "
      "lease_type, prefix_len, fqdn_fwd, fqdn_rev, hostname, hwaddr, hwtype, "
      "hwaddr_source, state "
      "FROM lease6 "
      "WHERE duid = ? AND iaid = ? "
      "AND lease_type = ? "
      "ALLOW FILTERING "}},

    // Gets an IPv6 lease with specified duid, iaid and subnet-id
    {GET_LEASE6_DUID_IAID_SUBID,
     {GET_LEASE6_DUID_IAID_SUBID,
      "SELECT "
      "address, valid_lifetime, expire, subnet_id, pref_lifetime, duid, iaid, "
      "lease_type, prefix_len, fqdn_fwd, fqdn_rev, hostname, hwaddr, hwtype, "
      "hwaddr_source, state "
      "FROM lease6 "
      "WHERE duid = ? AND iaid = ? "
      "AND lease_type = ? "
      "AND subnet_id = ? "
      "ALLOW FILTERING "}},

};

CqlLease6Exchange::CqlLease6Exchange(const CqlConnection &connection)
    : CqlLeaseExchange(connection), pref_lifetime_(0), iaid_(0), lease_type_(0),
      prefix_len_(0), hwtype_(0), hwaddr_source_(0) {
}

void
CqlLease6Exchange::createBindForInsert(const Lease6Ptr &lease, AnyArray &data) {
    if (!lease) {
        isc_throw(BadValue, "CqlLease6Exchange::createBindForInsert(): "
                            "Lease6 object is NULL");
    }
    // Store lease object to ensure it remains valid.
    lease_ = lease;

    // Set up the structures for the various components of the lease4
    // structure.
    try {
        // address: varchar
        address_ = lease_->addr_.toText();
        if (address_.size() > ADDRESS6_TEXT_MAX_LEN) {
            isc_throw(BadValue, "address " << address_ << " of length " << address_.size()
                      << " exceeds maximum allowed length of " << ADDRESS6_TEXT_MAX_LEN);
        }

        // valid lifetime: bigint
        valid_lifetime_ = static_cast<cass_int64_t>(lease_->valid_lft_);

        // expire: bigint
        // The lease structure holds the client last transmission time
        // (cltt_)
        // For convenience for external tools, this is converted to lease
        // expiry time (expire). The relationship is given by:
        // expire = cltt_ + valid_lft_
        CqlExchange::convertToDatabaseTime(lease_->cltt_, lease_->valid_lft_, expire_);

        // subnet_id: int
        subnet_id_ = static_cast<cass_int32_t>(lease_->subnet_id_);

        // pref_lifetime: bigint
        pref_lifetime_ = static_cast<cass_int64_t>(lease_->preferred_lft_);

        // duid: blob
        if (!lease_->duid_) {
            isc_throw(DbOperationError, "lease6 with address " << address_
                      << " is missing mandatory duid");
        }
        duid_ = lease_->duid_->getDuid();

        // iaid: int
        iaid_ = static_cast<cass_int32_t>(lease_->iaid_);

        // lease_type: int
        lease_type_ = static_cast<cass_int32_t>(lease_->type_);

        // prefix_len: int
        prefix_len_ = static_cast<cass_int32_t>(lease_->prefixlen_);

        // fqdn_fwd: boolean
        fqdn_fwd_ = lease_->fqdn_fwd_ ? cass_true : cass_false;

        // fqdn_rev: boolean
        fqdn_rev_ = lease_->fqdn_rev_ ? cass_true : cass_false;

        // hostname: varchar
        if (lease_->hostname_.size() > HOSTNAME_MAX_LEN) {
            isc_throw(BadValue, "hostname" << lease_->hostname_ << " of length "
                      << lease_->hostname_.size() << " exceeds maximum allowed length of "
                      << HOSTNAME_MAX_LEN);
        }
        hostname_ = lease_->hostname_;

        // hwaddr: blob
        if (lease_->hwaddr_ && lease_->hwaddr_->hwaddr_.size() > 0) {
            if (lease_->hwaddr_->hwaddr_.size() > HWAddr::MAX_HWADDR_LEN) {
                isc_throw(DbOperationError, "hardware address " << lease_->hwaddr_->toText()
                          << " of length " << lease_->hwaddr_->hwaddr_.size()
                          << " exceeds maximum allowed length of " << HWAddr::MAX_HWADDR_LEN);
            }
            hwaddr_ = lease_->hwaddr_->hwaddr_;
        } else {
            hwaddr_.clear();
        }

        // hwtype: int
        if (lease_->hwaddr_) {
            hwtype_ = static_cast<cass_int32_t>(lease_->hwaddr_->htype_);
        } else {
            hwtype_ = 0;
        }

        // hwaddr_source: int
        if (lease_->hwaddr_) {
            hwaddr_source_ = static_cast<cass_int32_t>(lease_->hwaddr_->source_);
        } else {
            hwaddr_source_ = 0;
        }

        // state: int
        state_ = static_cast<cass_int32_t>(lease_->state_);

        // Start with a fresh array.
        data.clear();

        // Add them all to data.
        data.add(&address_);
        data.add(&valid_lifetime_);
        data.add(&expire_);
        data.add(&subnet_id_);
        data.add(&pref_lifetime_);
        data.add(&duid_);
        data.add(&iaid_);
        data.add(&lease_type_);
        data.add(&prefix_len_);
        data.add(&fqdn_fwd_);
        data.add(&fqdn_rev_);
        data.add(&hostname_);
        data.add(&hwaddr_);
        data.add(&hwtype_);
        data.add(&hwaddr_source_);
        data.add(&state_);

    } catch (const Exception &ex) {
        isc_throw(DbOperationError, "CqlLease6Exchange::createBindForInsert(): "
                  "could not create bind array from Lease6: " << lease_->addr_.toText()
                  << ", reason: " << ex.what());
    }
}

void
CqlLease6Exchange::createBindForUpdate(const Lease6Ptr &lease, AnyArray &data,
                                       StatementTag /* unused */) {
    if (!lease) {
        isc_throw(BadValue, "CqlLease6Exchange::createBindForUpdate(): "
                            "Lease6 object is NULL");
    }
    // Store lease object to ensure it remains valid.
    lease_ = lease;

    // Set up the structures for the various components of the lease4
    // structure.
    try {
        // address: varchar
        address_ = lease_->addr_.toText();
        if (address_.size() > ADDRESS6_TEXT_MAX_LEN) {
            isc_throw(BadValue,
                      "address " << address_ << " of length " << address_.size()
                                 << " exceeds maximum allowed length of "
                                 << ADDRESS6_TEXT_MAX_LEN);
        }

        // valid lifetime: bigint
        valid_lifetime_ = static_cast<cass_int64_t>(lease_->valid_lft_);

        // expire: bigint
        // The lease structure holds the client last transmission time
        // (cltt_)
        // For convenience for external tools, this is converted to lease
        // expiry time (expire). The relationship is given by:
        // expire = cltt_ + valid_lft_
        CqlExchange::convertToDatabaseTime(lease_->cltt_, lease_->valid_lft_, expire_);

        // subnet_id: int
        subnet_id_ = static_cast<cass_int32_t>(lease_->subnet_id_);

        // pref_lifetime: bigint
        pref_lifetime_ = static_cast<cass_int64_t>(lease_->preferred_lft_);

        // duid: blob
        if (!lease_->duid_) {
            isc_throw(DbOperationError,
                      "lease6 with address " << address_
                                             << " is missing mandatory duid");
        }
        duid_ = lease_->duid_->getDuid();

        // iaid: int
        iaid_ = static_cast<cass_int32_t>(lease_->iaid_);

        // lease_type: int
        lease_type_ = static_cast<cass_int32_t>(lease_->type_);

        // prefix_len: int
        prefix_len_ = static_cast<cass_int32_t>(lease_->prefixlen_);

        // fqdn_fwd: boolean
        fqdn_fwd_ = lease_->fqdn_fwd_ ? cass_true : cass_false;

        // fqdn_rev: boolean
        fqdn_rev_ = lease_->fqdn_rev_ ? cass_true : cass_false;

        // hostname: varchar
        if (lease_->hostname_.size() > HOSTNAME_MAX_LEN) {
            isc_throw(BadValue,
                      "hostname" << lease_->hostname_ << " of length "
                                 << lease_->hostname_.size()
                                 << " exceeds maximum allowed length of "
                                 << HOSTNAME_MAX_LEN);
        }
        hostname_ = lease_->hostname_;

        // hwaddr: blob
        if (lease_->hwaddr_ && lease_->hwaddr_->hwaddr_.size() > 0) {
            if (lease_->hwaddr_->hwaddr_.size() > HWAddr::MAX_HWADDR_LEN) {
                isc_throw(DbOperationError,
                          "hardware address "
                              << lease_->hwaddr_->toText() << " of length "
                              << lease_->hwaddr_->hwaddr_.size()
                              << " exceeds maximum allowed length of "
                              << HWAddr::MAX_HWADDR_LEN);
            }
            hwaddr_ = lease_->hwaddr_->hwaddr_;
        } else {
            hwaddr_.clear();
        }

        // hwtype: int
        if (lease_->hwaddr_) {
            hwtype_ = static_cast<cass_int32_t>(lease_->hwaddr_->htype_);
        } else {
            hwtype_ = 0;
        }

        // hwaddr_source: int
        if (lease_->hwaddr_) {
            hwaddr_source_ = static_cast<cass_int32_t>(lease_->hwaddr_->source_);
        } else {
            hwaddr_source_ = 0;
        }

        // state: int
        state_ = static_cast<cass_int32_t>(lease_->state_);

        // Start with a fresh array.
        data.clear();

        // Add them all to data.
        data.add(&valid_lifetime_);
        data.add(&expire_);
        data.add(&pref_lifetime_);
        data.add(&duid_);
        data.add(&iaid_);
        data.add(&subnet_id_);
        data.add(&lease_type_);
        data.add(&prefix_len_);
        data.add(&fqdn_fwd_);
        data.add(&fqdn_rev_);
        data.add(&hostname_);
        data.add(&hwaddr_);
        data.add(&hwtype_);
        data.add(&hwaddr_source_);
        data.add(&state_);
        data.add(&address_);

    } catch (const Exception &ex) {
        isc_throw(DbOperationError,
                  "CqlLease6Exchange::createBindForUpdate(): "
                  "could not create bind array from Lease6: "
                      << lease_->addr_.toText() << ", reason: " << ex.what());
    }
}

void
CqlLease6Exchange::createBindForDelete(const IOAddress &address, AnyArray &data,
                                       StatementTag /* unused */) {

    // Set up the structures for the various components of the lease4
    // structure.
    try {
        // address: varchar
        address_ = address.toText();

        // Start with a fresh array.
        data.clear();
        data.add(&address_);

    } catch (const Exception &ex) {
        isc_throw(DbOperationError,
                  "CqlLease6Exchange::createBindForDelete(): "
                  "could not create bind array with address: "
                      << address_ << ", reason: " << ex.what());
    }
}

void
CqlLease6Exchange::createBindForSelect(AnyArray &data, StatementTag /* unused */) {

    // Start with a fresh array.
    data.clear();

    // address: varchar
    data.add(&address_);

    // valid_lifetime_: bigint
    data.add(&valid_lifetime_);

    // expire: bigint
    data.add(&expire_);

    // subnet_id: int
    data.add(&subnet_id_);

    // pref_lifetime: bigint
    data.add(&pref_lifetime_);

    // duid: blob
    data.add(&duid_);

    // iaid: int
    data.add(&iaid_);

    // lease_type: int
    data.add(&lease_type_);

    // prefix_len: int
    data.add(&prefix_len_);

    // fqdn_fwd: boolean
    data.add(&fqdn_fwd_);

    // fqdn_rev: boolean
    data.add(&fqdn_rev_);

    // hostname: varchar
    data.add(&hostname_);

    // hwaddr: blob
    data.add(&hwaddr_);

    // hwtype: int
    data.add(&hwtype_);

    // hwaddr_source: int
    data.add(&hwaddr_source_);

    // state: int
    data.add(&state_);
}

boost::any
CqlLease6Exchange::retrieve() {
    try {
        // Sanity checks
        if (address_.size() > ADDRESS6_TEXT_MAX_LEN) {
            isc_throw(BadValue,
                      "address " << address_ << " of length " << address_.size()
                                 << " exceeds maximum allowed length of "
                                 << ADDRESS6_TEXT_MAX_LEN);
        }
        if (duid_.size() > DUID::MAX_DUID_LEN) {
            isc_throw(BadValue,
                      "duid " << DUID(duid_).toText() << " of length "
                              << duid_.size()
                              << " exceeds maximum allowed length of "
                              << DUID::MAX_DUID_LEN);
        }
        if (lease_type_ != Lease::TYPE_NA && lease_type_ != Lease::TYPE_TA &&
            lease_type_ != Lease::TYPE_PD) {
            isc_throw(BadValue,
                      "invalid lease type "
                          << lease_type_ << " for lease with address "
                          << address_ << ". Expected 0, 1 or 2.");
        }
        if (hostname_.size() > HOSTNAME_MAX_LEN) {
            isc_throw(BadValue,
                      "hostname " << hostname_ << " of length "
                                  << hostname_.size()
                                  << " exceeds maximum allowed length of "
                                  << HOSTNAME_MAX_LEN);
        }
        if (hwaddr_.size() > HWAddr::MAX_HWADDR_LEN) {
            isc_throw(BadValue,
                      "hwaddr " << HWAddr(hwaddr_, hwtype_).toText(false)
                                << " of length " << hwaddr_.size()
                                << " exceeds maximum allowed length of "
                                << HWAddr::MAX_HWADDR_LEN);
        }

        IOAddress addr(address_);

        DuidPtr duid(new DUID(duid_));

        HWAddrPtr hwaddr;
        if (hwaddr_.size()) {
            hwaddr.reset(new HWAddr(hwaddr_, hwtype_));
            hwaddr->source_ = hwaddr_source_;
        }

        // Create the lease and set the cltt (after converting from the
        // expire time retrieved from the database).
        Lease6Ptr result(
            new Lease6(static_cast<Lease::Type>(lease_type_), addr, duid, iaid_,
                       pref_lifetime_, valid_lifetime_, 0, 0, subnet_id_,
                       fqdn_fwd_, fqdn_rev_, hostname_, hwaddr, prefix_len_));

        time_t cltt = 0;
        CqlExchange::convertFromDatabaseTime(expire_, valid_lifetime_, cltt);
        result->cltt_ = cltt;

        result->state_ = state_;

        return (result);
    } catch (const Exception &ex) {
        isc_throw(DbOperationError,
                  "CqlLease6Exchange::retrieve(): "
                  "could not convert data to Lease6, reason: "
                      << ex.what());
    }
    return Lease6Ptr();
}

void
CqlLease6Exchange::getLeaseCollection(StatementTag &statement_tag, AnyArray &data,
                                      Lease6Collection &result) {
    LOG_DEBUG(dhcpsrv_logger, DHCPSRV_DBG_TRACE_DETAIL, DHCPSRV_CQL_GET_ADDR4)
        .arg(statement_tag);

    AnyArray collection = executeSelect(connection_, data, statement_tag);

    // Transfer Lease6 objects to result.
    for (boost::any &lease : collection) {
        result.push_back(boost::any_cast<Lease6Ptr>(lease));
    }
}

void
CqlLease6Exchange::getLease(StatementTag &statement_tag, AnyArray &data,
                            Lease6Ptr &result) {
    // This particular method is called when only one or zero matches is
    // expected.
    Lease6Collection collection;
    getLeaseCollection(statement_tag, data, collection);

    // Return single record if present, else clear the lease.
    const size_t collection_size = collection.size();
    if (collection_size >= 2u) {
        isc_throw(MultipleRecords,
                  "CqlLease6Exchange::getLease(): multiple records were found in "
                  "the database where only one was expected for statement "
                  << statement_tag);
    } else if (collection_size == 0u) {
        result.reset();
    } else {
        result = *collection.begin();
    }
}

void
CqlLease6Exchange::getExpiredLeases(const size_t &max_leases,
                                    Lease6Collection &expired_leases) {
    // Set up the WHERE clause value
    cass_int32_t keep_state = Lease::STATE_EXPIRED_RECLAIMED;
    cass_int64_t timestamp = static_cast<cass_int64_t>(time(NULL));

    // If the number of leases is 0, we will return all leases. This is
    // achieved by setting the limit to a very high value.
    cass_int32_t limit = max_leases > 0u ?
                             static_cast<cass_int32_t>(max_leases) :
                             std::numeric_limits<cass_int32_t>::max();

    for (cass_int32_t state = Lease::STATE_DEFAULT;
         state <= Lease::STATE_EXPIRED_RECLAIMED; state++) {
        if (state == keep_state) {
            continue;
        }

        AnyArray data;
        data.add(&state);
        data.add(&timestamp);
        data.add(&limit);

        // Retrieve leases from the database.
        Lease6Collection temp_collection;
        getLeaseCollection(CqlLease6Exchange::GET_LEASE6_EXPIRE, data,
                           temp_collection);

        for (Lease6Ptr &lease : temp_collection) {
            expired_leases.push_back(lease);
        }
    }
}

/// @brief Base CQL derivation of the statistical lease data query
///
/// This class provides the functionality such as results storage and row
/// fetching common to fulfilling the statistical lease data query.
///
class CqlLeaseStatsQuery : public LeaseStatsQuery, public CqlExchange {
public:
    /// @brief Constructor to query for all subnets' stats
    ///
    ///  The query created will return statistics for all subnets
    ///
    /// @param connection An open connection to the database housing the lease data
    /// @param statement The lease data SQL prepared statement tag to execute
    /// @param fetch_type Indicates whether or not lease_type should be
    /// fetched from the result set (should be true for v6)
    CqlLeaseStatsQuery(CqlConnection& connection, StatementTag& statement,
                       const bool fetch_type)
        : connection_(connection), statement_(statement), fetch_type_(fetch_type),
          cummulative_rows_(), next_row_(cummulative_rows_.begin()),
          subnet_id_(0), lease_type_(0), state_(0) {
    }

    /// @brief Constructor to query for a single subnet's stats
    ///
    /// The query created will return statistics for a single subnet
    ///
    /// @param connection An open connection to the database housing the lease data
    /// @param statement The lease data SQL prepared statement tag to execute
    /// @param fetch_type Indicates whether or not lease_type should be
    /// fetched from the result set (should be true for v6)
    /// @param subnet_id id of the subnet for which stats are desired
    CqlLeaseStatsQuery(CqlConnection& connection, StatementTag& statement,
                       const bool fetch_type, const SubnetID& subnet_id)
        : LeaseStatsQuery(subnet_id), connection_(connection), statement_(statement),
          fetch_type_(fetch_type), cummulative_rows_(),
          next_row_(cummulative_rows_.begin()),
          subnet_id_(0), lease_type_(0), state_(0) {
    }

    /// @brief Constructor to query for the stats for a range of subnets
    ///
    /// The query created will return statistics for the inclusive range of
    /// subnets described by first and last sunbet IDs.
    ///
    /// @param connection An open connection to the database housing the lease data
    /// @param statement The lease data SQL prepared statement tag to execute
    /// @param fetch_type Indicates whether or not lease_type should be
    /// fetched from the result set (should be true for v6)
    /// @param first_subnet_id first subnet in the range of subnets
    /// @param last_subnet_id last subnet in the range of subnets
    CqlLeaseStatsQuery(CqlConnection& connection, StatementTag& statement,
                       const bool fetch_type, const SubnetID& first_subnet_id,
                       const SubnetID& last_subnet_id)
        : LeaseStatsQuery(first_subnet_id, last_subnet_id), connection_(connection),
          statement_(statement), fetch_type_(fetch_type), cummulative_rows_(),
          next_row_(cummulative_rows_.begin()),
          subnet_id_(0), lease_type_(0), state_(0) {
    }

    /// @brief Destructor
    virtual ~CqlLeaseStatsQuery() {};

    /// @brief Creates the lease statistical data result set
    ///
    /// The result set is populated by executing a  prepared SQL query
    /// against the database which sums the leases per lease state per
    /// subnet id.  Positions internal row tracking to point to the
    /// first row of the aggregate results.
    void start();

    /// @brief Fetches the next row in the result set
    ///
    /// Once the internal result set has been populated by invoking the
    /// the start() method, this method is used to iterate over the
    /// result set rows. Once the last row has been fetched, subsequent
    /// calls will return false.
    ///
    /// @param row Storage for the fetched row
    ///
    /// @return True if the fetch succeeded, false if there are no more
    /// rows to fetch.
    bool getNextRow(LeaseStatsRow& row);

    /// @brief Create BIND array to receive C++ data.
    ///
    /// Used in executeSelect() to retrieve from database
    ///
    /// @param data array of bound objects representing data to be retrieved
    /// @param statement_tag prepared statement being executed; defaults to an
    ///     invalid index
    virtual void
    createBindForSelect(AnyArray& data, StatementTag statement_tag = NULL);

    /// @brief Copy received data into the derived class' object.
    ///
    /// Copies information about the entity to be retrieved into a holistic
    /// object. Called in @ref executeSelect(). Not implemented for base class
    /// CqlExchange. To be implemented in derived classes.
    ///
    /// @return a pointer to the object retrieved.
    virtual boost::any retrieve();

    /// @brief Statement tags definitions
    /// @{
    // Return lease4 lease statistics for all subnets
    static constexpr StatementTag ALL_LEASE4_STATS = "ALL_LEASE4_STATS";
    /// Return lease4 lease statistics for a single subnet
    static constexpr StatementTag SUBNET_LEASE4_STATS = "SUBNET_LEASE4_STATS";
    /// Return lease4 lease statistics for a range of subnets
    static constexpr StatementTag SUBNET_RANGE_LEASE4_STATS = "SUBNET_RANGE_LEASE4_STATS";
    // Return lease6 lease statistics for all subnets
    static constexpr StatementTag ALL_LEASE6_STATS = "ALL_LEASE6_STATS";
    /// Return lease6 lease statistics for a single subnet
    static constexpr StatementTag SUBNET_LEASE6_STATS = "SUBNET_LEASE6_STATS";
    /// Return lease6 lease statistics for a range of subnets
    static constexpr StatementTag SUBNET_RANGE_LEASE6_STATS = "SUBNET_RANGE_LEASE6_STATS";
    /// @}

    /// @brief Cassandra statements
    static StatementMap tagged_statements_;

private:
    /// @brief Database connection
    const CqlConnection &connection_;

    /// @brief The query's prepared statement tag
    StatementTag statement_;

    /// @brief fetch from the result set? (should be true for v6)
    bool fetch_type_;

    /// @brief map containing the aggregated lease counts
    std::map<LeaseStatsRow, int> cummulative_rows_;

    /// @brief cursor pointing to the next row to read in aggregate map
    std::map<LeaseStatsRow, int>::iterator next_row_;

    /// @brief Subnet identifier
    cass_int32_t subnet_id_;

    /// @brief Lease type (NA, TA or PD)
    cass_int32_t lease_type_;

    /// @brief Lease state
    cass_int32_t state_;
};

constexpr StatementTag CqlLeaseStatsQuery::ALL_LEASE4_STATS;
constexpr StatementTag CqlLeaseStatsQuery::SUBNET_LEASE4_STATS;
constexpr StatementTag CqlLeaseStatsQuery::SUBNET_RANGE_LEASE4_STATS;
constexpr StatementTag CqlLeaseStatsQuery::ALL_LEASE6_STATS;
constexpr StatementTag CqlLeaseStatsQuery::SUBNET_LEASE6_STATS;
constexpr StatementTag CqlLeaseStatsQuery::SUBNET_RANGE_LEASE6_STATS;

StatementMap CqlLeaseStatsQuery::tagged_statements_{
    // Return subnet_id and state of each v4 lease
    {ALL_LEASE4_STATS,
        {ALL_LEASE4_STATS,
        "SELECT "
        "subnet_id, state "
        "FROM lease4 "
    }},

    // Return state of each v4 lease for a single subnet
    {SUBNET_LEASE4_STATS,
        {SUBNET_LEASE4_STATS,
        "SELECT "
        "subnet_id, state "
        "FROM lease4 "
        "WHERE subnet_id = ? "
    }},

    // Return state of each v4 lease for a subnet range
    {SUBNET_RANGE_LEASE4_STATS,
        {SUBNET_RANGE_LEASE4_STATS,
        "SELECT "
        "subnet_id, state "
        "FROM lease4 "
        "WHERE subnet_id >= ? and subnet_id <= ? "
        "ALLOW FILTERING "
    }},

    // Return subnet_id, lease_type, and state of each v6 lease
    {ALL_LEASE6_STATS,
        {ALL_LEASE6_STATS,
        "SELECT "
        "subnet_id, lease_type, state "
        "FROM lease6 "
    }},

    // Return type and state of each v6 lease for a single subnet
    {SUBNET_LEASE6_STATS,
        {SUBNET_LEASE6_STATS,
        "SELECT "
        "subnet_id, lease_type, state "
        "FROM lease6 "
        "WHERE subnet_id = ? "
    }},

    // Return type and state of each v6 lease for single range
    {SUBNET_RANGE_LEASE6_STATS,
        {SUBNET_RANGE_LEASE6_STATS,
        "SELECT "
        "subnet_id, lease_type, state "
        "FROM lease6 "
        "WHERE subnet_id >= ? and subnet_id <= ? "
        "ALLOW FILTERING "
    }},
};

void
CqlLeaseStatsQuery::start() {
    // Set up where clause parameters as needed
    AnyArray data;
    cass_int32_t first_subnet_id_data;
    cass_int32_t last_subnet_id_data;
    if (getSelectMode() != ALL_SUBNETS) {
        first_subnet_id_data = static_cast<cass_int32_t>(first_subnet_id_);
        data.add(&first_subnet_id_data);

        if (getSelectMode() == SUBNET_RANGE) {
            last_subnet_id_data = static_cast<cass_int32_t>(last_subnet_id_);
            data.add(&last_subnet_id_data);
        }
    }
<<<<<<< HEAD

    // This gets a collection of "raw" data for all leases that match
    // the subnet selection criteria (all, range, or single subnets)
    // then rolls them up into cummulative_rows_
=======
>>>>>>> f2e007a4
    AnyArray collection = executeSelect(connection_, data, statement_);

    // Form LeaseStatsRowPtr objects.
    LeaseStatsCollection stats_collection;
    for (boost::any& stats : collection) {
        LeaseStatsRowPtr data(boost::any_cast<LeaseStatsRowPtr>(stats));
<<<<<<< HEAD
=======
        if (data->lease_state_ != Lease::STATE_DEFAULT &&
            data->lease_state_ != Lease::STATE_DECLINED) {
            continue;
        }
>>>>>>> f2e007a4
        stats_collection.push_back(data);
        auto cum_row = cummulative_rows_.find(*data);
        if (cum_row != cummulative_rows_.end()) {
            cummulative_rows_[*data] = cum_row->second + 1;
        } else {
            cummulative_rows_.insert(std::make_pair(*data, 1));
        }
    }

    // Set our row iterator to the beginning
    next_row_ = cummulative_rows_.begin();
}

bool
CqlLeaseStatsQuery::getNextRow(LeaseStatsRow& row) {
    // If we're past the end, punt.
    if (next_row_ == cummulative_rows_.end()) {
        return (false);
    }

    // Start by copying from the map row key
    row.subnet_id_ = next_row_->first.subnet_id_;
    row.lease_type_ = next_row_->first.lease_type_;
    row.lease_state_ = next_row_->first.lease_state_;

    // Grab the count from the map value
    row.state_count_ = next_row_->second;

    // Point to the next row.
    ++next_row_;
    return (true);
}

void
CqlLeaseStatsQuery::createBindForSelect(AnyArray& data, StatementTag statement_tag) {

    // Start with a fresh array.
    data.clear();

    // subnet_id: int
    data.add(&subnet_id_);

    // lease_type: int
<<<<<<< HEAD
    if (statement_tag == CqlLeaseStatsQuery::RECOUNT_LEASE6_STATS) {
=======
    if (fetch_type_) {
>>>>>>> f2e007a4
        data.add(&lease_type_);
    } else {
        lease_type_ = Lease::TYPE_NA; // lease type is always NA for v4
    }

    // state: int
    data.add(&state_);
}

boost::any
CqlLeaseStatsQuery::retrieve() {
    return (LeaseStatsRowPtr(new LeaseStatsRow(subnet_id_,
            static_cast<Lease::Type>(lease_type_), state_, 1)));
}

CqlLeaseMgr::CqlLeaseMgr(const DatabaseConnection::ParameterMap &parameters)
    : LeaseMgr(), dbconn_(parameters) {
    dbconn_.openDatabase();
    dbconn_.prepareStatements(CqlLease4Exchange::tagged_statements_);
    dbconn_.prepareStatements(CqlLease6Exchange::tagged_statements_);
    dbconn_.prepareStatements(CqlVersionExchange::tagged_statements_);
    dbconn_.prepareStatements(CqlLeaseStatsQuery::tagged_statements_);
}

CqlLeaseMgr::~CqlLeaseMgr() {
    // There is no need to close the database in this destructor: it is
    // closed in the destructor of the dbconn_ member variable.
}

std::string
CqlLeaseMgr::getDBVersion() {
    std::stringstream tmp;
    tmp << "CQL backend " << CQL_SCHEMA_VERSION_MAJOR;
    tmp << "." << CQL_SCHEMA_VERSION_MINOR;
    tmp << ", library cassandra";
    return tmp.str();
}

bool
CqlLeaseMgr::addLease(const Lease4Ptr &lease) {
    LOG_DEBUG(dhcpsrv_logger, DHCPSRV_DBG_TRACE_DETAIL, DHCPSRV_CQL_ADD_ADDR4)
        .arg(lease->addr_.toText());

    AnyArray data;

    std::unique_ptr<CqlLease4Exchange> exchange4(new CqlLease4Exchange(dbconn_));
    exchange4->createBindForInsert(lease, data);
    try {
        exchange4->executeMutation(dbconn_, data, CqlLease4Exchange::INSERT_LEASE4);
    } catch (const Exception &exception) {
        LOG_DEBUG(dhcpsrv_logger, DHCPSRV_DBG_TRACE_DETAIL, DHCPSRV_CQL_LEASE_EXCEPTION_THROWN)
            .arg(exception.what());
        return false;
    }
    return true;
}

bool
CqlLeaseMgr::addLease(const Lease6Ptr &lease) {
    LOG_DEBUG(dhcpsrv_logger, DHCPSRV_DBG_TRACE_DETAIL, DHCPSRV_CQL_ADD_ADDR6)
        .arg(lease->addr_.toText());

    AnyArray data;

    std::unique_ptr<CqlLease6Exchange> exchange6(new CqlLease6Exchange(dbconn_));
    exchange6->createBindForInsert(lease, data);
    try {
        exchange6->executeMutation(dbconn_, data, CqlLease6Exchange::INSERT_LEASE6);
    } catch (const Exception &exception) {
        LOG_DEBUG(dhcpsrv_logger, DHCPSRV_DBG_TRACE_DETAIL, DHCPSRV_CQL_LEASE_EXCEPTION_THROWN)
            .arg(exception.what());
        return false;
    }
    return true;
}

Lease4Ptr
CqlLeaseMgr::getLease4(const IOAddress &addr) const {
    LOG_DEBUG(dhcpsrv_logger, DHCPSRV_DBG_TRACE_DETAIL, DHCPSRV_CQL_GET_ADDR4)
        .arg(addr.toText());

    // Set up the WHERE clause value
    AnyArray data;

    cass_int64_t addr4 = static_cast<cass_int64_t>(addr.toUint32());
    data.add(&addr4);

    // Get the data.
    Lease4Ptr result;

    std::unique_ptr<CqlLease4Exchange> exchange4(new CqlLease4Exchange(dbconn_));
    exchange4->getLease(CqlLease4Exchange::GET_LEASE4_ADDR, data, result);

    return (result);
}

Lease4Collection
CqlLeaseMgr::getLease4(const HWAddr &hwaddr) const {
    LOG_DEBUG(dhcpsrv_logger, DHCPSRV_DBG_TRACE_DETAIL, DHCPSRV_CQL_GET_HWADDR)
        .arg(hwaddr.toText());

    // Set up the WHERE clause value
    AnyArray data;

    CassBlob hwaddr_data(hwaddr.hwaddr_);
    data.add(&hwaddr_data);

    // Get the data.
    Lease4Collection result;
    std::unique_ptr<CqlLease4Exchange> exchange4(new CqlLease4Exchange(dbconn_));
    exchange4->getLeaseCollection(CqlLease4Exchange::GET_LEASE4_HWADDR, data, result);

    return (result);
}

Lease4Ptr
CqlLeaseMgr::getLease4(const HWAddr &hwaddr, SubnetID subnet_id) const {
    LOG_DEBUG(dhcpsrv_logger, DHCPSRV_DBG_TRACE_DETAIL,
              DHCPSRV_CQL_GET_SUBID_HWADDR)
        .arg(subnet_id)
        .arg(hwaddr.toText());

    // Set up the WHERE clause value
    AnyArray data;

    CassBlob hwaddr_data(hwaddr.hwaddr_);
    data.add(&hwaddr_data);

    cass_int32_t subnet_id_data = static_cast<cass_int32_t>(subnet_id);
    data.add(&subnet_id_data);

    // Get the data.
    Lease4Ptr result;
    std::unique_ptr<CqlLease4Exchange> exchange4(new CqlLease4Exchange(dbconn_));
    exchange4->getLease(CqlLease4Exchange::GET_LEASE4_HWADDR_SUBID, data, result);

    return (result);
}

Lease4Collection
CqlLeaseMgr::getLease4(const ClientId &clientid) const {
    LOG_DEBUG(dhcpsrv_logger, DHCPSRV_DBG_TRACE_DETAIL, DHCPSRV_CQL_GET_CLIENTID)
        .arg(clientid.toText());

    // Set up the WHERE clause value
    AnyArray data;

    CassBlob client_id_data(clientid.getClientId());
    data.add(&client_id_data);

    // Get the data.
    Lease4Collection result;
    std::unique_ptr<CqlLease4Exchange> exchange4(new CqlLease4Exchange(dbconn_));
    exchange4->getLeaseCollection(CqlLease4Exchange::GET_LEASE4_CLIENTID, data, result);

    return (result);
}

Lease4Ptr
CqlLeaseMgr::getLease4(const ClientId &clientid, const HWAddr &hwaddr,
                       SubnetID subnet_id) const {
    /// @todo: Remove this method in this and all other implementations.
    /// This method is currently not implemented because allocation engine
    /// searches for the lease using HW address or client identifier.
    /// It never uses both parameters in the same time. We need to
    /// consider if this method is needed at all.
    LOG_DEBUG(dhcpsrv_logger, DHCPSRV_DBG_TRACE_DETAIL, DHCPSRV_CQL_GET_CLIENTID_HWADDR_SUBID)
        .arg(clientid.toText())
        .arg(hwaddr.toText())
        .arg(subnet_id);

    isc_throw(NotImplemented, "CqlLeaseMgr::getLease4() is obsolete");
}

Lease4Ptr
CqlLeaseMgr::getLease4(const ClientId &clientid, SubnetID subnet_id) const {
    LOG_DEBUG(dhcpsrv_logger, DHCPSRV_DBG_TRACE_DETAIL, DHCPSRV_CQL_GET_SUBID_CLIENTID)
        .arg(subnet_id)
        .arg(clientid.toText());

    // Set up the WHERE clause value
    AnyArray data;

    CassBlob client_id_data(clientid.getClientId());
    data.add(&client_id_data);

    cass_int32_t subnet_id_data = static_cast<cass_int32_t>(subnet_id);
    data.add(&subnet_id_data);

    // Get the data.
    Lease4Ptr result;
    std::unique_ptr<CqlLease4Exchange> exchange4(new CqlLease4Exchange(dbconn_));
    exchange4->getLease(CqlLease4Exchange::GET_LEASE4_CLIENTID_SUBID, data, result);

    return (result);
}

Lease4Collection
CqlLeaseMgr::getLeases4(SubnetID subnet_id) const {
    LOG_DEBUG(dhcpsrv_logger, DHCPSRV_DBG_TRACE_DETAIL, DHCPSRV_CQL_GET_SUBID4)
        .arg(subnet_id);

    // Set up the WHERE clause value
    AnyArray data;

    cass_int32_t subnet_id_data = static_cast<cass_int32_t>(subnet_id);
    data.add(&subnet_id_data);

    // Get the data.
    Lease4Collection result;
    std::unique_ptr<CqlLease4Exchange> exchange4(new CqlLease4Exchange(dbconn_));
    exchange4->getLeaseCollection(CqlLease4Exchange::GET_LEASE4_SUBID, data, result);

    return (result);
}

Lease4Collection
CqlLeaseMgr::getLeases4() const {
    LOG_DEBUG(dhcpsrv_logger, DHCPSRV_DBG_TRACE_DETAIL, DHCPSRV_CQL_GET4);

    // Set up the WHERE clause value
    AnyArray data;

    // Get the data.
    Lease4Collection result;
    std::unique_ptr<CqlLease4Exchange> exchange4(new CqlLease4Exchange(dbconn_));
    exchange4->getLeaseCollection(CqlLease4Exchange::GET_LEASE4, data, result);

    return (result);
}

Lease6Ptr
CqlLeaseMgr::getLease6(Lease::Type lease_type, const IOAddress &addr) const {
    std::string addr_data = addr.toText();
    LOG_DEBUG(dhcpsrv_logger, DHCPSRV_DBG_TRACE_DETAIL, DHCPSRV_CQL_GET_ADDR6)
        .arg(addr_data)
        .arg(lease_type);

    // Set up the WHERE clause value
    AnyArray data;

    if (addr_data.size() > ADDRESS6_TEXT_MAX_LEN) {
        isc_throw(BadValue,
                  "CqlLeaseMgr::getLease6(): "
                  "address "
                      << addr_data << " of length " << addr_data.size()
                      << " exceeds maximum allowed length of "
                      << ADDRESS6_TEXT_MAX_LEN);
    }
    data.add(&addr_data);

    cass_int32_t lease_type_data = static_cast<cass_int32_t>(lease_type);
    data.add(&lease_type_data);

    Lease6Ptr result;
    std::unique_ptr<CqlLease6Exchange> exchange6(new CqlLease6Exchange(dbconn_));
    exchange6->getLease(CqlLease6Exchange::GET_LEASE6_ADDR, data, result);

    return (result);
}

Lease6Collection
CqlLeaseMgr::getLeases6(Lease::Type lease_type, const DUID &duid, uint32_t iaid) const {
    LOG_DEBUG(dhcpsrv_logger, DHCPSRV_DBG_TRACE_DETAIL, DHCPSRV_CQL_GET_IAID_DUID)
        .arg(iaid)
        .arg(duid.toText())
        .arg(lease_type);

    // Set up the WHERE clause value
    AnyArray data;

    CassBlob duid_data(duid.getDuid());
    cass_int32_t iaid_data = static_cast<cass_int32_t>(iaid);

    data.add(&duid_data);
    data.add(&iaid_data);

    cass_int32_t lease_type_data = static_cast<cass_int32_t>(lease_type);
    data.add(&lease_type_data);

    // Get the data.
    Lease6Collection result;
    std::unique_ptr<CqlLease6Exchange> exchange6(new CqlLease6Exchange(dbconn_));
    exchange6->getLeaseCollection(CqlLease6Exchange::GET_LEASE6_DUID_IAID, data, result);

    return (result);
}

Lease6Collection
CqlLeaseMgr::getLeases6(Lease::Type lease_type, const DUID &duid, uint32_t iaid,
                        SubnetID subnet_id) const {
    LOG_DEBUG(dhcpsrv_logger, DHCPSRV_DBG_TRACE_DETAIL, DHCPSRV_CQL_GET_IAID_SUBID_DUID)
        .arg(iaid)
        .arg(subnet_id)
        .arg(duid.toText())
        .arg(lease_type);

    // Set up the WHERE clause value
    AnyArray data;

    CassBlob duid_data(duid.getDuid());
    cass_int32_t iaid_data = static_cast<cass_int32_t>(iaid);

    data.add(&duid_data);
    data.add(&iaid_data);

    cass_int32_t lease_type_data = static_cast<cass_int32_t>(lease_type);
    data.add(&lease_type_data);

    cass_int32_t subnet_id_data = static_cast<cass_int32_t>(subnet_id);
    data.add(&subnet_id_data);

    // Get the data.
    Lease6Collection result;
    std::unique_ptr<CqlLease6Exchange> exchange6(new CqlLease6Exchange(dbconn_));
    exchange6->getLeaseCollection(CqlLease6Exchange::GET_LEASE6_DUID_IAID_SUBID, data, result);

    return (result);
}

Lease6Collection
CqlLeaseMgr::getLeases6(SubnetID) const {
    isc_throw(NotImplemented, "getLeases6(subnet_id) is not implemented");
}

Lease6Collection
CqlLeaseMgr::getLeases6() const {
    isc_throw(NotImplemented, "getLeases6() is not implemented");
}

void
CqlLeaseMgr::getExpiredLeases4(Lease4Collection &expired_leases,
                               const size_t max_leases) const {
    LOG_DEBUG(dhcpsrv_logger, DHCPSRV_DBG_TRACE_DETAIL, DHCPSRV_CQL_GET_EXPIRED4)
        .arg(max_leases);

    std::unique_ptr<CqlLease4Exchange> exchange4(new CqlLease4Exchange(dbconn_));
    exchange4->getExpiredLeases(max_leases, expired_leases);
}

void
CqlLeaseMgr::getExpiredLeases6(Lease6Collection &expired_leases,
                               const size_t max_leases) const {
    LOG_DEBUG(dhcpsrv_logger, DHCPSRV_DBG_TRACE_DETAIL, DHCPSRV_CQL_GET_EXPIRED6)
        .arg(max_leases);

    std::unique_ptr<CqlLease6Exchange> exchange6(new CqlLease6Exchange(dbconn_));
    exchange6->getExpiredLeases(max_leases, expired_leases);
}

void
CqlLeaseMgr::updateLease4(const Lease4Ptr &lease) {
    LOG_DEBUG(dhcpsrv_logger, DHCPSRV_DBG_TRACE_DETAIL, DHCPSRV_CQL_UPDATE_ADDR4)
        .arg(lease->addr_.toText());

    std::unique_ptr<CqlLease4Exchange> exchange4(new CqlLease4Exchange(dbconn_));

    try {
        AnyArray data;
        exchange4->createBindForUpdate(lease, data, CqlLease4Exchange::UPDATE_LEASE4);
        exchange4->executeMutation(dbconn_, data, CqlLease4Exchange::UPDATE_LEASE4);
    } catch (const StatementNotApplied &exception) {
        isc_throw(NoSuchLease, exception.what());
    }
}

void
CqlLeaseMgr::updateLease6(const Lease6Ptr &lease) {
    LOG_DEBUG(dhcpsrv_logger, DHCPSRV_DBG_TRACE_DETAIL, DHCPSRV_CQL_UPDATE_ADDR6)
        .arg(lease->addr_.toText());

    std::unique_ptr<CqlLease6Exchange> exchange6(new CqlLease6Exchange(dbconn_));

    try {
        AnyArray data;
        exchange6->createBindForUpdate(lease, data, CqlLease6Exchange::UPDATE_LEASE6);
        exchange6->executeMutation(dbconn_, data, CqlLease6Exchange::UPDATE_LEASE6);
    } catch (const StatementNotApplied &exception) {
        isc_throw(NoSuchLease, exception.what());
    }
}

bool
CqlLeaseMgr::deleteLease(const IOAddress &addr) {
    std::string addr_data = addr.toText();
    LOG_DEBUG(dhcpsrv_logger, DHCPSRV_DBG_TRACE_DETAIL, DHCPSRV_CQL_DELETE_ADDR)
        .arg(addr_data);

    // Set up the WHERE clause value
    AnyArray data;

    try {
        if (addr.isV4()) {
            std::unique_ptr<CqlLease4Exchange> exchange4(new CqlLease4Exchange(dbconn_));
            exchange4->createBindForDelete(addr, data, CqlLease4Exchange::DELETE_LEASE4);
            exchange4->executeMutation(dbconn_, data, CqlLease4Exchange::DELETE_LEASE4);
        } else if (addr.isV6()) {
            std::unique_ptr<CqlLease6Exchange> exchange6(new CqlLease6Exchange(dbconn_));
            exchange6->createBindForDelete(addr, data, CqlLease6Exchange::DELETE_LEASE6);
            exchange6->executeMutation(dbconn_, data, CqlLease6Exchange::DELETE_LEASE6);
        } else {
            return false;
        }
    } catch (const Exception &exception) {
        LOG_DEBUG(dhcpsrv_logger, DHCPSRV_DBG_TRACE_DETAIL, DHCPSRV_CQL_LEASE_EXCEPTION_THROWN)
            .arg(exception.what());
        return false;
    }
    return true;
}

uint64_t
CqlLeaseMgr::deleteExpiredReclaimedLeases4(const uint32_t secs) {
    LOG_DEBUG(dhcpsrv_logger, DHCPSRV_DBG_TRACE_DETAIL,
              DHCPSRV_CQL_DELETE_EXPIRED_RECLAIMED4)
        .arg(secs);
    AnyArray data;
    uint64_t deleted = 0u;
    cass_int32_t limit = 1024;

    // State is reclaimed.
    cass_int32_t state = static_cast<cass_int32_t>(Lease::STATE_EXPIRED_RECLAIMED);
    data.add(&state);

    // Expiration timestamp.
    cass_int64_t expiration = static_cast<cass_int64_t>(time(NULL) - static_cast<time_t>(secs));
    data.add(&expiration);

    data.add(&limit);

    // Get the data.
    Lease4Collection leases;
    std::unique_ptr<CqlLease4Exchange> exchange4(new CqlLease4Exchange(dbconn_));
    exchange4->getLeaseCollection(CqlLease4Exchange::GET_LEASE4_EXPIRE, data, leases);
    for (Lease4Ptr &lease : leases) {
        if (deleteLease(lease->addr_)) {
            ++deleted;
        }
    }
    return (deleted);
}

uint64_t
CqlLeaseMgr::deleteExpiredReclaimedLeases6(const uint32_t secs) {
    LOG_DEBUG(dhcpsrv_logger, DHCPSRV_DBG_TRACE_DETAIL,
              DHCPSRV_CQL_DELETE_EXPIRED_RECLAIMED6)
        .arg(secs);
    AnyArray data;
    uint64_t deleted = 0u;
    cass_int32_t limit = 1024;

    // State is reclaimed.
    cass_int32_t state = static_cast<cass_int32_t>(Lease::STATE_EXPIRED_RECLAIMED);
    data.add(&state);

    // Expiration timestamp.
    cass_int64_t expiration = static_cast<cass_int64_t>(time(NULL) - static_cast<time_t>(secs));
    data.add(&expiration);

    data.add(&limit);

    // Get the data.
    Lease6Collection leases;
    std::unique_ptr<CqlLease6Exchange> exchange6(new CqlLease6Exchange(dbconn_));
    exchange6->getLeaseCollection(CqlLease6Exchange::GET_LEASE6_EXPIRE, data, leases);
    for (Lease6Ptr &lease : leases) {
        if (deleteLease(lease->addr_)) {
            ++deleted;
        }
    }
    return (deleted);
}

LeaseStatsQueryPtr
CqlLeaseMgr::startLeaseStatsQuery4() {
    LeaseStatsQueryPtr query(
        new CqlLeaseStatsQuery(dbconn_, CqlLeaseStatsQuery::ALL_LEASE4_STATS,
                               false));
    query->start();
    return(query);
}

LeaseStatsQueryPtr
CqlLeaseMgr::startSubnetLeaseStatsQuery4(const SubnetID& subnet_id) {
    LeaseStatsQueryPtr query(
        new CqlLeaseStatsQuery(dbconn_, CqlLeaseStatsQuery::SUBNET_LEASE4_STATS,
                               false, subnet_id));
    query->start();
    return(query);
}

LeaseStatsQueryPtr
CqlLeaseMgr::startSubnetRangeLeaseStatsQuery4(const SubnetID& first_subnet_id,
                                              const SubnetID& last_subnet_id) {
    LeaseStatsQueryPtr query(
        new CqlLeaseStatsQuery(dbconn_, CqlLeaseStatsQuery::SUBNET_RANGE_LEASE4_STATS,
                               false, first_subnet_id, last_subnet_id));
    query->start();
    return(query);
}

LeaseStatsQueryPtr
CqlLeaseMgr::startLeaseStatsQuery6() {
    LeaseStatsQueryPtr query(
        new CqlLeaseStatsQuery(dbconn_, CqlLeaseStatsQuery::ALL_LEASE6_STATS,
                               true));
    query->start();
    return(query);
}

LeaseStatsQueryPtr
CqlLeaseMgr::startSubnetLeaseStatsQuery6(const SubnetID& subnet_id) {
    LeaseStatsQueryPtr query(
        new CqlLeaseStatsQuery(dbconn_, CqlLeaseStatsQuery::SUBNET_LEASE6_STATS,
                               true, subnet_id));
    query->start();
    return(query);
}

LeaseStatsQueryPtr
CqlLeaseMgr::startSubnetRangeLeaseStatsQuery6(const SubnetID& first_subnet_id,
                                              const SubnetID& last_subnet_id) {
    LeaseStatsQueryPtr query(
        new CqlLeaseStatsQuery(dbconn_, CqlLeaseStatsQuery::SUBNET_RANGE_LEASE6_STATS,
                               true, first_subnet_id, last_subnet_id));
    query->start();
    return(query);
}

size_t
CqlLeaseMgr::wipeLeases4(const SubnetID & /*subnet_id*/) {
    /// @todo: Need to implement this, so wipe leases would work.
    isc_throw(NotImplemented, "wipeLeases4 is not implemented for Cassandra backend");
}

size_t
CqlLeaseMgr::wipeLeases6(const SubnetID & /*subnet_id*/) {
    /// @todo: Need to implement this, so wipe leases would work.
    isc_throw(NotImplemented, "wipeLeases6 is not implemented for Cassandra backend");
}

std::string
CqlLeaseMgr::getName() const {
    std::string name = "";
    try {
        name = dbconn_.getParameter("name");
    } catch (...) {
        // Return an empty name
    }
    return name;
}

std::string
CqlLeaseMgr::getDescription() const {
    return std::string("Cassandra Database");
}

VersionPair
CqlLeaseMgr::getVersion() const {
    LOG_DEBUG(dhcpsrv_logger, DHCPSRV_DBG_TRACE_DETAIL, DHCPSRV_CQL_GET_VERSION);

    std::unique_ptr<CqlVersionExchange> version_exchange(new CqlVersionExchange());
    return version_exchange->retrieveVersion(dbconn_);
}

void
CqlLeaseMgr::commit() {
    LOG_DEBUG(dhcpsrv_logger, DHCPSRV_DBG_TRACE_DETAIL, DHCPSRV_CQL_COMMIT);
    dbconn_.commit();
}

void
CqlLeaseMgr::rollback() {
    LOG_DEBUG(dhcpsrv_logger, DHCPSRV_DBG_TRACE_DETAIL, DHCPSRV_CQL_ROLLBACK);
    dbconn_.rollback();
}

}  // namespace dhcp
}  // namespace isc<|MERGE_RESOLUTION|>--- conflicted
+++ resolved
@@ -1676,26 +1676,16 @@
             data.add(&last_subnet_id_data);
         }
     }
-<<<<<<< HEAD
-
-    // This gets a collection of "raw" data for all leases that match
-    // the subnet selection criteria (all, range, or single subnets)
-    // then rolls them up into cummulative_rows_
-=======
->>>>>>> f2e007a4
     AnyArray collection = executeSelect(connection_, data, statement_);
 
     // Form LeaseStatsRowPtr objects.
     LeaseStatsCollection stats_collection;
     for (boost::any& stats : collection) {
         LeaseStatsRowPtr data(boost::any_cast<LeaseStatsRowPtr>(stats));
-<<<<<<< HEAD
-=======
         if (data->lease_state_ != Lease::STATE_DEFAULT &&
             data->lease_state_ != Lease::STATE_DECLINED) {
             continue;
         }
->>>>>>> f2e007a4
         stats_collection.push_back(data);
         auto cum_row = cummulative_rows_.find(*data);
         if (cum_row != cummulative_rows_.end()) {
@@ -1739,11 +1729,7 @@
     data.add(&subnet_id_);
 
     // lease_type: int
-<<<<<<< HEAD
-    if (statement_tag == CqlLeaseStatsQuery::RECOUNT_LEASE6_STATS) {
-=======
     if (fetch_type_) {
->>>>>>> f2e007a4
         data.add(&lease_type_);
     } else {
         lease_type_ = Lease::TYPE_NA; // lease type is always NA for v4

--- conflicted
+++ resolved
@@ -1507,7 +1507,7 @@
     ///
     ///  The query created will return statistics for all subnets
     ///
-    /// @param conn An open connection to the database housing the lease data
+    /// @param connection An open connection to the database housing the lease data
     /// @param statement The lease data SQL prepared statement tag to execute
     /// @param fetch_type Indicates whether or not lease_type should be
     /// fetched from the result set (should be true for v6)
@@ -1522,17 +1522,17 @@
     ///
     /// The query created will return statistics for a single subnet
     ///
-    /// @param conn An open connection to the database housing the lease data
+    /// @param connection An open connection to the database housing the lease data
     /// @param statement The lease data SQL prepared statement tag to execute
     /// @param fetch_type Indicates whether or not lease_type should be
     /// fetched from the result set (should be true for v6)
     /// @param subnet_id id of the subnet for which stats are desired
-    CqlLeaseStatsQuery(CqlConnection& conn, StatementTag& statement,
-                         const bool fetch_type,  const SubnetID& subnet_id)
-        : LeaseStatsQuery(subnet_id), conn_(conn), statement_(statement),
+    CqlLeaseStatsQuery(CqlConnection& connection, StatementTag& statement,
+                       const bool fetch_type, const SubnetID& subnet_id)
+        : LeaseStatsQuery(subnet_id), connection_(connection), statement_(statement),
           fetch_type_(fetch_type), cummulative_rows_(),
           next_row_(cummulative_rows_.begin()),
-          subnet_id_(0), lease_type_(0), lease_state_(0) {
+          subnet_id_(0), lease_type_(0), state_(0) {
     }
 
     /// @brief Constructor to query for the stats for a range of subnets
@@ -1540,19 +1540,19 @@
     /// The query created will return statistics for the inclusive range of
     /// subnets described by first and last sunbet IDs.
     ///
-    /// @param conn An open connection to the database housing the lease data
+    /// @param connection An open connection to the database housing the lease data
     /// @param statement The lease data SQL prepared statement tag to execute
     /// @param fetch_type Indicates whether or not lease_type should be
     /// fetched from the result set (should be true for v6)
     /// @param first_subnet_id first subnet in the range of subnets
     /// @param last_subnet_id last subnet in the range of subnets
-    CqlLeaseStatsQuery(CqlConnection& conn, StatementTag& statement,
-                         const bool fetch_type,  const SubnetID& first_subnet_id,
-                         const SubnetID& last_subnet_id)
-        : LeaseStatsQuery(first_subnet_id, last_subnet_id), conn_(conn),
+    CqlLeaseStatsQuery(CqlConnection& connection, StatementTag& statement,
+                       const bool fetch_type, const SubnetID& first_subnet_id,
+                       const SubnetID& last_subnet_id)
+        : LeaseStatsQuery(first_subnet_id, last_subnet_id), connection_(connection),
           statement_(statement), fetch_type_(fetch_type), cummulative_rows_(),
           next_row_(cummulative_rows_.begin()),
-          subnet_id_(0), lease_type_(0), lease_state_(0) {
+          subnet_id_(0), lease_type_(0), state_(0) {
     }
 
     /// @brief Destructor
@@ -1606,7 +1606,6 @@
     static constexpr StatementTag SUBNET_LEASE4_STATS = "SUBNET_LEASE4_STATS";
     /// Return lease4 lease statistics for a range of subnets
     static constexpr StatementTag SUBNET_RANGE_LEASE4_STATS = "SUBNET_RANGE_LEASE4_STATS";
-
     // Return lease6 lease statistics for all subnets
     static constexpr StatementTag ALL_LEASE6_STATS = "ALL_LEASE6_STATS";
     /// Return lease6 lease statistics for a single subnet
@@ -1625,7 +1624,7 @@
     /// @brief The query's prepared statement tag
     StatementTag statement_;
 
-    /// @brief Indicates if query supplies lease type
+    /// @brief fetch from the result set? (should be true for v6)
     bool fetch_type_;
 
     /// @brief map containing the aggregated lease counts
@@ -1705,12 +1704,10 @@
         "WHERE subnet_id >= ? and subnet_id <= ? "
         "ALLOW FILTERING "
     }},
-
 };
 
 void
 CqlLeaseStatsQuery::start() {
-
     // Set up where clause parameters as needed
     AnyArray data;
     cass_int32_t first_subnet_id_data;
@@ -1724,16 +1721,16 @@
             data.add(&last_subnet_id_data);
         }
     }
-
-    // This gets a collection of "raw" data for all leases that match
-    // the subnet selection criteria (all, range, or single subnets)
-    // then rolls them up into cummulative_rows_
     AnyArray collection = executeSelect(connection_, data, statement_);
 
     // Form LeaseStatsRowPtr objects.
     LeaseStatsCollection stats_collection;
     for (boost::any& stats : collection) {
         LeaseStatsRowPtr data(boost::any_cast<LeaseStatsRowPtr>(stats));
+        if (data->lease_state_ != Lease::STATE_DEFAULT &&
+            data->lease_state_ != Lease::STATE_DECLINED) {
+            continue;
+        }
         stats_collection.push_back(data);
         auto cum_row = cummulative_rows_.find(*data);
         if (cum_row != cummulative_rows_.end()) {
@@ -1768,7 +1765,7 @@
 }
 
 void
-CqlLeaseStatsQuery::createBindForSelect(AnyArray& data, StatementTag statement_tag) {
+CqlLeaseStatsQuery::createBindForSelect(AnyArray& data, StatementTag /* statement_tag */) {
 
     // Start with a fresh array.
     data.clear();
@@ -1777,73 +1774,15 @@
     data.add(&subnet_id_);
 
     // lease_type: int
-    if (statement_tag == CqlLeaseStatsQuery::RECOUNT_LEASE6_STATS) {
+    if (fetch_type_) {
         data.add(&lease_type_);
     } else {
         lease_type_ = Lease::TYPE_NA; // lease type is always NA for v4
     }
 
-<<<<<<< HEAD
     // state: int
     data.add(&state_);
 }
-=======
-    CqlCommon::bindData(local_data, statement);
-
-    // Everything's ready. Call the actual statement.
-    future = cass_session_execute(connection.session_, statement);
-    if (!future) {
-        cass_statement_free(statement);
-        isc_throw(DbOperationError,
-                  "CqlLeaseStatsQuery::executeSelect(): no CassFuture for statement "
-                      << tagged_statement.name_);
-    }
-
-    // Wait for the statement execution to complete.
-    cass_future_wait(future);
-    const std::string error = connection.checkFutureError(
-        "CqlLeaseStatsQuery::executeSelect(): cass_session_execute() != CASS_OK",
-        future, statement_tag);
-    rc = cass_future_error_code(future);
-    if (rc != CASS_OK) {
-        cass_future_free(future);
-        cass_statement_free(statement);
-        isc_throw(DbOperationError, error);
-    }
-
-    // Get column values.
-    const CassResult* result_collection = cass_future_get_result(future);
-
-    // lease type is always NA for v4
-    if (!fetch_type_)  {
-        lease_type_ = Lease::TYPE_NA;
-    }
-
-    // Since we're currently forced to pull data for all leases, we
-    // iterate over them, aggregating them into cummulative LeaseStatsRows
-    AnyArray return_values;
-    CassIterator* rows = cass_iterator_from_result(result_collection);
-    while (cass_iterator_next(rows)) {
-        const CassRow* row = cass_iterator_get_row(rows);
-        createBindForSelect(return_values, statement_tag);
-        CqlCommon::getData(row, return_values);
-
-        if (lease_state_ != Lease::STATE_DEFAULT &&
-            lease_state_ != Lease::STATE_DECLINED) {
-            continue;
-        }
-
-        LeaseStatsRow raw_row(subnet_id_, static_cast<Lease::Type>(lease_type_),
-                              lease_state_, 1);
-
-        auto cum_row = cummulative_rows_.find(raw_row);
-        if (cum_row != cummulative_rows_.end()) {
-            cummulative_rows_[raw_row] = cum_row->second + 1;
-        } else {
-            cummulative_rows_.insert(std::make_pair(raw_row, 1));
-        }
-    }
->>>>>>> 4bfffff7
 
 boost::any
 CqlLeaseStatsQuery::retrieve() {
@@ -2329,7 +2268,7 @@
 
 LeaseStatsQueryPtr
 CqlLeaseMgr::startSubnetRangeLeaseStatsQuery4(const SubnetID& first_subnet_id,
-                                                   const SubnetID& last_subnet_id) {
+                                              const SubnetID& last_subnet_id) {
     LeaseStatsQueryPtr query(
         new CqlLeaseStatsQuery(dbconn_, CqlLeaseStatsQuery::SUBNET_RANGE_LEASE4_STATS,
                                false, first_subnet_id, last_subnet_id));
@@ -2357,7 +2296,7 @@
 
 LeaseStatsQueryPtr
 CqlLeaseMgr::startSubnetRangeLeaseStatsQuery6(const SubnetID& first_subnet_id,
-                                                   const SubnetID& last_subnet_id) {
+                                              const SubnetID& last_subnet_id) {
     LeaseStatsQueryPtr query(
         new CqlLeaseStatsQuery(dbconn_, CqlLeaseStatsQuery::SUBNET_RANGE_LEASE6_STATS,
                                true, first_subnet_id, last_subnet_id));

// Copyright (C) 2014-2018 Internet Systems Consortium, Inc. ("ISC")
//
// This Source Code Form is subject to the terms of the Mozilla Public
// License, v. 2.0. If a copy of the MPL was not distributed with this
// file, You can obtain one at http://mozilla.org/MPL/2.0/.

#include <config.h>

#include <asiolink/io_address.h>
#include <dhcp/duid.h>
#include <dhcp/hwaddr.h>
#include <dhcpsrv/dhcpsrv_log.h>
#include <dhcpsrv/pgsql_lease_mgr.h>

#include <boost/static_assert.hpp>

#include <iomanip>
#include <limits>
#include <sstream>
#include <string>
#include <time.h>

using namespace isc;
using namespace isc::dhcp;
using namespace std;

namespace {

/// @brief Catalog of all the SQL statements currently supported.  Note
/// that the order columns appear in statement body must match the order they
/// that the occur in the table.  This does not apply to the where clause.
PgSqlTaggedStatement tagged_statements[] = {
    // DELETE_LEASE4
    { 1, { OID_INT8 },
      "delete_lease4",
      "DELETE FROM lease4 WHERE address = $1"},

    // DELETE_LEASE4_STATE_EXPIRED
    { 2, { OID_INT8, OID_TIMESTAMP },
      "delete_lease4_state_expired",
      "DELETE FROM lease4 "
          "WHERE state = $1 AND expire < $2"},

    // DELETE_LEASE6
    { 1, { OID_VARCHAR },
      "delete_lease6",
      "DELETE FROM lease6 WHERE address = $1"},

    // DELETE_LEASE6_STATE_EXPIRED
    { 2, { OID_INT8, OID_TIMESTAMP },
      "delete_lease6_state_expired",
      "DELETE FROM lease6 "
          "WHERE state = $1 AND expire < $2"},

    // GET_LEASE4
    { 0, { OID_NONE },
      "get_lease4",
      "SELECT address, hwaddr, client_id, "
        "valid_lifetime, extract(epoch from expire)::bigint, subnet_id, "
        "fqdn_fwd, fqdn_rev, hostname, "
        "state "
      "FROM lease4"},

    // GET_LEASE4_ADDR
    { 1, { OID_INT8 },
      "get_lease4_addr",
      "SELECT address, hwaddr, client_id, "
        "valid_lifetime, extract(epoch from expire)::bigint, subnet_id, "
        "fqdn_fwd, fqdn_rev, hostname, "
        "state "
      "FROM lease4 "
      "WHERE address = $1"},

    // GET_LEASE4_CLIENTID
    { 1, { OID_BYTEA },
      "get_lease4_clientid",
      "SELECT address, hwaddr, client_id, "
        "valid_lifetime, extract(epoch from expire)::bigint, subnet_id, "
        "fqdn_fwd, fqdn_rev, hostname, "
        "state "
      "FROM lease4 "
      "WHERE client_id = $1"},

    // GET_LEASE4_CLIENTID_SUBID
    { 2, { OID_BYTEA, OID_INT8 },
      "get_lease4_clientid_subid",
      "SELECT address, hwaddr, client_id, "
        "valid_lifetime, extract(epoch from expire)::bigint, subnet_id, "
        "fqdn_fwd, fqdn_rev, hostname, "
        "state "
      "FROM lease4 "
      "WHERE client_id = $1 AND subnet_id = $2"},

    // GET_LEASE4_HWADDR
    { 1, { OID_BYTEA },
      "get_lease4_hwaddr",
      "SELECT address, hwaddr, client_id, "
        "valid_lifetime, extract(epoch from expire)::bigint, subnet_id, "
        "fqdn_fwd, fqdn_rev, hostname, "
        "state "
      "FROM lease4 "
      "WHERE hwaddr = $1"},

    // GET_LEASE4_HWADDR_SUBID
    { 2, { OID_BYTEA, OID_INT8 },
      "get_lease4_hwaddr_subid",
      "SELECT address, hwaddr, client_id, "
        "valid_lifetime, extract(epoch from expire)::bigint, subnet_id, "
        "fqdn_fwd, fqdn_rev, hostname, "
        "state "
      "FROM lease4 "
      "WHERE hwaddr = $1 AND subnet_id = $2"},

    // GET_LEASE4_SUBID
    { 1, { OID_INT8 },
      "get_lease4_subid",
      "SELECT address, hwaddr, client_id, "
        "valid_lifetime, extract(epoch from expire)::bigint, subnet_id, "
        "fqdn_fwd, fqdn_rev, hostname, "
      "state "
      "FROM lease4 "
      "WHERE subnet_id = $1"},

    // GET_LEASE4_EXPIRE
    { 3, { OID_INT8, OID_TIMESTAMP, OID_INT8 },
      "get_lease4_expire",
      "SELECT address, hwaddr, client_id, "
        "valid_lifetime, extract(epoch from expire)::bigint, subnet_id, "
        "fqdn_fwd, fqdn_rev, hostname, "
        "state "
      "FROM lease4 "
      "WHERE state != $1 AND expire < $2 "
      "ORDER BY expire "
      "LIMIT $3"},

    // GET_LEASE6_ADDR
    { 2, { OID_VARCHAR, OID_INT2 },
      "get_lease6_addr",
      "SELECT address, duid, valid_lifetime, "
        "extract(epoch from expire)::bigint, subnet_id, pref_lifetime, "
        "lease_type, iaid, prefix_len, fqdn_fwd, fqdn_rev, hostname, "
        "hwaddr, hwtype, hwaddr_source, "
        "state "
      "FROM lease6 "
      "WHERE address = $1 AND lease_type = $2"},

    // GET_LEASE6_DUID_IAID
    { 3, { OID_BYTEA, OID_INT8, OID_INT2 },
      "get_lease6_duid_iaid",
      "SELECT address, duid, valid_lifetime, "
        "extract(epoch from expire)::bigint, subnet_id, pref_lifetime, "
        "lease_type, iaid, prefix_len, fqdn_fwd, fqdn_rev, hostname, "
        "hwaddr, hwtype, hwaddr_source, "
        "state "
      "FROM lease6 "
      "WHERE duid = $1 AND iaid = $2 AND lease_type = $3"},

    // GET_LEASE6_DUID_IAID_SUBID
    { 4, { OID_INT2, OID_BYTEA, OID_INT8, OID_INT8 },
      "get_lease6_duid_iaid_subid",
      "SELECT address, duid, valid_lifetime, "
        "extract(epoch from expire)::bigint, subnet_id, pref_lifetime, "
        "lease_type, iaid, prefix_len, fqdn_fwd, fqdn_rev, hostname, "
        "hwaddr, hwtype, hwaddr_source, "
        "state "
      "FROM lease6 "
      "WHERE lease_type = $1 "
        "AND duid = $2 AND iaid = $3 AND subnet_id = $4"},

    // GET_LEASE6_EXPIRE
    { 3, { OID_INT8, OID_TIMESTAMP, OID_INT8 },
      "get_lease6_expire",
      "SELECT address, duid, valid_lifetime, "
        "extract(epoch from expire)::bigint, subnet_id, pref_lifetime, "
        "lease_type, iaid, prefix_len, "
        "fqdn_fwd, fqdn_rev, hostname, "
<<<<<<< HEAD
=======
        "hwaddr, hwtype, hwaddr_source, "
>>>>>>> 4eb1198b
        "state "
      "FROM lease6 "
      "WHERE state != $1 AND expire < $2 "
      "ORDER BY expire "
      "LIMIT $3"},

    // GET_VERSION
    { 0, { OID_NONE },
      "get_version",
      "SELECT version, minor FROM schema_version"},

    // INSERT_LEASE4
    { 10, { OID_INT8, OID_BYTEA, OID_BYTEA, OID_INT8, OID_TIMESTAMP, OID_INT8,
            OID_BOOL, OID_BOOL, OID_VARCHAR, OID_INT8 },
      "insert_lease4",
      "INSERT INTO lease4(address, hwaddr, client_id, "
        "valid_lifetime, expire, subnet_id, fqdn_fwd, fqdn_rev, hostname, "
        "state) "
      "VALUES ($1, $2, $3, $4, $5, $6, $7, $8, $9, $10)"},

    // INSERT_LEASE6
    { 16, { OID_VARCHAR, OID_BYTEA, OID_INT8, OID_TIMESTAMP, OID_INT8,
            OID_INT8, OID_INT2, OID_INT8, OID_INT2, OID_BOOL, OID_BOOL,
            OID_VARCHAR, OID_BYTEA, OID_INT2, OID_INT2, OID_INT8 },
      "insert_lease6",
      "INSERT INTO lease6(address, duid, valid_lifetime, "
        "expire, subnet_id, pref_lifetime, "
        "lease_type, iaid, prefix_len, fqdn_fwd, fqdn_rev, hostname, "
<<<<<<< HEAD
        "state) "
      "VALUES ($1, $2, $3, $4, $5, $6, $7, $8, $9, $10, $11, $12, $13)"},
=======
        "hwaddr, hwtype, hwaddr_source, "
        "state) "
      "VALUES ($1, $2, $3, $4, $5, $6, $7, $8, $9, $10, $11, $12, $13, $14, $15, $16)"},
>>>>>>> 4eb1198b

    // UPDATE_LEASE4
    { 11, { OID_INT8, OID_BYTEA, OID_BYTEA, OID_INT8, OID_TIMESTAMP, OID_INT8,
            OID_BOOL, OID_BOOL, OID_VARCHAR, OID_INT8, OID_INT8 },
      "update_lease4",
      "UPDATE lease4 SET address = $1, hwaddr = $2, "
        "client_id = $3, valid_lifetime = $4, expire = $5, "
        "subnet_id = $6, fqdn_fwd = $7, fqdn_rev = $8, hostname = $9, "
        "state = $10 "
      "WHERE address = $11"},

    // UPDATE_LEASE6
    { 17, { OID_VARCHAR, OID_BYTEA, OID_INT8, OID_TIMESTAMP, OID_INT8, OID_INT8,
            OID_INT2, OID_INT8, OID_INT2, OID_BOOL, OID_BOOL, OID_VARCHAR,
            OID_BYTEA, OID_INT2, OID_INT2,
            OID_INT8, OID_VARCHAR },
      "update_lease6",
      "UPDATE lease6 SET address = $1, duid = $2, "
        "valid_lifetime = $3, expire = $4, subnet_id = $5, "
        "pref_lifetime = $6, lease_type = $7, iaid = $8, "
        "prefix_len = $9, fqdn_fwd = $10, fqdn_rev = $11, hostname = $12, "
        "hwaddr = $13, hwtype = $14, hwaddr_source = $15, "
        "state = $16 "
      "WHERE address = $17"},

    // RECOUNT_LEASE4_STATS,
    { 0, { OID_NONE },
      "recount_lease4_stats",
      "SELECT subnet_id, state, count(state) as state_count "
      "FROM lease4 GROUP BY subnet_id, state ORDER BY subnet_id"},

    // RECOUNT_LEASE6_STATS,
    { 0, { OID_NONE },
      "recount_lease6_stats",
      "SELECT subnet_id, lease_type, state, count(state) as state_count "
      "FROM lease6 GROUP BY subnet_id, lease_type, state "
      "ORDER BY subnet_id"},

    // End of list sentinel
    { 0,  { 0 }, NULL, NULL}
};

}  // namespace

namespace isc {
namespace dhcp {

/// @brief Base class for marshalling leases to and from PostgreSQL.
///
/// Provides the common functionality to set up binding information between
/// lease objects in the program and their database representation in the
/// database.
class PgSqlLeaseExchange : public PgSqlExchange {
public:
    PgSqlLeaseExchange()
        : addr_str_(""), valid_lifetime_(0), valid_lifetime_str_(""),
          expire_(0), expire_str_(""), subnet_id_(0), subnet_id_str_(""),
          cltt_(0), fqdn_fwd_(false), fqdn_rev_(false), hostname_(""),
          state_str_("") {
    }

    virtual ~PgSqlLeaseExchange(){}

protected:
    /// @brief Common Instance members used for binding and conversion
    //@{
    std::string            addr_str_;
    uint32_t               valid_lifetime_;
    std::string            valid_lifetime_str_;
    time_t                 expire_;
    std::string            expire_str_;
    uint32_t               subnet_id_;
    std::string            subnet_id_str_;
    time_t                 cltt_;
    bool                   fqdn_fwd_;
    bool                   fqdn_rev_;
    std::string            hostname_;
    std::string            state_str_;
    //@}
};

/// @brief Supports exchanging IPv4 leases with PostgreSQL.
class PgSqlLease4Exchange : public PgSqlLeaseExchange {
private:

    /// @brief Column numbers for each column in the Lease4 table.
    /// These are used for both retrieving data and for looking up
    /// column labels for logging.  Note that their numeric order
    /// MUST match that of the column order in the Lease4 table.
    static const size_t ADDRESS_COL = 0;
    static const size_t HWADDR_COL = 1;
    static const size_t CLIENT_ID_COL = 2;
    static const size_t VALID_LIFETIME_COL = 3;
    static const size_t EXPIRE_COL = 4;
    static const size_t SUBNET_ID_COL = 5;
    static const size_t FQDN_FWD_COL = 6;
    static const size_t FQDN_REV_COL = 7;
    static const size_t HOSTNAME_COL = 8;
    static const size_t STATE_COL = 9;
    /// @brief Number of columns in the table holding DHCPv4 leases.
    static const size_t LEASE_COLUMNS = 10;

public:

    /// @brief Default constructor
    PgSqlLease4Exchange()
        : lease_(), addr4_(0), hwaddr_length_(0), hwaddr_(hwaddr_length_),
        client_id_length_(0) {

        BOOST_STATIC_ASSERT(9 < LEASE_COLUMNS);

        memset(hwaddr_buffer_, 0, sizeof(hwaddr_buffer_));
        memset(client_id_buffer_, 0, sizeof(client_id_buffer_));

        // Set the column names (for error messages)
        columns_.push_back("address");
        columns_.push_back("hwaddr");
        columns_.push_back("client_id");
        columns_.push_back("valid_lifetime");
        columns_.push_back("expire");
        columns_.push_back("subnet_id");
        columns_.push_back("fqdn_fwd");
        columns_.push_back("fqdn_rev");
        columns_.push_back("hostname");
        columns_.push_back("state");
    }

    /// @brief Creates the bind array for sending Lease4 data to the database.
    ///
    /// Converts each Lease4 member into the appropriate form and adds it
    /// to the bind array.  Note that the array additions must occur in the
    /// order the columns are specified in the SQL statement.  By convention
    /// all columns in the table are explicitly listed in the SQL statement(s)
    /// in the same order as they occur in the table.
    ///
    /// @param lease Lease4 object that is to be written to the database
    /// @param[out] bind_array array to populate with the lease data values
    ///
    /// @throw DbOperationError if bind_array cannot be populated.
    void createBindForSend(const Lease4Ptr& lease, PsqlBindArray& bind_array) {
        if (!lease) {
            isc_throw(BadValue, "createBindForSend:: Lease4 object is NULL");
        }

        // Store lease object to ensure it remains valid.
        lease_ = lease;

        try {
            addr_str_ = boost::lexical_cast<std::string>
                        (lease->addr_.toUint32());
            bind_array.add(addr_str_);

            if (lease->hwaddr_ && !lease->hwaddr_->hwaddr_.empty()) {
                // PostgreSql does not provide MAX on variable length types
                // so we have to enforce it ourselves.
                if (lease->hwaddr_->hwaddr_.size() > HWAddr::MAX_HWADDR_LEN) {
                        isc_throw(DbOperationError, "Hardware address length : "
                                  << lease_->hwaddr_->hwaddr_.size()
                                  << " exceeds maximum allowed of: "
                                  << HWAddr::MAX_HWADDR_LEN);
                }
                bind_array.add(lease->hwaddr_->hwaddr_);
            } else {
                bind_array.add("");
            }

            if (lease->client_id_) {
                bind_array.add(lease->client_id_->getClientId());
            } else {
                bind_array.add("");
            }

            valid_lifetime_str_ = boost::lexical_cast<std::string>(lease->valid_lft_);
            bind_array.add(valid_lifetime_str_);

            expire_str_ = convertToDatabaseTime(lease->cltt_, lease_->valid_lft_);
            bind_array.add(expire_str_);

            subnet_id_str_ = boost::lexical_cast<std::string>(lease->subnet_id_);
            bind_array.add(subnet_id_str_);

            bind_array.add(lease->fqdn_fwd_);

            bind_array.add(lease->fqdn_rev_);

            bind_array.add(lease->hostname_);

            state_str_ = boost::lexical_cast<std::string>(lease->state_);
            bind_array.add(state_str_);

        } catch (const std::exception& ex) {
            isc_throw(DbOperationError,
                      "Could not create bind array from Lease4: "
                      << lease_->addr_.toText() << ", reason: " << ex.what());
        }
    }

    /// @brief Creates a Lease4 object from a given row in a result set.
    ///
    /// @param r result set containing one or rows from the Lease4 table
    /// @param row row number within the result set from to create the Lease4
    /// object.
    ///
    /// @return Lease4Ptr to the newly created Lease4 object
    /// @throw DbOperationError if the lease cannot be created.
    Lease4Ptr convertFromDatabase(const PgSqlResult& r, int row) {
        try {
            getColumnValue(r, row, ADDRESS_COL, addr4_);

            convertFromBytea(r, row, HWADDR_COL, hwaddr_buffer_,
                             sizeof(hwaddr_buffer_), hwaddr_length_);

            convertFromBytea(r, row, CLIENT_ID_COL, client_id_buffer_,
                             sizeof(client_id_buffer_), client_id_length_);

            getColumnValue(r, row, VALID_LIFETIME_COL, valid_lifetime_);

            expire_ = convertFromDatabaseTime(getRawColumnValue(r, row,
                                                                EXPIRE_COL));

            getColumnValue(r, row , SUBNET_ID_COL, subnet_id_);

            cltt_ = expire_ - valid_lifetime_;

            getColumnValue(r, row, FQDN_FWD_COL, fqdn_fwd_);

            getColumnValue(r, row, FQDN_REV_COL, fqdn_rev_);

            hostname_ = getRawColumnValue(r, row, HOSTNAME_COL);

            uint32_t state;
            getColumnValue(r, row , STATE_COL, state);

            HWAddrPtr hwaddr(new HWAddr(hwaddr_buffer_, hwaddr_length_,
                                        HTYPE_ETHER));

            Lease4Ptr result(new Lease4(addr4_, hwaddr,
                                         client_id_buffer_, client_id_length_,
                                         valid_lifetime_, 0, 0, cltt_,
                                         subnet_id_, fqdn_fwd_, fqdn_rev_,
                                         hostname_));

            result->state_ = state;

            return (result);
        } catch (const std::exception& ex) {
            isc_throw(DbOperationError,
                      "Could not convert data to Lease4, reason: "
                       << ex.what());
        }
    }

private:
    /// @brief Lease4 object currently being sent to the database.
    /// Storing this value ensures that it remains in scope while any bindings
    /// that refer to its contents are in use.
    Lease4Ptr              lease_;

    /// @brief Lease4 specific members for binding and conversion.
    uint32_t               addr4_;
    size_t                 hwaddr_length_;
    std::vector<uint8_t>   hwaddr_;
    uint8_t                hwaddr_buffer_[HWAddr::MAX_HWADDR_LEN];
    size_t                 client_id_length_;
    uint8_t                client_id_buffer_[ClientId::MAX_CLIENT_ID_LEN];
};

/// @brief Supports exchanging IPv6 leases with PostgreSQL.
class PgSqlLease6Exchange : public PgSqlLeaseExchange {
private:

    /// @brief Column numbers for each column in the Lease6 table.
    /// These are used for both retrieving data and for looking up
    /// column labels for logging.  Note that their numeric order
    /// MUST match that of the column order in the Lease6 table.
    //@{
    static const int ADDRESS_COL = 0;
    static const int DUID_COL = 1;
    static const int VALID_LIFETIME_COL = 2;
    static const int EXPIRE_COL = 3;
    static const int SUBNET_ID_COL = 4;
    static const int PREF_LIFETIME_COL = 5;
    static const int LEASE_TYPE_COL =  6;
    static const int IAID_COL = 7;
    static const int PREFIX_LEN_COL = 8;
    static const int FQDN_FWD_COL = 9;
    static const int FQDN_REV_COL = 10;
    static const int HOSTNAME_COL = 11;
    static const int HWADDR_COL = 12;
    static const int HWTYPE_COL = 13;
    static const int HWADDR_SOURCE_COL = 14;
    static const int STATE_COL = 15;
    //@}
    /// @brief Number of columns in the table holding DHCPv6 leases.
    static const size_t LEASE_COLUMNS = 16;

public:
    PgSqlLease6Exchange()
        : lease_(), duid_length_(0), duid_(), iaid_u_(0), iaid_str_(""),
          lease_type_(Lease6::TYPE_NA), lease_type_str_(""), prefix_len_(0),
          prefix_len_str_(""), pref_lifetime_(0), preferred_lifetime_str_("") {

        BOOST_STATIC_ASSERT(15 < LEASE_COLUMNS);

        memset(duid_buffer_, 0, sizeof(duid_buffer_));

        // Set the column names (for error messages)
        columns_.push_back("address");
        columns_.push_back("duid");
        columns_.push_back("valid_lifetime");
        columns_.push_back("expire");
        columns_.push_back("subnet_id");
        columns_.push_back("pref_lifetime");
        columns_.push_back("lease_type");
        columns_.push_back("iaid");
        columns_.push_back("prefix_len");
        columns_.push_back("fqdn_fwd");
        columns_.push_back("fqdn_rev");
        columns_.push_back("hostname");
        columns_.push_back("hwaddr");
        columns_.push_back("hwtype");
        columns_.push_back("hwaddr_source");
        columns_.push_back("state");
    }

    /// @brief Creates the bind array for sending Lease6 data to the database.
    ///
    /// Converts each Lease6 member into the appropriate form and adds it
    /// to the bind array.  Note that the array additions must occur in the
    /// order the columns are specified in the SQL statement.  By convention
    /// all columns in the table are explicitly listed in the SQL statement(s)
    /// in the same order as they occur in the table.
    ///
    /// @param lease Lease6 object that is to be written to the database
    /// @param[out] bind_array array to populate with the lease data values
    ///
    /// @throw DbOperationError if bind_array cannot be populated.
    void createBindForSend(const Lease6Ptr& lease, PsqlBindArray& bind_array) {
        if (!lease) {
            isc_throw(BadValue, "createBindForSend:: Lease6 object is NULL");
        }

        // Store lease object to ensure it remains valid.
        lease_ = lease;
        try {
            addr_str_ = lease_->addr_.toText();
            bind_array.add(addr_str_);

            if (lease_->duid_) {
                bind_array.add(lease_->duid_->getDuid());
            } else {
                isc_throw (BadValue, "IPv6 Lease cannot have a null DUID");
            }

            valid_lifetime_str_ = boost::lexical_cast<std::string>(lease->valid_lft_);
            bind_array.add(valid_lifetime_str_);

            expire_str_ = convertToDatabaseTime(lease->cltt_, lease_->valid_lft_);
            bind_array.add(expire_str_);

            subnet_id_str_ = boost::lexical_cast<std::string>(lease->subnet_id_);
            bind_array.add(subnet_id_str_);

            preferred_lifetime_str_ = boost::lexical_cast<std::string>(lease_->preferred_lft_);
            bind_array.add(preferred_lifetime_str_);

            lease_type_str_ = boost::lexical_cast<std::string>(lease_->type_);
            bind_array.add(lease_type_str_);

            // The iaid is stored as an INT in lease6 table, so we must
            // lexically cast from an integer version to avoid out of range
            // exception failure upon insert.
            iaid_u_.uval_ = lease_->iaid_;
            iaid_str_ = boost::lexical_cast<std::string>(iaid_u_.ival_);
            bind_array.add(iaid_str_);

            prefix_len_str_ = boost::lexical_cast<std::string>
                              (static_cast<unsigned int>(lease_->prefixlen_));
            bind_array.add(prefix_len_str_);

            bind_array.add(lease->fqdn_fwd_);

            bind_array.add(lease->fqdn_rev_);

            bind_array.add(lease->hostname_);

            if (lease->hwaddr_ && !lease->hwaddr_->hwaddr_.empty()) {
                // PostgreSql does not provide MAX on variable length types
                // so we have to enforce it ourselves.
                if (lease->hwaddr_->hwaddr_.size() > HWAddr::MAX_HWADDR_LEN) {
                        isc_throw(DbOperationError, "Hardware address length : "
                                  << lease_->hwaddr_->hwaddr_.size()
                                  << " exceeds maximum allowed of: "
                                  << HWAddr::MAX_HWADDR_LEN);
                }
                bind_array.add(lease->hwaddr_->hwaddr_);
            } else {
                bind_array.add("");
            }

            if (lease->hwaddr_) {
                hwtype_str_ = boost::lexical_cast<std::string>
                              (static_cast<unsigned int>(lease_->hwaddr_->htype_));
                hwaddr_source_str_ = boost::lexical_cast<std::string>
                                     (static_cast<unsigned int>(lease_->hwaddr_->source_));
            } else {
                hwtype_str_ = boost::lexical_cast<std::string>
                              (static_cast<unsigned int>(HTYPE_UNDEFINED));
                hwaddr_source_str_ = boost::lexical_cast<std::string>
                                     (static_cast<unsigned int>(HWAddr::HWADDR_SOURCE_UNKNOWN));
            }

            bind_array.add(hwtype_str_);

            bind_array.add(hwaddr_source_str_);

            state_str_ = boost::lexical_cast<std::string>(lease->state_);
            bind_array.add(state_str_);

        } catch (const std::exception& ex) {
            isc_throw(DbOperationError,
                      "Could not create bind array from Lease6: "
                      << lease_->addr_.toText() << ", reason: " << ex.what());
        }
    }

    /// @brief Creates a Lease6 object from a given row in a result set.
    ///
    /// @param r result set containing one or rows from the Lease6 table
    /// @param row row number within the result set from to create the Lease6
    /// object.
    ///
    /// @return Lease6Ptr to the newly created Lease4 object
    /// @throw DbOperationError if the lease cannot be created.
    Lease6Ptr convertFromDatabase(const PgSqlResult& r, int row) {
        try {

            /// @todo In theory, an administrator could tweak lease
            /// information in the database. In this case, some of the
            /// values could be set to NULL. This is less likely than
            /// in case of host reservations, but we may consider if
            /// retrieved values should be checked for being NULL to
            /// prevent cryptic errors during conversions from NULL
            /// to actual values.

            isc::asiolink::IOAddress addr(getIPv6Value(r, row, ADDRESS_COL));

            convertFromBytea(r, row, DUID_COL, duid_buffer_, sizeof(duid_buffer_), duid_length_);
            DuidPtr duid_ptr(new DUID(duid_buffer_, duid_length_));

            getColumnValue(r, row, VALID_LIFETIME_COL, valid_lifetime_);

            expire_ = convertFromDatabaseTime(getRawColumnValue(r, row,
                                                                EXPIRE_COL));

            cltt_ = expire_ - valid_lifetime_;

            getColumnValue(r, row , SUBNET_ID_COL, subnet_id_);

            getColumnValue(r, row , PREF_LIFETIME_COL, pref_lifetime_);

            getLeaseTypeColumnValue(r, row, LEASE_TYPE_COL, lease_type_);

            getColumnValue(r, row , IAID_COL, iaid_u_.ival_);

            getColumnValue(r, row , PREFIX_LEN_COL, prefix_len_);

            getColumnValue(r, row, FQDN_FWD_COL, fqdn_fwd_);

            getColumnValue(r, row, FQDN_REV_COL, fqdn_rev_);

            hostname_ = getRawColumnValue(r, row, HOSTNAME_COL);

            convertFromBytea(r, row, HWADDR_COL, hwaddr_buffer_,
                             sizeof(hwaddr_buffer_), hwaddr_length_);

            getColumnValue(r, row , HWTYPE_COL, hwtype_);

            getColumnValue(r, row , HWADDR_SOURCE_COL, hwaddr_source_);

            HWAddrPtr hwaddr;

            if (hwaddr_length_) {
                hwaddr.reset(new HWAddr(hwaddr_buffer_, hwaddr_length_,
                                        hwtype_));

                hwaddr->source_ = hwaddr_source_;
            }

            uint32_t state;
            getColumnValue(r, row , STATE_COL, state);

            Lease6Ptr result(new Lease6(lease_type_, addr, duid_ptr,
                                        iaid_u_.uval_, pref_lifetime_,
                                        valid_lifetime_, 0, 0,
                                        subnet_id_, fqdn_fwd_, fqdn_rev_,
                                        hostname_, hwaddr, prefix_len_));
            result->cltt_ = cltt_;

            result->state_ = state;

            return (result);
        } catch (const std::exception& ex) {
            isc_throw(DbOperationError,
                      "Could not convert data to Lease6, reason: "
                       << ex.what());
        }
    }

    /// @brief Fetches an integer text column as a Lease6::Type
    ///
    /// @param r the result set containing the query results
    /// @param row the row number within the result set
    /// @param col the column number within the row
    /// @param[out] value parameter to receive the converted value
    ///
    /// Note we depart from overloading getColumnValue to avoid ambiguity
    /// with base class methods for integers.
    ///
    /// @throw  DbOperationError if the value cannot be fetched or is
    /// invalid.
    void getLeaseTypeColumnValue(const PgSqlResult& r, const int row,
                                 const size_t col, Lease6::Type& value) const {
        uint32_t raw_value = 0;
        getColumnValue(r, row , col, raw_value);
        switch (raw_value) {
            case Lease6::TYPE_NA:
            case Lease6::TYPE_TA:
            case Lease6::TYPE_PD:
                value = static_cast<Lease6::Type>(raw_value);
                break;

            default:
                isc_throw(DbOperationError, "Invalid lease type: " << raw_value
                      << " for: " << getColumnLabel(r, col) << " row:" << row);
        }
    }

private:
    /// @brief Lease6 object currently being sent to the database.
    /// Storing this value ensures that it remains in scope while any bindings
    /// that refer to its contents are in use.
    Lease6Ptr              lease_;

    /// @brief Lease6 specific members for binding and conversion.
    //@{
    size_t                 duid_length_;
    vector<uint8_t>        duid_;
    uint8_t                duid_buffer_[DUID::MAX_DUID_LEN];

    /// @brief Union for marshalling IAID into and out of the database
    /// IAID is defined in the RFC as 4 octets, which Kea code handles as
    /// a uint32_t.  Postgresql however, offers only signed integer types
    /// of sizes 2, 4, and 8 bytes (SMALLINT, INT, and BIGINT respectively).
    /// IAID is used in several indexes so rather than use the BIGINT, we
    /// use this union to safely move the value into and out of an INT column.
    union Uiaid {
        Uiaid(uint32_t val) : uval_(val){};
        Uiaid(int32_t val) : ival_(val){};
        uint32_t uval_;
        int32_t ival_;
    }                      iaid_u_;

    std::string            iaid_str_;
    Lease6::Type           lease_type_;
    std::string            lease_type_str_;
    uint8_t                prefix_len_;
    std::string            prefix_len_str_;
    uint32_t               pref_lifetime_;
    std::string            preferred_lifetime_str_;
    size_t                 hwaddr_length_;
    vector<uint8_t>        hwaddr_;
    uint8_t                hwaddr_buffer_[HWAddr::MAX_HWADDR_LEN];
    uint32_t               hwtype_;
    std::string            hwtype_str_;
    uint32_t               hwaddr_source_;
    std::string            hwaddr_source_str_;
    //@}
};

/// @brief Base PgSql derivation of the statistical lease data query
///
/// This class provides the functionality such as results storage and row
/// fetching common to fulfilling the statistical lease data query.
///
class PgSqlLeaseStatsQuery : public LeaseStatsQuery {
public:
    /// @brief Constructor
    ///
    /// @param conn A open connection to the database housing the lease data
    /// @param statement The lease data SQL prepared statement to execute
    /// @param fetch_type Indicates whether or not lease_type should be
    /// fetched from the result set
    PgSqlLeaseStatsQuery(PgSqlConnection& conn, PgSqlTaggedStatement& statement,
                         const bool fetch_type)
        : conn_(conn), statement_(statement), result_set_(), next_row_(0),
         fetch_type_(fetch_type) {
    }

    /// @brief Destructor
    virtual ~PgSqlLeaseStatsQuery() {};

    /// @brief Creates the lease statistical data result set
    ///
    /// The result set is populated by executing a  prepared SQL query
    /// against the database which sums the leases per lease state per
    /// subnet id.
    void start() {
        // The query has no parameters, so we only need it's name.
        result_set_.reset(new PgSqlResult(PQexecPrepared(conn_, statement_.name,
                                          0, NULL, NULL, NULL, 0)));

        conn_.checkStatementError(*result_set_, statement_);
    }

    /// @brief Fetches the next row in the result set
    ///
    /// Once the internal result set has been populated by invoking the
    /// the start() method, this method is used to iterate over the
    /// result set rows. Once the last row has been fetched, subsequent
    /// calls will return false.
    ///
    /// @param row Storage for the fetched row
    ///
    /// @return True if the fetch succeeded, false if there are no more
    /// rows to fetch.
    bool getNextRow(LeaseStatsRow& row) {
        // If we're past the end, punt.
        if (next_row_ >= result_set_->getRows()) {
            return (false);
        }

        // Fetch the subnet id.
        uint32_t col = 0;
        uint32_t subnet_id;
        PgSqlExchange::getColumnValue(*result_set_, next_row_, col, subnet_id);
        row.subnet_id_ = static_cast<SubnetID>(subnet_id);
        ++col;

        // Fetch the lease type if we were told to do so.
        if (fetch_type_) {
            uint32_t lease_type;
            PgSqlExchange::getColumnValue(*result_set_, next_row_ , col,
                                          lease_type);
            row.lease_type_ = static_cast<Lease::Type>(lease_type);
            ++col;
        } else {
            row.lease_type_ = Lease::TYPE_NA;
        }

        // Fetch the lease state.
        PgSqlExchange::getColumnValue(*result_set_, next_row_ , col,
                                      row.lease_state_);
        ++col;

        // Fetch the state count.
        PgSqlExchange::getColumnValue(*result_set_, next_row_, col,
                                      row.state_count_);

        // Point to the next row.
        ++next_row_;
        return (true);
    }

protected:
    /// @brief Database connection to use to execute the query
    PgSqlConnection& conn_;

    /// @brief The query's prepared statement
    PgSqlTaggedStatement& statement_;

    /// @brief The result set returned by Postgres.
    boost::shared_ptr<PgSqlResult> result_set_;

    /// @brief Index of the next row to fetch
    uint32_t next_row_;

    /// @brief Indicates if query supplies lease type
    bool fetch_type_;
};

PgSqlLeaseMgr::PgSqlLeaseMgr(const DatabaseConnection::ParameterMap& parameters,
    DatabaseConnection::DbLostCallback db_lost_callback)
    : LeaseMgr(), exchange4_(new PgSqlLease4Exchange()),
    exchange6_(new PgSqlLease6Exchange()), conn_(parameters, db_lost_callback) {
    conn_.openDatabase();
    int i = 0;
    for( ; tagged_statements[i].text != NULL ; ++i) {
        conn_.prepareStatement(tagged_statements[i]);
    }

    // Just in case somebody foo-barred things
    if (i != NUM_STATEMENTS) {
        isc_throw(DbOpenError, "Number of statements prepared: " << i
                  << " does not match expected count:" << NUM_STATEMENTS);
    }

    pair<uint32_t, uint32_t> code_version(PG_SCHEMA_VERSION_MAJOR, PG_SCHEMA_VERSION_MINOR);
    pair<uint32_t, uint32_t> db_version = getVersion();
    if (code_version != db_version) {
        isc_throw(DbOpenError,
                  "PostgreSQL schema version mismatch: need version: "
                      << code_version.first << "." << code_version.second
                      << " found version:  " << db_version.first << "."
                      << db_version.second);
    }
}

PgSqlLeaseMgr::~PgSqlLeaseMgr() {
}

std::string
PgSqlLeaseMgr::getDBVersion() {
    std::stringstream tmp;
    tmp << "PostgreSQL backend " << PG_SCHEMA_VERSION_MAJOR;
    tmp << "." << PG_SCHEMA_VERSION_MINOR;
    tmp << ", library " << PQlibVersion();
    return (tmp.str());
}

bool
PgSqlLeaseMgr::addLeaseCommon(StatementIndex stindex,
                              PsqlBindArray& bind_array) {
    PgSqlResult r(PQexecPrepared(conn_, tagged_statements[stindex].name,
                                 tagged_statements[stindex].nbparams,
                                 &bind_array.values_[0],
                                 &bind_array.lengths_[0],
                                 &bind_array.formats_[0], 0));

    int s = PQresultStatus(r);

    if (s != PGRES_COMMAND_OK) {
        // Failure: check for the special case of duplicate entry.  If this is
        // the case, we return false to indicate that the row was not added.
        // Otherwise we throw an exception.
        if (conn_.compareError(r, PgSqlConnection::DUPLICATE_KEY)) {
            return (false);
        }

        conn_.checkStatementError(r, tagged_statements[stindex]);
    }

    return (true);
}

bool
PgSqlLeaseMgr::addLease(const Lease4Ptr& lease) {
    LOG_DEBUG(dhcpsrv_logger, DHCPSRV_DBG_TRACE_DETAIL,
              DHCPSRV_PGSQL_ADD_ADDR4).arg(lease->addr_.toText());

    PsqlBindArray bind_array;
    exchange4_->createBindForSend(lease, bind_array);
    return (addLeaseCommon(INSERT_LEASE4, bind_array));
}

bool
PgSqlLeaseMgr::addLease(const Lease6Ptr& lease) {
    LOG_DEBUG(dhcpsrv_logger, DHCPSRV_DBG_TRACE_DETAIL,
              DHCPSRV_PGSQL_ADD_ADDR6).arg(lease->addr_.toText());
    PsqlBindArray bind_array;
    exchange6_->createBindForSend(lease, bind_array);

    return (addLeaseCommon(INSERT_LEASE6, bind_array));
}

template <typename Exchange, typename LeaseCollection>
void PgSqlLeaseMgr::getLeaseCollection(StatementIndex stindex,
                                       PsqlBindArray& bind_array,
                                       Exchange& exchange,
                                       LeaseCollection& result,
                                       bool single) const {
    const int n = tagged_statements[stindex].nbparams;
    PgSqlResult r(PQexecPrepared(conn_, tagged_statements[stindex].name, n,
                                 n > 0 ? &bind_array.values_[0] : NULL,
                                 n > 0 ? &bind_array.lengths_[0] : NULL,
                                 n > 0 ? &bind_array.formats_[0] : NULL, 0));

    conn_.checkStatementError(r, tagged_statements[stindex]);

    int rows = PQntuples(r);
    if (single && rows > 1) {
        isc_throw(MultipleRecords, "multiple records were found in the "
                      "database where only one was expected for query "
                      << tagged_statements[stindex].name);
    }

    for(int i = 0; i < rows; ++ i) {
        result.push_back(exchange->convertFromDatabase(r, i));
    }
}

void
PgSqlLeaseMgr::getLease(StatementIndex stindex, PsqlBindArray& bind_array,
                             Lease4Ptr& result) const {
    // Create appropriate collection object and get all leases matching
    // the selection criteria.  The "single" parameter is true to indicate
    // that the called method should throw an exception if multiple
    // matching records are found: this particular method is called when only
    // one or zero matches is expected.
    Lease4Collection collection;
    getLeaseCollection(stindex, bind_array, exchange4_, collection, true);

    // Return single record if present, else clear the lease.
    if (collection.empty()) {
        result.reset();
    } else {
        result = *collection.begin();
    }
}

void
PgSqlLeaseMgr::getLease(StatementIndex stindex, PsqlBindArray& bind_array,
                             Lease6Ptr& result) const {
    // Create appropriate collection object and get all leases matching
    // the selection criteria.  The "single" parameter is true to indicate
    // that the called method should throw an exception if multiple
    // matching records are found: this particular method is called when only
    // one or zero matches is expected.
    Lease6Collection collection;
    getLeaseCollection(stindex, bind_array, exchange6_, collection, true);

    // Return single record if present, else clear the lease.
    if (collection.empty()) {
        result.reset();
    } else {
        result = *collection.begin();
    }
}

Lease4Ptr
PgSqlLeaseMgr::getLease4(const isc::asiolink::IOAddress& addr) const {
    LOG_DEBUG(dhcpsrv_logger, DHCPSRV_DBG_TRACE_DETAIL,
              DHCPSRV_PGSQL_GET_ADDR4).arg(addr.toText());

    // Set up the WHERE clause value
    PsqlBindArray bind_array;

    // LEASE ADDRESS
    std::string addr_str = boost::lexical_cast<std::string>
                           (addr.toUint32());
    bind_array.add(addr_str);

    // Get the data
    Lease4Ptr result;
    getLease(GET_LEASE4_ADDR, bind_array, result);

    return (result);
}

Lease4Collection
PgSqlLeaseMgr::getLease4(const HWAddr& hwaddr) const {
    LOG_DEBUG(dhcpsrv_logger, DHCPSRV_DBG_TRACE_DETAIL,
              DHCPSRV_PGSQL_GET_HWADDR).arg(hwaddr.toText());

    // Set up the WHERE clause value
    PsqlBindArray bind_array;

    // HWADDR
    if (!hwaddr.hwaddr_.empty()) {
        bind_array.add(hwaddr.hwaddr_);
    } else {
        bind_array.add("");
    }

    // Get the data
    Lease4Collection result;
    getLeaseCollection(GET_LEASE4_HWADDR, bind_array, result);

    return (result);
}

Lease4Ptr
PgSqlLeaseMgr::getLease4(const HWAddr& hwaddr, SubnetID subnet_id) const {
    LOG_DEBUG(dhcpsrv_logger, DHCPSRV_DBG_TRACE_DETAIL,
              DHCPSRV_PGSQL_GET_SUBID_HWADDR)
              .arg(subnet_id).arg(hwaddr.toText());

    // Set up the WHERE clause value
    PsqlBindArray bind_array;

    // HWADDR
    if (!hwaddr.hwaddr_.empty()) {
        bind_array.add(hwaddr.hwaddr_);
    } else {
        bind_array.add("");
    }

    // SUBNET_ID
    std::string subnet_id_str = boost::lexical_cast<std::string>(subnet_id);
    bind_array.add(subnet_id_str);

    // Get the data
    Lease4Ptr result;
    getLease(GET_LEASE4_HWADDR_SUBID, bind_array, result);

    return (result);
}

Lease4Collection
PgSqlLeaseMgr::getLease4(const ClientId& clientid) const {
    LOG_DEBUG(dhcpsrv_logger, DHCPSRV_DBG_TRACE_DETAIL,
              DHCPSRV_PGSQL_GET_CLIENTID).arg(clientid.toText());

    // Set up the WHERE clause value
    PsqlBindArray bind_array;

    // CLIENT_ID
    bind_array.add(clientid.getClientId());

    // Get the data
    Lease4Collection result;
    getLeaseCollection(GET_LEASE4_CLIENTID, bind_array, result);

    return (result);
}

Lease4Ptr
PgSqlLeaseMgr::getLease4(const ClientId&, const HWAddr&, SubnetID) const {
    /// This function is currently not implemented because allocation engine
    /// searches for the lease using HW address or client identifier.
    /// It never uses both parameters in the same time. We need to
    /// consider if this function is needed at all.
    isc_throw(NotImplemented, "The PgSqlLeaseMgr::getLease4 function was"
              " called, but it is not implemented");
}

Lease4Ptr
PgSqlLeaseMgr::getLease4(const ClientId& clientid, SubnetID subnet_id) const {
    LOG_DEBUG(dhcpsrv_logger, DHCPSRV_DBG_TRACE_DETAIL,
              DHCPSRV_PGSQL_GET_SUBID_CLIENTID)
              .arg(subnet_id).arg(clientid.toText());

    // Set up the WHERE clause value
    PsqlBindArray bind_array;

    // CLIENT_ID
    bind_array.add(clientid.getClientId());

    // SUBNET_ID
    std::string subnet_id_str = boost::lexical_cast<std::string>(subnet_id);
    bind_array.add(subnet_id_str);

    // Get the data
    Lease4Ptr result;
    getLease(GET_LEASE4_CLIENTID_SUBID, bind_array, result);

    return (result);
}

Lease4Collection
PgSqlLeaseMgr::getLeases4(SubnetID subnet_id) const {
    LOG_DEBUG(dhcpsrv_logger, DHCPSRV_DBG_TRACE_DETAIL, DHCPSRV_PGSQL_GET_SUBID4)
        .arg(subnet_id);

    // Set up the WHERE clause value
    PsqlBindArray bind_array;

    // SUBNET_ID
    std::string subnet_id_str = boost::lexical_cast<std::string>(subnet_id);
    bind_array.add(subnet_id_str);

    // ... and get the data
    Lease4Collection result;
    getLeaseCollection(GET_LEASE4_SUBID, bind_array, result);

    return (result);
}

Lease4Collection
PgSqlLeaseMgr::getLeases4() const {
    LOG_DEBUG(dhcpsrv_logger, DHCPSRV_DBG_TRACE_DETAIL, DHCPSRV_PGSQL_GET4);

    // Provide empty binding array because our query has no parameters in
    // WHERE clause.
    PsqlBindArray bind_array;
    Lease4Collection result;
    getLeaseCollection(GET_LEASE4, bind_array, result);

    return (result);
}

Lease6Ptr
PgSqlLeaseMgr::getLease6(Lease::Type lease_type,
                         const isc::asiolink::IOAddress& addr) const {
    LOG_DEBUG(dhcpsrv_logger, DHCPSRV_DBG_TRACE_DETAIL, DHCPSRV_PGSQL_GET_ADDR6)
              .arg(addr.toText()).arg(lease_type);

    // Set up the WHERE clause value
    PsqlBindArray bind_array;

    // LEASE ADDRESS
    std::string addr_str = addr.toText();
    bind_array.add(addr_str);

    // LEASE_TYPE
    std::string type_str_ = boost::lexical_cast<std::string>(lease_type);
    bind_array.add(type_str_);

    // ... and get the data
    Lease6Ptr result;
    getLease(GET_LEASE6_ADDR, bind_array, result);

    return (result);
}

Lease6Collection
PgSqlLeaseMgr::getLeases6(Lease::Type lease_type, const DUID& duid,
                          uint32_t iaid) const {
    LOG_DEBUG(dhcpsrv_logger, DHCPSRV_DBG_TRACE_DETAIL,
              DHCPSRV_PGSQL_GET_IAID_DUID)
              .arg(iaid).arg(duid.toText()).arg(lease_type);

    // Set up the WHERE clause value
    PsqlBindArray bind_array;

    // DUID
    bind_array.add(duid.getDuid());

    // IAID
    std::string iaid_str = boost::lexical_cast<std::string>(iaid);
    bind_array.add(iaid_str);

    // LEASE_TYPE
    std::string lease_type_str = boost::lexical_cast<std::string>(lease_type);
    bind_array.add(lease_type_str);

    // ... and get the data
    Lease6Collection result;
    getLeaseCollection(GET_LEASE6_DUID_IAID, bind_array, result);

    return (result);
}

Lease6Collection
PgSqlLeaseMgr::getLeases6(Lease::Type lease_type, const DUID& duid,
                          uint32_t iaid, SubnetID subnet_id) const {
    LOG_DEBUG(dhcpsrv_logger, DHCPSRV_DBG_TRACE_DETAIL,
              DHCPSRV_PGSQL_GET_IAID_SUBID_DUID)
              .arg(iaid).arg(subnet_id).arg(duid.toText()).arg(lease_type);

    // Set up the WHERE clause value
    PsqlBindArray bind_array;

    // LEASE_TYPE
    std::string lease_type_str = boost::lexical_cast<std::string>(lease_type);
    bind_array.add(lease_type_str);

    // DUID
    bind_array.add(duid.getDuid());

    // IAID
    std::string iaid_str = boost::lexical_cast<std::string>(iaid);
    bind_array.add(iaid_str);

    // SUBNET ID
    std::string subnet_id_str = boost::lexical_cast<std::string>(subnet_id);
    bind_array.add(subnet_id_str);

    // ... and get the data
    Lease6Collection result;
    getLeaseCollection(GET_LEASE6_DUID_IAID_SUBID, bind_array, result);

    return (result);
}

void
PgSqlLeaseMgr::getExpiredLeases4(Lease4Collection& expired_leases,
                                 const size_t max_leases) const {
    LOG_DEBUG(dhcpsrv_logger, DHCPSRV_DBG_TRACE_DETAIL, DHCPSRV_PGSQL_GET_EXPIRED4)
        .arg(max_leases);
    getExpiredLeasesCommon(expired_leases, max_leases, GET_LEASE4_EXPIRE);
}

void
PgSqlLeaseMgr::getExpiredLeases6(Lease6Collection& expired_leases,
                                 const size_t max_leases) const {
    LOG_DEBUG(dhcpsrv_logger, DHCPSRV_DBG_TRACE_DETAIL, DHCPSRV_PGSQL_GET_EXPIRED6)
        .arg(max_leases);
    getExpiredLeasesCommon(expired_leases, max_leases, GET_LEASE6_EXPIRE);
}

template<typename LeaseCollection>
void
PgSqlLeaseMgr::getExpiredLeasesCommon(LeaseCollection& expired_leases,
                                       const size_t max_leases,
                                       StatementIndex statement_index) const {
    PsqlBindArray bind_array;

    // Exclude reclaimed leases.
    std::string state_str = boost::lexical_cast<std::string>(Lease::STATE_EXPIRED_RECLAIMED);
    bind_array.add(state_str);

    // Expiration timestamp.
    std::string timestamp_str = PgSqlLeaseExchange::convertToDatabaseTime(time(NULL));
    bind_array.add(timestamp_str);

    // If the number of leases is 0, we will return all leases. This is
    // achieved by setting the limit to a very high value.
    uint32_t limit = max_leases > 0 ? static_cast<uint32_t>(max_leases) :
        std::numeric_limits<uint32_t>::max();
    std::string limit_str = boost::lexical_cast<std::string>(limit);
    bind_array.add(limit_str);

    // Retrieve leases from the database.
    getLeaseCollection(statement_index, bind_array, expired_leases);
}

template<typename LeasePtr>
void
PgSqlLeaseMgr::updateLeaseCommon(StatementIndex stindex,
                                 PsqlBindArray& bind_array,
                                 const LeasePtr& lease) {
    LOG_DEBUG(dhcpsrv_logger, DHCPSRV_DBG_TRACE_DETAIL,
              DHCPSRV_PGSQL_ADD_ADDR4).arg(tagged_statements[stindex].name);

    PgSqlResult r(PQexecPrepared(conn_, tagged_statements[stindex].name,
                                 tagged_statements[stindex].nbparams,
                                 &bind_array.values_[0],
                                 &bind_array.lengths_[0],
                                 &bind_array.formats_[0], 0));

    conn_.checkStatementError(r, tagged_statements[stindex]);

    int affected_rows = boost::lexical_cast<int>(PQcmdTuples(r));

    // Check success case first as it is the most likely outcome.
    if (affected_rows == 1) {
      return;
    }

    // If no rows affected, lease doesn't exist.
    if (affected_rows == 0) {
        isc_throw(NoSuchLease, "unable to update lease for address " <<
                  lease->addr_.toText() << " as it does not exist");
    }

    // Should not happen - primary key constraint should only have selected
    // one row.
    isc_throw(DbOperationError, "apparently updated more than one lease "
                  "that had the address " << lease->addr_.toText());
}

void
PgSqlLeaseMgr::updateLease4(const Lease4Ptr& lease) {
    const StatementIndex stindex = UPDATE_LEASE4;

    LOG_DEBUG(dhcpsrv_logger, DHCPSRV_DBG_TRACE_DETAIL,
              DHCPSRV_PGSQL_UPDATE_ADDR4).arg(lease->addr_.toText());

    // Create the BIND array for the data being updated
    PsqlBindArray bind_array;
    exchange4_->createBindForSend(lease, bind_array);

    // Set up the WHERE clause and append it to the SQL_BIND array
    std::string addr4_str = boost::lexical_cast<std::string>
                         (lease->addr_.toUint32());
    bind_array.add(addr4_str);

    // Drop to common update code
    updateLeaseCommon(stindex, bind_array, lease);
}

void
PgSqlLeaseMgr::updateLease6(const Lease6Ptr& lease) {
    const StatementIndex stindex = UPDATE_LEASE6;

    LOG_DEBUG(dhcpsrv_logger, DHCPSRV_DBG_TRACE_DETAIL,
              DHCPSRV_PGSQL_UPDATE_ADDR6).arg(lease->addr_.toText());

    // Create the BIND array for the data being updated
    PsqlBindArray bind_array;
    exchange6_->createBindForSend(lease, bind_array);

    // Set up the WHERE clause and append it to the BIND array
    std::string addr_str = lease->addr_.toText();
    bind_array.add(addr_str);

    // Drop to common update code
    updateLeaseCommon(stindex, bind_array, lease);
}

uint64_t
PgSqlLeaseMgr::deleteLeaseCommon(StatementIndex stindex,
                                 PsqlBindArray& bind_array) {
    PgSqlResult r(PQexecPrepared(conn_, tagged_statements[stindex].name,
                                 tagged_statements[stindex].nbparams,
                                 &bind_array.values_[0],
                                 &bind_array.lengths_[0],
                                 &bind_array.formats_[0], 0));

    conn_.checkStatementError(r, tagged_statements[stindex]);
    int affected_rows = boost::lexical_cast<int>(PQcmdTuples(r));

    return (affected_rows);
}

bool
PgSqlLeaseMgr::deleteLease(const isc::asiolink::IOAddress& addr) {
    LOG_DEBUG(dhcpsrv_logger, DHCPSRV_DBG_TRACE_DETAIL,
              DHCPSRV_PGSQL_DELETE_ADDR).arg(addr.toText());

    // Set up the WHERE clause value
    PsqlBindArray bind_array;

    if (addr.isV4()) {
        std::string addr4_str = boost::lexical_cast<std::string>
                                 (addr.toUint32());
        bind_array.add(addr4_str);
        return (deleteLeaseCommon(DELETE_LEASE4, bind_array) > 0);
    }

    std::string addr6_str = addr.toText();
    bind_array.add(addr6_str);
    return (deleteLeaseCommon(DELETE_LEASE6, bind_array) > 0);
}

uint64_t
PgSqlLeaseMgr::deleteExpiredReclaimedLeases4(const uint32_t secs) {
    LOG_DEBUG(dhcpsrv_logger, DHCPSRV_DBG_TRACE_DETAIL,
              DHCPSRV_PGSQL_DELETE_EXPIRED_RECLAIMED4)
        .arg(secs);
    return (deleteExpiredReclaimedLeasesCommon(secs, DELETE_LEASE4_STATE_EXPIRED));
}

uint64_t
PgSqlLeaseMgr::deleteExpiredReclaimedLeases6(const uint32_t secs) {
    LOG_DEBUG(dhcpsrv_logger, DHCPSRV_DBG_TRACE_DETAIL,
              DHCPSRV_PGSQL_DELETE_EXPIRED_RECLAIMED6)
        .arg(secs);
    return (deleteExpiredReclaimedLeasesCommon(secs, DELETE_LEASE6_STATE_EXPIRED));
}

uint64_t
PgSqlLeaseMgr::deleteExpiredReclaimedLeasesCommon(const uint32_t secs,
                                                  StatementIndex statement_index) {
    PsqlBindArray bind_array;

    // State is reclaimed.
    std::string state_str = boost::lexical_cast<std::string>(Lease::STATE_EXPIRED_RECLAIMED);
    bind_array.add(state_str);

    // Expiration timestamp.
    std::string expiration_str =
        PgSqlLeaseExchange::convertToDatabaseTime(time(NULL) - static_cast<time_t>(secs));
    bind_array.add(expiration_str);

    // Delete leases.
    return (deleteLeaseCommon(statement_index, bind_array));
}

LeaseStatsQueryPtr
PgSqlLeaseMgr::startLeaseStatsQuery4() {
    LeaseStatsQueryPtr query(
        new PgSqlLeaseStatsQuery(conn_,
                                 tagged_statements[RECOUNT_LEASE4_STATS],
                                 false));
    query->start();
    return(query);
}

LeaseStatsQueryPtr
PgSqlLeaseMgr::startLeaseStatsQuery6() {
    LeaseStatsQueryPtr query(
        new PgSqlLeaseStatsQuery(conn_,
                                 tagged_statements[RECOUNT_LEASE6_STATS],
                                 true));
    query->start();
    return(query);
}

size_t
PgSqlLeaseMgr::wipeLeases4(const SubnetID& /*subnet_id*/) {
    isc_throw(NotImplemented, "wipeLeases4 is not implemented for PgSQL backend");
}

size_t
PgSqlLeaseMgr::wipeLeases6(const SubnetID& /*subnet_id*/) {
    isc_throw(NotImplemented, "wipeLeases6 is not implemented for PgSQL backend");
}

string
PgSqlLeaseMgr::getName() const {
    string name = "";
    try {
        name = conn_.getParameter("name");
    } catch (...) {
        // Return an empty name
    }
    return (name);
}

string
PgSqlLeaseMgr::getDescription() const {
    return (string("PostgreSQL Database"));
}

pair<uint32_t, uint32_t>
PgSqlLeaseMgr::getVersion() const {
    LOG_DEBUG(dhcpsrv_logger, DHCPSRV_DBG_TRACE_DETAIL,
              DHCPSRV_PGSQL_GET_VERSION);

    PgSqlResult r(PQexecPrepared(conn_, "get_version", 0, NULL, NULL, NULL, 0));
    conn_.checkStatementError(r, tagged_statements[GET_VERSION]);

    istringstream tmp;
    uint32_t version;
    tmp.str(PQgetvalue(r, 0, 0));
    tmp >> version;
    tmp.str("");
    tmp.clear();

    uint32_t minor;
    tmp.str(PQgetvalue(r, 0, 1));
    tmp >> minor;

    return (make_pair(version, minor));
}

void
PgSqlLeaseMgr::commit() {
    conn_.commit();
}

void
PgSqlLeaseMgr::rollback() {
    conn_.rollback();
}

}; // end of isc::dhcp namespace
}; // end of isc namespace<|MERGE_RESOLUTION|>--- conflicted
+++ resolved
@@ -174,10 +174,7 @@
         "extract(epoch from expire)::bigint, subnet_id, pref_lifetime, "
         "lease_type, iaid, prefix_len, "
         "fqdn_fwd, fqdn_rev, hostname, "
-<<<<<<< HEAD
-=======
         "hwaddr, hwtype, hwaddr_source, "
->>>>>>> 4eb1198b
         "state "
       "FROM lease6 "
       "WHERE state != $1 AND expire < $2 "
@@ -206,14 +203,9 @@
       "INSERT INTO lease6(address, duid, valid_lifetime, "
         "expire, subnet_id, pref_lifetime, "
         "lease_type, iaid, prefix_len, fqdn_fwd, fqdn_rev, hostname, "
-<<<<<<< HEAD
-        "state) "
-      "VALUES ($1, $2, $3, $4, $5, $6, $7, $8, $9, $10, $11, $12, $13)"},
-=======
         "hwaddr, hwtype, hwaddr_source, "
         "state) "
       "VALUES ($1, $2, $3, $4, $5, $6, $7, $8, $9, $10, $11, $12, $13, $14, $15, $16)"},
->>>>>>> 4eb1198b
 
     // UPDATE_LEASE4
     { 11, { OID_INT8, OID_BYTEA, OID_BYTEA, OID_INT8, OID_TIMESTAMP, OID_INT8,

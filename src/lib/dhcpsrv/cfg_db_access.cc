// Copyright (C) 2016-2018 Internet Systems Consortium, Inc. ("ISC")
//
// This Source Code Form is subject to the terms of the Mozilla Public
// License, v. 2.0. If a copy of the MPL was not distributed with this
// file, You can obtain one at http://mozilla.org/MPL/2.0/.

#include <config.h>
#include <dhcpsrv/cfg_db_access.h>
#include <dhcpsrv/db_type.h>
#include <dhcpsrv/host_data_source_factory.h>
#include <dhcpsrv/host_mgr.h>
#include <dhcpsrv/lease_mgr_factory.h>
#include <boost/algorithm/string.hpp>
#include <boost/foreach.hpp>
#include <boost/lexical_cast.hpp>
#include <sstream>
#include <vector>

using namespace isc::data;

namespace isc {
namespace dhcp {

CfgDbAccess::CfgDbAccess()
    : appended_parameters_(), lease_db_access_("type=memfile"),
      host_db_access_() {
}

std::string
CfgDbAccess::getLeaseDbAccessString() const {
    return (getAccessString(lease_db_access_));
}


std::string
CfgDbAccess::getHostDbAccessString() const {
    if (host_db_access_.empty()) {
        return ("");
    } else {
        return (getAccessString(host_db_access_.front()));
    }
}

std::list<std::string>
CfgDbAccess::getHostDbAccessStringList() const {
    std::list<std::string> ret;
    for (const std::string& dbaccess : host_db_access_) {
        if (!dbaccess.empty()) {
            ret.push_back(getAccessString(dbaccess));
        }
    }
    return (ret);
}

void
CfgDbAccess::createManagers() const {
    // Recreate lease manager.
    LeaseMgrFactory::destroy();
    LeaseMgrFactory::create(getLeaseDbAccessString());

    // Recreate host data source.
    HostMgr::create();
    std::list<std::string> host_db_access_list = getHostDbAccessStringList();
    for (std::string& hds : host_db_access_list) {
        HostMgr::addBackend(hds);
    }

    // Check for a host cache.
    HostMgr::checkCacheBackend(true);
}

std::string
CfgDbAccess::getAccessString(const std::string& access_string) const {
    std::ostringstream s;
    s << access_string;
    // Only append additional parameters if any parameters are specified
    // in a configuration. For host database, no parameters mean that
    // database access is disabled and thus we don't want to append any
    // parameters.
    if ((s.tellp() != std::streampos(0)) && (!appended_parameters_.empty())) {
        s << " " << appended_parameters_;
    }

    return (s.str());
}

<<<<<<< HEAD
ElementPtr
CfgDbAccess::toElementDbAccessString(const std::string& dbaccess) {
    ElementPtr result = Element::createMap();
    // Code from DatabaseConnection::parse
    if (dbaccess.empty()) {
        return (result);
    }
    std::vector<std::string> tokens;
    boost::split(tokens, dbaccess, boost::is_any_of(std::string("\t ")));
    BOOST_FOREACH(std::string token, tokens) {
        size_t pos = token.find("=");
        if (pos != std::string::npos) {
            std::string keyword = token.substr(0, pos);
            std::string value = token.substr(pos + 1);
            if ((keyword == "lfc-interval") ||
                (keyword == "connect-timeout") ||
                (keyword == "reconnect-wait-time") ||
                (keyword == "request-timeout") ||
                (keyword == "tcp-keepalive") ||
                (keyword == "port")) {
                // integer parameters
                int64_t int_value;
                try {
                    int_value = boost::lexical_cast<int64_t>(value);
                    result->set(keyword, Element::create(int_value));
                } catch (...) {
                    isc_throw(ToElementError, "invalid DB access "
                              << "integer parameter: "
                              << keyword << "=" << value);
                }
            } else if ((keyword == "persist") ||
                       (keyword == "tcp-nodelay") ||
                       (keyword == "readonly")) {
                if (value == "true") {
                    result->set(keyword, Element::create(true));
                } else if (value == "false") {
                    result->set(keyword, Element::create(false));
                } else {
                    isc_throw(ToElementError, "invalid DB access "
                              << "boolean parameter: "
                              << keyword << "=" << value);
                }
            } else if ((keyword == "type") ||
                       (keyword == "user") ||
                       (keyword == "password") ||
                       (keyword == "host") ||
                       (keyword == "name") ||
                       (keyword == "contact-points") ||
                       (keyword == "keyspace")) {
                result->set(keyword, Element::create(value));
            } else {
                isc_throw(ToElementError, "unknown DB access parameter: "
                          << keyword << "=" << value);
            }
        } else {
            isc_throw(ToElementError, "Cannot unparse " << token
                      << ", expected format is name=value");
        }
    }
    return (result);
}

=======
>>>>>>> a02d7bdf
} // end of isc::dhcp namespace
} // end of isc namespace<|MERGE_RESOLUTION|>--- conflicted
+++ resolved
@@ -84,70 +84,5 @@
     return (s.str());
 }
 
-<<<<<<< HEAD
-ElementPtr
-CfgDbAccess::toElementDbAccessString(const std::string& dbaccess) {
-    ElementPtr result = Element::createMap();
-    // Code from DatabaseConnection::parse
-    if (dbaccess.empty()) {
-        return (result);
-    }
-    std::vector<std::string> tokens;
-    boost::split(tokens, dbaccess, boost::is_any_of(std::string("\t ")));
-    BOOST_FOREACH(std::string token, tokens) {
-        size_t pos = token.find("=");
-        if (pos != std::string::npos) {
-            std::string keyword = token.substr(0, pos);
-            std::string value = token.substr(pos + 1);
-            if ((keyword == "lfc-interval") ||
-                (keyword == "connect-timeout") ||
-                (keyword == "reconnect-wait-time") ||
-                (keyword == "request-timeout") ||
-                (keyword == "tcp-keepalive") ||
-                (keyword == "port")) {
-                // integer parameters
-                int64_t int_value;
-                try {
-                    int_value = boost::lexical_cast<int64_t>(value);
-                    result->set(keyword, Element::create(int_value));
-                } catch (...) {
-                    isc_throw(ToElementError, "invalid DB access "
-                              << "integer parameter: "
-                              << keyword << "=" << value);
-                }
-            } else if ((keyword == "persist") ||
-                       (keyword == "tcp-nodelay") ||
-                       (keyword == "readonly")) {
-                if (value == "true") {
-                    result->set(keyword, Element::create(true));
-                } else if (value == "false") {
-                    result->set(keyword, Element::create(false));
-                } else {
-                    isc_throw(ToElementError, "invalid DB access "
-                              << "boolean parameter: "
-                              << keyword << "=" << value);
-                }
-            } else if ((keyword == "type") ||
-                       (keyword == "user") ||
-                       (keyword == "password") ||
-                       (keyword == "host") ||
-                       (keyword == "name") ||
-                       (keyword == "contact-points") ||
-                       (keyword == "keyspace")) {
-                result->set(keyword, Element::create(value));
-            } else {
-                isc_throw(ToElementError, "unknown DB access parameter: "
-                          << keyword << "=" << value);
-            }
-        } else {
-            isc_throw(ToElementError, "Cannot unparse " << token
-                      << ", expected format is name=value");
-        }
-    }
-    return (result);
-}
-
-=======
->>>>>>> a02d7bdf
 } // end of isc::dhcp namespace
 } // end of isc namespace
--- conflicted
+++ resolved
@@ -77,11 +77,7 @@
 
     /// @brief Destructor
     ///
-<<<<<<< HEAD
-    /// Rolls back all pending transactions.  The deletion of myhdsptr_ will close
-=======
     /// Rolls back all pending transactions.  The deletion of hdsptr_ will close
->>>>>>> 4eb1198b
     /// the database.  Then reopen it and delete everything created by the test.
     virtual ~MySqlHostDataSourceTest() {
         destroyTest();

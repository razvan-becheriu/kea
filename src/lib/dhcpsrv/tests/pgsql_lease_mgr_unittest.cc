// Copyright (C) 2014-2018 Internet Systems Consortium, Inc. ("ISC")
//
// This Source Code Form is subject to the terms of the Mozilla Public
// License, v. 2.0. If a copy of the MPL was not distributed with this
// file, You can obtain one at http://mozilla.org/MPL/2.0/.

#include <config.h>

#include <asiolink/io_address.h>
#include <dhcpsrv/lease_mgr_factory.h>
#include <dhcpsrv/pgsql_connection.h>
#include <dhcpsrv/pgsql_lease_mgr.h>
#include <dhcpsrv/tests/test_utils.h>
#include <dhcpsrv/tests/generic_lease_mgr_unittest.h>
#include <dhcpsrv/testutils/pgsql_schema.h>
#include <exceptions/exceptions.h>

#include <gtest/gtest.h>

#include <algorithm>
#include <iostream>
#include <sstream>
#include <string>
#include <utility>

using namespace isc;
using namespace isc::asiolink;
using namespace isc::dhcp;
using namespace isc::dhcp::test;
using namespace std;

namespace {


/// @brief Test fixture class for testing PostgreSQL Lease Manager
///
/// Opens the database prior to each test and closes it afterwards.
/// All pending transactions are deleted prior to closure.

class PgSqlLeaseMgrTest : public GenericLeaseMgrTest {
public:
    /// @brief Clears the database and opens connection to it.
    void initializeTest() {
        // Ensure schema is the correct one.
        destroyPgSQLSchema();
        createPgSQLSchema();

        // Connect to the database
        try {
            LeaseMgrFactory::create(validPgSQLConnectionString());
        } catch (...) {
            std::cerr << "*** ERROR: unable to open database. The test\n"
                         "*** environment is broken and must be fixed before\n"
                         "*** the PostgreSQL tests will run correctly.\n"
                         "*** The reason for the problem is described in the\n"
                         "*** accompanying exception output.\n";
            throw;
        }

        lmptr_ = &(LeaseMgrFactory::instance());
    }

    /// @brief Destroys the LM and the schema.
    void destroyTest() {
        try {
            lmptr_->rollback();
        } catch (...) {
            // Rollback may fail if backend is in read only mode. That's ok.
        }
        LeaseMgrFactory::destroy();
        destroyPgSQLSchema();
    }

    /// @brief Constructor
    ///
    /// Deletes everything from the database and opens it.
    PgSqlLeaseMgrTest() {
        initializeTest();
    }

    /// @brief Destructor
    ///
    /// Rolls back all pending transactions.  The deletion of lmptr_ will close
    /// the database.  Then reopen it and delete everything created by the test.
    virtual ~PgSqlLeaseMgrTest() {
        destroyTest();
    }

    /// @brief Reopen the database
    ///
    /// Closes the database and re-open it.  Anything committed should be
    /// visible.
    ///
    /// Parameter is ignored for PostgreSQL backend as the v4 and v6 leases share
    /// the same database.
    void reopen(Universe) {
        LeaseMgrFactory::destroy();
        LeaseMgrFactory::create(validPgSQLConnectionString());
        lmptr_ = &(LeaseMgrFactory::instance());
    }
};

/// @brief Check that database can be opened
///
/// This test checks if the PgSqlLeaseMgr can be instantiated.  This happens
/// only if the database can be opened.  Note that this is not part of the
/// PgSqlLeaseMgr test fixure set.  This test checks that the database can be
/// opened: the fixtures assume that and check basic operations.

TEST(PgSqlOpenTest, OpenDatabase) {

    // Schema needs to be created for the test to work.
    destroyPgSQLSchema(true);
    createPgSQLSchema(true);

    // Check that lease manager open the database opens correctly and tidy up.
    // If it fails, print the error message.
    try {
        LeaseMgrFactory::create(validPgSQLConnectionString());
        EXPECT_NO_THROW((void)LeaseMgrFactory::instance());
        LeaseMgrFactory::destroy();
    } catch (const isc::Exception& ex) {
        FAIL() << "*** ERROR: unable to open database, reason:\n"
               << "    " << ex.what() << "\n"
               << "*** The test environment is broken and must be fixed\n"
               << "*** before the PostgreSQL tests will run correctly.\n";
    }

    // Check that lease manager open the database opens correctly with a longer
    // timeout.  If it fails, print the error message.
    try {
        string connection_string = validPgSQLConnectionString() + string(" ") +
                                   string(VALID_TIMEOUT);
        LeaseMgrFactory::create(connection_string);
        EXPECT_NO_THROW((void) LeaseMgrFactory::instance());
        LeaseMgrFactory::destroy();
    } catch (const isc::Exception& ex) {
        FAIL() << "*** ERROR: unable to open database, reason:\n"
               << "    " << ex.what() << "\n"
               << "*** The test environment is broken and must be fixed\n"
               << "*** before the PostgreSQL tests will run correctly.\n";
    }

    // Check that attempting to get an instance of the lease manager when
    // none is set throws an exception.
    EXPECT_THROW(LeaseMgrFactory::instance(), NoLeaseManager);

    // Check that wrong specification of backend throws an exception.
    // (This is really a check on LeaseMgrFactory, but is convenient to
    // perform here.)
    EXPECT_THROW(LeaseMgrFactory::create(connectionString(
        NULL, VALID_NAME, VALID_HOST, INVALID_USER, VALID_PASSWORD)),
        InvalidParameter);

    EXPECT_THROW(LeaseMgrFactory::create(connectionString(
        INVALID_TYPE, VALID_NAME, VALID_HOST, VALID_USER, VALID_PASSWORD)),
        InvalidType);

    // Check that invalid login data causes an exception.
    EXPECT_THROW(LeaseMgrFactory::create(connectionString(
        PGSQL_VALID_TYPE, INVALID_NAME, VALID_HOST, VALID_USER, VALID_PASSWORD)),
        DbOpenError);

    EXPECT_THROW(LeaseMgrFactory::create(connectionString(
        PGSQL_VALID_TYPE, VALID_NAME, INVALID_HOST, VALID_USER, VALID_PASSWORD)),
        DbOpenError);

    EXPECT_THROW(LeaseMgrFactory::create(connectionString(
        PGSQL_VALID_TYPE, VALID_NAME, VALID_HOST, INVALID_USER, VALID_PASSWORD)),
        DbOpenError);

    // This test might fail if 'auth-method' in PostgresSQL host-based authentication
    // file (/var/lib/pgsql/9.4/data/pg_hba.conf) is set to 'trust',
    // which allows logging without password. 'Auth-method' should be changed to 'password'.
    EXPECT_THROW(LeaseMgrFactory::create(connectionString(
        PGSQL_VALID_TYPE, VALID_NAME, VALID_HOST, VALID_USER, INVALID_PASSWORD)),
        DbOpenError);

    // Check for invalid timeouts
    EXPECT_THROW(LeaseMgrFactory::create(connectionString(
        PGSQL_VALID_TYPE, VALID_NAME, VALID_HOST, VALID_USER, VALID_PASSWORD, INVALID_TIMEOUT_1)),
        DbInvalidTimeout);

    EXPECT_THROW(LeaseMgrFactory::create(connectionString(
        PGSQL_VALID_TYPE, VALID_NAME, VALID_HOST, VALID_USER, VALID_PASSWORD, INVALID_TIMEOUT_2)),
        DbInvalidTimeout);

    // Check for missing parameters
    EXPECT_THROW(LeaseMgrFactory::create(connectionString(
        PGSQL_VALID_TYPE, NULL, VALID_HOST, INVALID_USER, VALID_PASSWORD)),
        NoDatabaseName);

    // Tidy up after the test
    destroyPgSQLSchema(true);
}

/// @brief Flag used to detect calls to db_lost_callback function
bool callback_called = false;

/// @brief Callback function used in open database testing
bool db_lost_callback(ReconnectCtlPtr /* db_conn_retry */) {
    return (callback_called = true);
}

/// @brief Make sure open failures do NOT invoke db lost callback
/// The db lost callback should only be invoked after succesfully
/// opening the DB and then subsequently losing it. Failing to
/// open should be handled directly by the application layer.
/// There is simply no good way to break the connection in a
/// unit test environment.  So testing the callback invocation
/// in a unit test is next to impossible. That has to be done
/// as a system test.
TEST(PgSqlOpenTest, NoCallbackOnOpenFail) {
    // Schema needs to be created for the test to work.
    destroyPgSQLSchema();
    createPgSQLSchema();

    callback_called = false;
    EXPECT_THROW(LeaseMgrFactory::create(connectionString(
        PGSQL_VALID_TYPE, VALID_NAME, INVALID_HOST, VALID_USER, VALID_PASSWORD),
        db_lost_callback),
        DbOpenError);
    EXPECT_FALSE(callback_called);

    destroyPgSQLSchema();
}

/// @brief Check the getType() method
///
/// getType() returns a string giving the type of the backend, which should
/// always be "postgresql".
TEST_F(PgSqlLeaseMgrTest, getType) {
    EXPECT_EQ(std::string("postgresql"), lmptr_->getType());
}

/// @brief Check getName() returns correct database name
TEST_F(PgSqlLeaseMgrTest, getName) {
    EXPECT_EQ(std::string("keatest"), lmptr_->getName());
}

/// @brief Check that getVersion() returns the expected version
TEST_F(PgSqlLeaseMgrTest, checkVersion) {
    // Check version
    pair<uint32_t, uint32_t> version;
    ASSERT_NO_THROW(version = lmptr_->getVersion());
    EXPECT_EQ(PG_SCHEMA_VERSION_MAJOR, version.first);
    EXPECT_EQ(PG_SCHEMA_VERSION_MINOR, version.second);
}

////////////////////////////////////////////////////////////////////////////////
/// LEASE4 /////////////////////////////////////////////////////////////////////
////////////////////////////////////////////////////////////////////////////////

/// @brief Basic Lease4 Checks
///
/// Checks that the addLease, getLease4 (by address) and deleteLease (with an
/// IPv4 address) works.
TEST_F(PgSqlLeaseMgrTest, basicLease4) {
    testBasicLease4();
}

/// @brief Check that Lease4 code safely handles invalid dates.
TEST_F(PgSqlLeaseMgrTest, maxDate4) {
    testMaxDate4();
}

/// @brief Lease4 update tests
///
/// Checks that we are able to update a lease in the database.
TEST_F(PgSqlLeaseMgrTest, updateLease4) {
    testUpdateLease4();
}

/// @brief Check GetLease4 methods - access by Hardware Address
TEST_F(PgSqlLeaseMgrTest, getLease4HWAddr1) {
    testGetLease4HWAddr1();
}

/// @brief Check GetLease4 methods - access by Hardware Address
TEST_F(PgSqlLeaseMgrTest, getLease4HWAddr2) {
    testGetLease4HWAddr2();
}

// @brief Get lease4 by hardware address (2)
//
// Check that the system can cope with getting a hardware address of
// any size.
TEST_F(PgSqlLeaseMgrTest, getLease4HWAddrSize) {
    testGetLease4HWAddrSize();
}

/// @brief Check GetLease4 methods - access by Hardware Address & Subnet ID
///
/// Adds leases to the database and checks that they can be accessed via
/// a combination of hardware address and subnet ID
TEST_F(PgSqlLeaseMgrTest, getLease4HwaddrSubnetId) {
    testGetLease4HWAddrSubnetId();
}

// @brief Get lease4 by hardware address and subnet ID (2)
//
// Check that the system can cope with getting a hardware address of
// any size.
TEST_F(PgSqlLeaseMgrTest, getLease4HWAddrSubnetIdSize) {
    testGetLease4HWAddrSubnetIdSize();
}

// This test was derived from memfile.
TEST_F(PgSqlLeaseMgrTest, getLease4ClientId) {
    testGetLease4ClientId();
}

/// @brief Check GetLease4 methods - access by Client ID
///
/// Adds leases to the database and checks that they can be accessed via
/// the Client ID.
TEST_F(PgSqlLeaseMgrTest, getLease4ClientId2) {
    testGetLease4ClientId2();
}

// @brief Get Lease4 by client ID (2)
//
// Check that the system can cope with a client ID of any size.
TEST_F(PgSqlLeaseMgrTest, getLease4ClientIdSize) {
    testGetLease4ClientIdSize();
}

/// @brief Check GetLease4 methods - access by Client ID & Subnet ID
///
/// Adds leases to the database and checks that they can be accessed via
/// a combination of client and subnet IDs.
TEST_F(PgSqlLeaseMgrTest, getLease4ClientIdSubnetId) {
    testGetLease4ClientIdSubnetId();
}

// This test checks that all IPv4 leases for a specified subnet id are returned.
TEST_F(PgSqlLeaseMgrTest, getLeases4SubnetId) {
    testGetLeases4SubnetId();
}

// This test checks that all IPv4 leases are returned.
TEST_F(PgSqlLeaseMgrTest, getLeases4) {
    testGetLeases4();
}

/// @brief Basic Lease4 Checks
///
/// Checks that the addLease, getLease4(by address), getLease4(hwaddr,subnet_id),
/// updateLease4() and deleteLease can handle NULL client-id.
/// (client-id is optional and may not be present)
TEST_F(PgSqlLeaseMgrTest, lease4NullClientId) {
    testLease4NullClientId();
}

/// @brief Verify that too long hostname for Lease4 is not accepted.
///
/// Checks that the it is not possible to create a lease when the hostname
/// length exceeds 255 characters.
TEST_F(PgSqlLeaseMgrTest, lease4InvalidHostname) {
    testLease4InvalidHostname();
}

/// @brief Check that the expired DHCPv4 leases can be retrieved.
///
/// This test adds a number of leases to the lease database and marks
/// some of them as expired. Then it queries for expired leases and checks
/// whether only expired leases are returned, and that they are returned in
/// the order from most to least expired. It also checks that the lease
/// which is marked as 'reclaimed' is not returned.
TEST_F(PgSqlLeaseMgrTest, getExpiredLeases4) {
    testGetExpiredLeases4();
}

/// @brief Check that expired reclaimed DHCPv4 leases are removed.
TEST_F(PgSqlLeaseMgrTest, deleteExpiredReclaimedLeases4) {
    testDeleteExpiredReclaimedLeases4();
}

////////////////////////////////////////////////////////////////////////////////
/// LEASE6 /////////////////////////////////////////////////////////////////////
////////////////////////////////////////////////////////////////////////////////

// Test checks whether simple add, get and delete operations are possible
// on Lease6
TEST_F(PgSqlLeaseMgrTest, testAddGetDelete6) {
    testAddGetDelete6(false);
}

/// @brief Basic Lease6 Checks
///
/// Checks that the addLease, getLease6 (by address) and deleteLease (with an
/// IPv6 address) works.
TEST_F(PgSqlLeaseMgrTest, basicLease6) {
    testBasicLease6();
}

/// @brief Check that Lease6 code safely handles invalid dates.
TEST_F(PgSqlLeaseMgrTest, maxDate6) {
    testMaxDate6();
}

/// @brief Verify that too long hostname for Lease6 is not accepted.
///
/// Checks that the it is not possible to create a lease when the hostname
/// length exceeds 255 characters.
TEST_F(PgSqlLeaseMgrTest, lease6InvalidHostname) {
    testLease6InvalidHostname();
}

/// @brief Check GetLease6 methods - access by DUID/IAID
///
/// Adds leases to the database and checks that they can be accessed via
/// a combination of DUID and IAID.
TEST_F(PgSqlLeaseMgrTest, getLeases6DuidIaid) {
    testGetLeases6DuidIaid();
}

// Check that the system can cope with a DUID of allowed size.
TEST_F(PgSqlLeaseMgrTest, getLeases6DuidSize) {
    testGetLeases6DuidSize();
}

/// @brief Check that getLease6 methods discriminate by lease type.
///
/// Adds six leases, two per lease type all with the same duid and iad but
/// with alternating subnet_ids.
/// It then verifies that all of getLeases6() method variants correctly
/// discriminate between the leases based on lease type alone.
TEST_F(PgSqlLeaseMgrTest, lease6LeaseTypeCheck) {
    testLease6LeaseTypeCheck();
}

/// @brief Check GetLease6 methods - access by DUID/IAID/SubnetID
///
/// Adds leases to the database and checks that they can be accessed via
/// a combination of DIUID and IAID.
TEST_F(PgSqlLeaseMgrTest, getLease6DuidIaidSubnetId) {
    testGetLease6DuidIaidSubnetId();
}

// Test checks that getLease6() works with different DUID sizes
TEST_F(PgSqlLeaseMgrTest, getLease6DuidIaidSubnetIdSize) {
    testGetLease6DuidIaidSubnetIdSize();
}

/// @brief Lease6 update tests
///
/// Checks that we are able to update a lease in the database.
TEST_F(PgSqlLeaseMgrTest, updateLease6) {
    testUpdateLease6();
}

/// @brief DHCPv4 Lease recreation tests
///
/// Checks that the lease can be created, deleted and recreated with
/// different parameters. It also checks that the re-created lease is
/// correctly stored in the lease database.
TEST_F(PgSqlLeaseMgrTest, testRecreateLease4) {
    testRecreateLease4();
}

/// @brief DHCPv6 Lease recreation tests
///
/// Checks that the lease can be created, deleted and recreated with
/// different parameters. It also checks that the re-created lease is
/// correctly stored in the lease database.
TEST_F(PgSqlLeaseMgrTest, testRecreateLease6) {
    testRecreateLease6();
}

/// @brief Checks that null DUID is not allowed.
TEST_F(PgSqlLeaseMgrTest, nullDuid) {
    testNullDuid();
}

<<<<<<< HEAD
/// @brief Tests whether memfile can store and retrieve hardware addresses
=======
/// @brief Tests whether Postgres can store and retrieve hardware addresses
>>>>>>> 4eb1198b
TEST_F(PgSqlLeaseMgrTest, testLease6Mac) {
    testLease6MAC();
}

<<<<<<< HEAD
/// @brief Tests whether memfile can store and retrieve hardware addresses
=======
/// @brief Tests whether Postgres can store and retrieve hardware addresses
>>>>>>> 4eb1198b
TEST_F(PgSqlLeaseMgrTest, testLease6HWTypeAndSource) {
    testLease6HWTypeAndSource();
}

/// @brief Check that the expired DHCPv6 leases can be retrieved.
///
/// This test adds a number of leases to the lease database and marks
/// some of them as expired. Then it queries for expired leases and checks
/// whether only expired leases are returned, and that they are returned in
/// the order from most to least expired. It also checks that the lease
/// which is marked as 'reclaimed' is not returned.
TEST_F(PgSqlLeaseMgrTest, getExpiredLeases6) {
    testGetExpiredLeases6();
}

/// @brief Check that expired reclaimed DHCPv6 leases are removed.
TEST_F(PgSqlLeaseMgrTest, deleteExpiredReclaimedLeases6) {
    testDeleteExpiredReclaimedLeases6();
}

/// @brief Verifies that IPv4 lease statistics can be recalculated.
TEST_F(PgSqlLeaseMgrTest, recountLeaseStats4) {
    testRecountLeaseStats4();
}

/// @brief Verifies that IPv6 lease statistics can be recalculated.
TEST_F(PgSqlLeaseMgrTest, recountLeaseStats6) {
    testRecountLeaseStats6();
}

<<<<<<< HEAD
/// @brief Tests that leases from specific subnet can be removed.
=======
// @brief Tests that leases from specific subnet can be removed.
>>>>>>> 4eb1198b
TEST_F(PgSqlLeaseMgrTest, DISABLED_wipeLeases4) {
    testWipeLeases4();
}

<<<<<<< HEAD
/// @brief Tests that leases from specific subnet can be removed.
=======
// @brief Tests that leases from specific subnet can be removed.
>>>>>>> 4eb1198b
TEST_F(PgSqlLeaseMgrTest, DISABLED_wipeLeases6) {
    testWipeLeases6();
}

}  // namespace<|MERGE_RESOLUTION|>--- conflicted
+++ resolved
@@ -473,20 +473,12 @@
     testNullDuid();
 }
 
-<<<<<<< HEAD
-/// @brief Tests whether memfile can store and retrieve hardware addresses
-=======
 /// @brief Tests whether Postgres can store and retrieve hardware addresses
->>>>>>> 4eb1198b
 TEST_F(PgSqlLeaseMgrTest, testLease6Mac) {
     testLease6MAC();
 }
 
-<<<<<<< HEAD
-/// @brief Tests whether memfile can store and retrieve hardware addresses
-=======
 /// @brief Tests whether Postgres can store and retrieve hardware addresses
->>>>>>> 4eb1198b
 TEST_F(PgSqlLeaseMgrTest, testLease6HWTypeAndSource) {
     testLease6HWTypeAndSource();
 }
@@ -517,20 +509,12 @@
     testRecountLeaseStats6();
 }
 
-<<<<<<< HEAD
 /// @brief Tests that leases from specific subnet can be removed.
-=======
-// @brief Tests that leases from specific subnet can be removed.
->>>>>>> 4eb1198b
 TEST_F(PgSqlLeaseMgrTest, DISABLED_wipeLeases4) {
     testWipeLeases4();
 }
 
-<<<<<<< HEAD
 /// @brief Tests that leases from specific subnet can be removed.
-=======
-// @brief Tests that leases from specific subnet can be removed.
->>>>>>> 4eb1198b
 TEST_F(PgSqlLeaseMgrTest, DISABLED_wipeLeases6) {
     testWipeLeases6();
 }

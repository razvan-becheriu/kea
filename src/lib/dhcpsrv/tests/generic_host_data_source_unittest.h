// Copyright (C) 2015-2018 Internet Systems Consortium, Inc. ("ISC")
//
// This Source Code Form is subject to the terms of the Mozilla Public
// License, v. 2.0. If a copy of the MPL was not distributed with this
// file, You can obtain one at http://mozilla.org/MPL/2.0/.

#ifndef GENERIC_HOST_DATA_SOURCE_UNITTEST_H
#define GENERIC_HOST_DATA_SOURCE_UNITTEST_H

#include <asiolink/io_address.h>
#include <dhcpsrv/base_host_data_source.h>
#include <dhcpsrv/host.h>
#include <dhcp/classify.h>
#include <dhcp/option.h>
#include <boost/algorithm/string/join.hpp>
#include <boost/shared_ptr.hpp>
#include <gtest/gtest.h>
#include <sstream>
#include <vector>

namespace isc {
namespace dhcp {
namespace test {

/// @brief Test Fixture class with utility functions for HostDataSource backends
///
/// It contains utility functions for test purposes.
/// All concrete HostDataSource test classes should be derived from it.
class GenericHostDataSourceTest : public ::testing::Test {
public:

    /// @brief Universe (V4 or V6).
    enum Universe {
        V4,
        V6
    };

    /// @brief Options to be inserted into a host.
    ///
    /// Parameter of this type is passed to the @ref addTestOptions to
    /// control which option types should be inserted into a host.
    enum AddedOptions {
        DHCP4_ONLY,
        DHCP6_ONLY,
        DHCP4_AND_DHCP6
    };

    /// @brief Default constructor.
    GenericHostDataSourceTest();

    /// @brief Virtual destructor.
    virtual ~GenericHostDataSourceTest();

<<<<<<< HEAD
    /// @brief Creates a host reservation for specified IPv4 address.
    ///
    /// @param address IPv4 address to be set
    /// @param id Identifier type.
    ///
    /// @return generated Host object
    HostPtr initializeHost4(const std::string& address,
                            const Host::IdentifierType& id);

    /// @brief Creates a host reservation for specified IPv6 address.
    ///
    /// @param address IPv6 address to be reserved
    /// @param id type of identifier (IDENT_DUID or IDENT_HWADDR are supported)
    /// @param prefix reservation type (true = prefix, false = address)
    /// @param new_identifier Boolean value indicating if new host
    /// identifier should be generated or the same as previously.
    ///
    /// @return generated Host object
    HostPtr initializeHost6(std::string address, Host::IdentifierType id,
                            bool prefix, bool new_identifier = true);

    /// @brief Generates a hardware address in text version.
    ///
    /// @param increase A boolean value indicating if new address (increased)
    /// must be generated or the same address as previously.
    /// @return HW address in textual form acceptable by Host constructor
    std::vector<uint8_t> generateHWAddr(const bool new_identifier = true);

    /// @brief Generates a host identifier in a textual form..
    ///
    /// @param increase A boolean value indicating if new identifier (increased)
    /// must be generated or the same identifier as previously.
    /// @return Identifier in textual form acceptable by Host constructor
    std::vector<uint8_t> generateIdentifier(const bool new_identifier = true);

    /// @brief Checks if the reservation is in the range of reservations.
    ///
    /// @param resrv Reservation to be searched for.
    /// @param range Range of reservations returned by the @c Host object
    /// in which the reservation will be searched
    bool reservationExists(const IPv6Resrv& resrv, const IPv6ResrvRange& range);

    /// @brief Compares hardware addresses of the two hosts.
    ///
    /// This method compares two hardware address and uses gtest
    /// macros to signal unexpected (mismatch if expect_match is true;
    /// match if expect_match is false) values.
    ///
    /// @param host1 first host to be compared
    /// @param host2 second host to be compared
    /// @param expect_match true = HW addresses expected to be the same,
    ///                     false = HW addresses expected to be different
    void compareHwaddrs(const ConstHostPtr& host1, const ConstHostPtr& host2,
                        bool expect_match);
=======
    /// @brief Used to sort a host collection by IPv4 subnet id.
    /// @param host1 first host to be compared
    /// @param host2 second host to be compared
    static bool compareHostsForSort4(const ConstHostPtr& host1,
                                     const ConstHostPtr& host2);
>>>>>>> 0790901b

    /// @brief Used to sort a host collection by IPv6 subnet id.
    /// @param host1 first host to be compared
    /// @param host2 second host to be compared
<<<<<<< HEAD
    /// @param expect_match true = DUIDs expected to be the same,
    ///                     false = DUIDs expected to be different
    void compareDuids(const ConstHostPtr& host1, const ConstHostPtr& host2,
                      bool expect_match);

    /// @brief Compares two hosts
    ///
    /// This method uses gtest macros to signal errors.
    ///
    /// @param host1 first host to compare
    /// @param host2 second host to compare
    void compareHosts(const ConstHostPtr& host1, const ConstHostPtr& host2);

    /// @brief Used to sort a host collection by IPv4 subnet id.
    /// @param host1 first host to be compared
    /// @param host2 second host to be compared
    static bool compareHostsForSort4(const ConstHostPtr& host1,
                                     const ConstHostPtr& host2);

    /// @brief Used to sort a host collection by IPv6 subnet id.
    /// @param host1 first host to be compared
    /// @param host2 second host to be compared
    static bool compareHostsForSort6(const ConstHostPtr& host1,
                                     const ConstHostPtr& host2);

    /// @brief Compares two IPv6 reservation lists.
    ///
    /// This method uses gtest macros to signal errors.
    ///
    /// @param resv1 first IPv6 reservations list
    /// @param resv2 second IPv6 reservations list
    void compareReservations6(IPv6ResrvRange resv1, IPv6ResrvRange resv2);

    /// @brief Compares two client classes
    ///
    /// This method uses gtest macros to signal errors.
    ///
    /// @param classes1 first list of client classes
    /// @param classes2 second list of client classes
    void compareClientClasses(const ClientClasses& classes1,
                              const ClientClasses& classes2);

    /// @brief Compares options within two configurations.
    ///
    /// This method uses gtest macros to signal errors.
    ///
    /// @param cfg1 First configuration.
    /// @param cfg2 Second configuration.
    void compareOptions(const ConstCfgOptionPtr& cfg1,
                        const ConstCfgOptionPtr& cfg2) const;
=======
    static bool compareHostsForSort6(const ConstHostPtr& host1,
                                     const ConstHostPtr& host2);
>>>>>>> 0790901b

    /// @brief Creates an option descriptor holding an empty option.
    ///
    /// @param universe V4 or V6.
    /// @param option_type Option type.
    /// @param persist A boolean flag indicating if the option is always
    /// returned to the client or only when requested.
    ///
    /// @return Descriptor holding an empty option.
    OptionDescriptor createEmptyOption(const Option::Universe& universe,
                                       const uint16_t option_type,
                                       const bool persist) const;

    /// @brief Creates an instance of the option for which it is possible to
    /// specify universe, option type, persistence flag  and value in
    /// the constructor.
    ///
    /// Examples of options that can be created using this function are:
    /// - @ref OptionString
    /// - different variants of @ref OptionInt.
    ///
    /// @param universe V4 or V6.
    /// @param option_type Option type.
    /// @param persist A boolean flag indicating if the option is always
    /// returned to the client or only when requested.
    /// @param formatted A boolean value selecting if the formatted option
    /// value should be used (if true), or binary value (if false).
    /// @param value Option value to be assigned to the option.
    /// @tparam OptionType Class encapsulating the option.
    /// @tparam DataType Option value data type.
    ///
    /// @return Descriptor holding an instance of the option created.
    template<typename OptionType, typename DataType>
    OptionDescriptor createOption(const Option::Universe& universe,
                                  const uint16_t option_type,
                                  const bool persist,
                                  const bool formatted,
                                  const DataType& value) const {
        boost::shared_ptr<OptionType> option(new OptionType(universe, option_type,
                                                            value));
        std::ostringstream s;
        if (formatted) {
            // Using formatted option value. Convert option value to a
            // textual format.
            s << value;
        }
        OptionDescriptor desc(option, persist, s.str());
        return (desc);
    }

    /// @brief Creates an instance of the option for which it is possible to
    /// specify option type, persistence flag  and value in the constructor.
    ///
    /// Examples of options that can be created using this function are:
    /// - @ref Option4AddrLst
    /// - @ref Option6AddrLst
    ///
    /// @param option_type Option type.
    /// @param persist A boolean flag indicating if the option is always
    /// returned to the client or only when requested.
    /// @param formatted A boolean value selecting if the formatted option
    /// value should be used (if true), or binary value (if false).
    /// @param value Option value to be assigned to the option.
    /// @tparam OptionType Class encapsulating the option.
    /// @tparam DataType Option value data type.
    ///
    /// @return Descriptor holding an instance of the option created.
    template<typename OptionType, typename DataType>
    OptionDescriptor createOption(const uint16_t option_type,
                                  const bool persist,
                                  const bool formatted,
                                  const DataType& value) const {
        boost::shared_ptr<OptionType> option(new OptionType(option_type, value));

        std::ostringstream s;
        if (formatted) {
            // Using formatted option value. Convert option value to a
            // textual format.
            s << value;
        }

        OptionDescriptor desc(option, persist, s.str());
        return (desc);
    }

    /// @brief Creates an instance of the option holding list of IP addresses.
    ///
    /// @param option_type Option type.
    /// @param persist A boolean flag indicating if the option is always
    /// returned to the client or only when requested.
    /// @param formatted A boolean value selecting if the formatted option
    /// value should be used (if true), or binary value (if false).
    /// @param address1 First address to be included. If address is empty, it is
    /// not included.
    /// @param address2 Second address to be included. If address is empty, it
    /// is not included.
    /// @param address3 Third address to be included. If address is empty, it
    /// is not included.
    /// @tparam OptionType Class encapsulating the option.
    ///
    /// @return Descriptor holding an instance of the option created.
    template<typename OptionType>
    OptionDescriptor
    createAddressOption(const uint16_t option_type,
                        const bool persist,
                        const bool formatted,
                        const std::string& address1 = "",
                        const std::string& address2 = "",
                        const std::string& address3 = "") const {
        std::ostringstream s;
        // First address.
        typename OptionType::AddressContainer addresses;
        if (!address1.empty()) {
            addresses.push_back(asiolink::IOAddress(address1));
            if (formatted) {
                s << address1;
            }
        }
        // Second address.
        if (!address2.empty()) {
            addresses.push_back(asiolink::IOAddress(address2));
            if (formatted) {
                if (s.tellp() != std::streampos(0)) {
                    s << ",";
                }
                s << address2;
            }
        }
        // Third address.
        if (!address3.empty()) {
            addresses.push_back(asiolink::IOAddress(address3));
            if (formatted) {
                if (s.tellp() != std::streampos(0)) {
                    s << ",";
                }
                s << address3;
            }
        }

        boost::shared_ptr<OptionType> option(new OptionType(option_type,
                                                            addresses));
        OptionDescriptor desc(option, persist, s.str());
        return (desc);
    }

    /// @brief Returns number of entries in the v4 options table.
    ///
    /// This utility method is expected to be implemented by specific backends.
    /// The code here is just a boilerplate for backends that do not store
    /// host options in a table.
    ///
    /// @param number of existing entries in options table
    virtual int countDBOptions4() {
        return (-1);
    }

    /// @brief Returns number of entries in the v6 options table.
    ///
    /// This utility method is expected to be implemented by specific backends.
    /// The code here is just a boilerplate for backends that do not store
    /// host options in a table.
    ///
    /// @param number of existing entries in options table
    virtual int countDBOptions6() {
        return (-1);
    }

    /// @brief Returns number of entries in the v6 reservations table.
    ///
    /// This utility method is expected to be implemented by specific backends.
    /// The code here is just a boilerplate for backends that do not store
    /// v6 reservations in a table.
    ///
    /// @param number of existing entries in v6_reservations table
    virtual int countDBReservations6() {
        return (-1);
    }

    /// @brief Creates an instance of the vendor option.
    ///
    /// @param universe V4 or V6.
    /// @param persist A boolean flag indicating if the option is always
    /// returned to the client or only when requested.
    /// @param formatted A boolean value selecting if the formatted option
    /// value should be used (if true), or binary value (if false).
    /// @param vendor_id Vendor identifier.
    ///
    /// @return Descriptor holding an instance of the option created.
    OptionDescriptor createVendorOption(const Option::Universe& universe,
                                        const bool persist,
                                        const bool formatted,
                                        const uint32_t vendor_id) const;

    /// @brief Adds multiple options into the host.
    ///
    /// This method creates the following options into the host object:
    /// - DHCPv4 boot file name option,
    /// - DHCPv4 default ip ttl option,
    /// - DHCPv4 option 1 within vendor-encapsulated-options space,
    /// - DHCPv4 option 254 with a single IPv4 address,
    /// - DHCPv4 option 1 within isc option space,
    /// - DHCPv6 boot file url option,
    /// - DHCPv6 information refresh time option,
    /// - DHCPv6 vendor option with vendor id 2495,
    /// - DHCPv6 option 1024, with a single IPv6 address,
    /// - DHCPv6 empty option 1, within isc2 option space,
    /// - DHCPv6 option 2, within isc2 option space with 3 IPv6 addresses,
    ///
    /// This method also creates option definitions for the non-standard
    /// options and registers them in the LibDHCP as runtime option
    /// definitions.
    ///
    /// @param host Host object into which options should be added.
    /// @param formatted A boolean value selecting if the formatted option
    /// value should be used (if true), or binary value (if false).
    /// @param added_options Controls which options should be inserted into
    /// a host: DHCPv4, DHCPv6 options or both.
    /// @param user_context Optional user context
    void addTestOptions(const HostPtr& host, const bool formatted,
                        const AddedOptions& added_options,
                        isc::data::ConstElementPtr user_context =
                        isc::data::ConstElementPtr()) const;

    /// @brief Pointer to the host data source
    HostDataSourcePtr hdsptr_;

    /// @brief Test that backend can be started in read-only mode.
    ///
    /// Some backends can operate when the database is read only, e.g.
    /// host reservation tables are read only, or the database user has
    /// read only privileges on the entire database. In such cases, the
    /// Kea server administrator can specify in the backend configuration
    /// that the database should be opened in read only mode, i.e.
    /// INSERT, UPDATE, DELETE statements can't be issued. If any of the
    /// functions updating the database is called for the backend, the
    /// error is reported. The database running in read only mode can
    /// be merely used to retrieve existing host reservations from the
    /// database. This test verifies that this is the case.
    ///
    /// @param valid_db_type Parameter specifying type of backend to
    /// be used, e.g. type=mysql.
    void testReadOnlyDatabase(const char* valid_db_type);

    /// @brief Test that checks that simple host with IPv4 reservation
    ///        can be inserted and later retrieved.
    ///
    /// Uses gtest macros to report failures.
    /// @param id Identifier type.
    void testBasic4(const Host::IdentifierType& id);

    /// @brief Test inserts several hosts with unique IPv4 address and
    ///        checks that they can be retrieved properly.
    ///
    /// Uses gtest macros to report failures.
    /// @param id Identifier type.
    void testGetByIPv4(const Host::IdentifierType& id);

    /// @brief Test that hosts can be retrieved by host identifier.
    ///
    /// Uses gtest macros to report failures.
    void testGet4ByIdentifier(const Host::IdentifierType& identifier_type);

    /// @brief Test that clients with stored HW address can't be retrieved
    ///        by DUID with the same value.
    ///
    /// Test procedure: add host reservation with hardware address X, try to retrieve
    /// host by client-identifier X, verify that the reservation is not returned.
    ///
    /// Uses gtest macros to report failures.
    void testHWAddrNotClientId();

    /// @brief Test that clients with stored DUID can't be retrieved
    ///        by HW address of the same value.
    ///
    /// Test procedure: add host reservation with client identifier X, try to
    /// retrieve host by hardware address X, verify that the reservation is not
    /// returned.
    ///
    /// Uses gtest macros to report failures.
    void testClientIdNotHWAddr();

    /// @brief Test adds specified number of hosts with unique hostnames, then
    /// retrives them and checks that the hostnames are set properly.
    ///
    /// Uses gtest macros to report failures.
    ///
    /// @param name hostname to be used (if n>1, numbers will be appended)
    /// @param num number of hostnames to be added.
    void testHostname(std::string name, int num);

    /// @brief Test insert and retrieve a host with user context.
    ///
    /// Uses gtest macros to report failures.
    ///
    /// @param user_context The user context.
    void testUserContext(isc::data::ConstElementPtr user_context);

    /// @brief Test inserts multiple reservations for the same host for different
    /// subnets and check that they can be retrieved properly.
    ///
    /// Uses gtest macros to report failures.
    ///
    /// @param subnets number of subnets to test
    /// @param id Host identifier type.
    void testMultipleSubnets(int subnets, const Host::IdentifierType& id);

    /// @brief Test inserts several hosts with unique IPv6 addresses and
    ///        checks that they can be retrieved properly.
    ///
    /// Uses gtest macros to report failures.
    /// @param id type of the identifier to be used (IDENT_HWADDR or IDENT_DUID)
    /// @param prefix true - reserve IPv6 prefix, false - reserve IPv6 address
    void testGetByIPv6(Host::IdentifierType id, bool prefix);

    /// @brief Test inserts several hosts with unique prefixes and checks
    ///        that the can be retrieved by subnet id and prefix value.
    void testGetBySubnetIPv6();

    /// @brief Test that hosts can be retrieved by hardware address.
    ///
    /// Uses gtest macros to report failures.
    void testGet6ByHWAddr();

    /// @brief Test that hosts can be retrieved by client-id
    ///
    /// Uses gtest macros to report failures.
    void testGet6ByClientId();

    /// @brief Test verifies if a host reservation can be stored with both
    ///         IPv6 address and prefix.
    /// Uses gtest macros to report failures.
    void testAddr6AndPrefix();

    /// @brief Tests if host with multiple IPv6 reservations can be added and then
    ///        retrieved correctly.
    void testMultipleReservations();

    /// @brief Tests if compareIPv6Reservations() method treats same pool of
    ///        reservations but added in different order as equal.
    void testMultipleReservationsDifferentOrder();

    /// @brief Test if host reservations made for different IPv6 subnets
    ///        are handled correctly.
    ///
    /// Uses gtest macros to report failures.
    ///
    /// @param subnets number of subnets to test
    /// @param id identifier type (IDENT_HWADDR or IDENT_DUID)
    void testSubnetId6(int subnets, Host::IdentifierType id);

    /// @brief Test if the duplicate host with same DUID can't be inserted.
    ///
    /// Uses gtest macros to report failures.
    void testAddDuplicate6WithSameDUID();

    /// @brief Test if the duplicate host with same HWAddr can't be inserted.
    ///
    /// Uses gtest macros to report failures.
    void testAddDuplicate6WithSameHWAddr();

    /// @brief Test if the duplicate IPv4 host with can't be inserted.
    ///
    /// Uses gtest macros to report failures.
    void testAddDuplicate4();

    /// @brief Test that DHCPv4 options can be inserted and retrieved from
    /// the database.
    ///
    /// Uses gtest macros to report failures.
    ///
    /// @param formatted Boolean value indicating if the option values
    /// should be stored in the textual format in the database.
    /// @param user_context Optional user context.
    void testOptionsReservations4(const bool formatted,
                                  isc::data::ConstElementPtr user_context =
                                  isc::data::ConstElementPtr());

    /// @brief Test that DHCPv6 options can be inserted and retrieved from
    /// the database.
    ///
    /// Uses gtest macros to report failures.
    ///
    /// @param formatted Boolean value indicating if the option values
    /// should be stored in the textual format in the database.
    /// @param user_context Optional user context.
    void testOptionsReservations6(const bool formatted,
                                  isc::data::ConstElementPtr user_context =
                                  isc::data::ConstElementPtr());

    /// @brief Test that DHCPv4 and DHCPv6 options can be inserted and retrieved
    /// with a single query to the database.
    ///
    /// Uses gtest macros to report failures.
    ///
    /// @param formatted Boolean value indicating if the option values
    /// should be stored in the textual format in the database.
    void testOptionsReservations46(const bool formatted);

    /// @brief Test that multiple client classes for IPv4 can be inserted and
    /// retrieved for a given host reservation.
    ///
    /// Uses gtest macros to report failures.
    ///
    void testMultipleClientClasses4();

    /// @brief Test that multiple client classes for IPv6 can be inserted and
    /// retrieved for a given host reservation.
    ///
    /// Uses gtest macros to report failures.
    ///
    void testMultipleClientClasses6();

    /// @brief Test that multiple client classes for both IPv4 and IPv6 can
    /// be inserted and retrieved for a given host reservation.
    ///
    /// Uses gtest macros to report failures.
    ///
    void testMultipleClientClassesBoth();

    /// @brief Test that siaddr, sname, file fields can be retrieved
    /// from a database for a host.
    ///
    /// Uses gtest macros to report failures.
    void testMessageFields4();

    /// @brief Stress test on adding and retrieving hosts
    ///
    /// Rather than checking for correctness, this test gives interpretable
    /// performance results.
    ///
    /// @param n_of_hosts number of hosts to insert into and retrieve from the
    ///     database
    void stressTest(uint32_t n_of_hosts);
    /// @brief Tests that delete(subnet-id, addr4) call works.
    ///
    /// Uses gtest macros to report failures.
    void testDeleteByAddr4();

    /// @brief Tests that delete(subnet4-id, identifier-type, identifier) works.
    ///
    /// Uses gtest macros to report failures.
    void testDeleteById4();

    /// @brief Tests that delete(subnet4-id, id-type, id) also deletes options.
    void testDeleteById4Options();

    /// @brief Tests that delete(subnet6-id, identifier-type, identifier) works.
    ///
    /// Uses gtest macros to report failures.
    void testDeleteById6();

    /// @brief Tests that delete(subnet6-id, id-type, id) also deletes options.
    ///
    /// Uses gtest macros to report failures.
    void testDeleteById6Options();

    /// @brief Tests that multiple reservations without IPv4 addresses can be
    /// specified within a subnet.
    ///
    /// Uses gtest macros to report failures.
    void testMultipleHostsNoAddress4();

    /// @brief Tests that multiple hosts can be specified within an IPv6 subnet.
    ///
    /// Uses gtest macros to report failures.
    void testMultipleHosts6();

    /// @brief Returns DUID with identical content as specified HW address
    ///
    /// This method does not have any sense in real life and is only useful
    /// in testing corner cases in the database backends (e.g. whether the DB
    /// is able to tell the difference between hwaddr and duid)
    ///
    /// @param hwaddr hardware address to be copied
    /// @return duid with the same value as specified HW address
    DuidPtr HWAddrToDuid(const HWAddrPtr& hwaddr);

    /// @brief Returns HW address with identical content as specified DUID
    ///
    /// This method does not have any sense in real life and is only useful
    /// in testing corner cases in the database backends (e.g. whether the DB
    /// is able to tell the difference between hwaddr and duid)
    ///
    /// @param duid DUID to be copied
    /// @return HW address with the same value as specified DUID
    HWAddrPtr DuidToHWAddr(const DuidPtr& duid);

};

}  // namespace test
}  // namespace dhcp
}  // namespace isc

#endif<|MERGE_RESOLUTION|>--- conflicted
+++ resolved
@@ -51,127 +51,17 @@
     /// @brief Virtual destructor.
     virtual ~GenericHostDataSourceTest();
 
-<<<<<<< HEAD
-    /// @brief Creates a host reservation for specified IPv4 address.
-    ///
-    /// @param address IPv4 address to be set
-    /// @param id Identifier type.
-    ///
-    /// @return generated Host object
-    HostPtr initializeHost4(const std::string& address,
-                            const Host::IdentifierType& id);
-
-    /// @brief Creates a host reservation for specified IPv6 address.
-    ///
-    /// @param address IPv6 address to be reserved
-    /// @param id type of identifier (IDENT_DUID or IDENT_HWADDR are supported)
-    /// @param prefix reservation type (true = prefix, false = address)
-    /// @param new_identifier Boolean value indicating if new host
-    /// identifier should be generated or the same as previously.
-    ///
-    /// @return generated Host object
-    HostPtr initializeHost6(std::string address, Host::IdentifierType id,
-                            bool prefix, bool new_identifier = true);
-
-    /// @brief Generates a hardware address in text version.
-    ///
-    /// @param increase A boolean value indicating if new address (increased)
-    /// must be generated or the same address as previously.
-    /// @return HW address in textual form acceptable by Host constructor
-    std::vector<uint8_t> generateHWAddr(const bool new_identifier = true);
-
-    /// @brief Generates a host identifier in a textual form..
-    ///
-    /// @param increase A boolean value indicating if new identifier (increased)
-    /// must be generated or the same identifier as previously.
-    /// @return Identifier in textual form acceptable by Host constructor
-    std::vector<uint8_t> generateIdentifier(const bool new_identifier = true);
-
-    /// @brief Checks if the reservation is in the range of reservations.
-    ///
-    /// @param resrv Reservation to be searched for.
-    /// @param range Range of reservations returned by the @c Host object
-    /// in which the reservation will be searched
-    bool reservationExists(const IPv6Resrv& resrv, const IPv6ResrvRange& range);
-
-    /// @brief Compares hardware addresses of the two hosts.
-    ///
-    /// This method compares two hardware address and uses gtest
-    /// macros to signal unexpected (mismatch if expect_match is true;
-    /// match if expect_match is false) values.
-    ///
-    /// @param host1 first host to be compared
-    /// @param host2 second host to be compared
-    /// @param expect_match true = HW addresses expected to be the same,
-    ///                     false = HW addresses expected to be different
-    void compareHwaddrs(const ConstHostPtr& host1, const ConstHostPtr& host2,
-                        bool expect_match);
-=======
     /// @brief Used to sort a host collection by IPv4 subnet id.
     /// @param host1 first host to be compared
     /// @param host2 second host to be compared
     static bool compareHostsForSort4(const ConstHostPtr& host1,
                                      const ConstHostPtr& host2);
->>>>>>> 0790901b
-
-    /// @brief Used to sort a host collection by IPv6 subnet id.
-    /// @param host1 first host to be compared
-    /// @param host2 second host to be compared
-<<<<<<< HEAD
-    /// @param expect_match true = DUIDs expected to be the same,
-    ///                     false = DUIDs expected to be different
-    void compareDuids(const ConstHostPtr& host1, const ConstHostPtr& host2,
-                      bool expect_match);
-
-    /// @brief Compares two hosts
-    ///
-    /// This method uses gtest macros to signal errors.
-    ///
-    /// @param host1 first host to compare
-    /// @param host2 second host to compare
-    void compareHosts(const ConstHostPtr& host1, const ConstHostPtr& host2);
-
-    /// @brief Used to sort a host collection by IPv4 subnet id.
-    /// @param host1 first host to be compared
-    /// @param host2 second host to be compared
-    static bool compareHostsForSort4(const ConstHostPtr& host1,
-                                     const ConstHostPtr& host2);
 
     /// @brief Used to sort a host collection by IPv6 subnet id.
     /// @param host1 first host to be compared
     /// @param host2 second host to be compared
     static bool compareHostsForSort6(const ConstHostPtr& host1,
                                      const ConstHostPtr& host2);
-
-    /// @brief Compares two IPv6 reservation lists.
-    ///
-    /// This method uses gtest macros to signal errors.
-    ///
-    /// @param resv1 first IPv6 reservations list
-    /// @param resv2 second IPv6 reservations list
-    void compareReservations6(IPv6ResrvRange resv1, IPv6ResrvRange resv2);
-
-    /// @brief Compares two client classes
-    ///
-    /// This method uses gtest macros to signal errors.
-    ///
-    /// @param classes1 first list of client classes
-    /// @param classes2 second list of client classes
-    void compareClientClasses(const ClientClasses& classes1,
-                              const ClientClasses& classes2);
-
-    /// @brief Compares options within two configurations.
-    ///
-    /// This method uses gtest macros to signal errors.
-    ///
-    /// @param cfg1 First configuration.
-    /// @param cfg2 Second configuration.
-    void compareOptions(const ConstCfgOptionPtr& cfg1,
-                        const ConstCfgOptionPtr& cfg2) const;
-=======
-    static bool compareHostsForSort6(const ConstHostPtr& host1,
-                                     const ConstHostPtr& host2);
->>>>>>> 0790901b
 
     /// @brief Creates an option descriptor holding an empty option.
     ///

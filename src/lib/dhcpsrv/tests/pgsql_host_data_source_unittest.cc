--- conflicted
+++ resolved
@@ -225,8 +225,6 @@
     destroyPgSQLSchema();
 }
 
-<<<<<<< HEAD
-=======
 /// @brief Flag used to detect calls to db_lost_callback function
 bool callback_called = false;
 
@@ -257,7 +255,6 @@
     destroyPgSQLSchema();
 }
 
->>>>>>> 4eb1198b
 // This test verifies that database backend can operate in Read-Only mode.
 TEST_F(PgSqlHostDataSourceTest, testReadOnlyDatabase) {
     testReadOnlyDatabase(PGSQL_VALID_TYPE);

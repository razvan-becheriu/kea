--- conflicted
+++ resolved
@@ -40,7 +40,7 @@
 #ifndef YY_YY_PARSER_H_INCLUDED
 # define YY_YY_PARSER_H_INCLUDED
 // //                    "%code requires" blocks.
-#line 16 "parser.yy" // lalr1.cc:377
+#line 16 "parser.yy" // lalr1.cc:392
 
 #include <string>
 #include <eval/token.h>
@@ -51,7 +51,7 @@
 using namespace isc::dhcp;
 using namespace isc::eval;
 
-#line 55 "parser.h" // lalr1.cc:377
+#line 55 "parser.h" // lalr1.cc:392
 
 # include <cassert>
 # include <cstdlib> // std::abort
@@ -126,9 +126,9 @@
 # define YYDEBUG 1
 #endif
 
-#line 13 "parser.yy" // lalr1.cc:377
+#line 13 "parser.yy" // lalr1.cc:392
 namespace isc { namespace eval {
-#line 132 "parser.h" // lalr1.cc:377
+#line 132 "parser.h" // lalr1.cc:392
 
 
 
@@ -764,11 +764,7 @@
     enum
     {
       yyeof_ = 0,
-<<<<<<< HEAD
-      yylast_ = 70,     ///< Last index in yytable_.
-=======
-      yylast_ = 63,     ///< Last index in yytable_.
->>>>>>> f9e7a274
+      yylast_ = 69,     ///< Last index in yytable_.
       yynnts_ = 8,  ///< Number of nonterminal symbols.
       yyfinal_ = 19, ///< Termination state number.
       yyterror_ = 1,
@@ -1226,13 +1222,9 @@
   }
 
 
-#line 13 "parser.yy" // lalr1.cc:377
+#line 13 "parser.yy" // lalr1.cc:392
 } } // isc::eval
-<<<<<<< HEAD
-#line 1211 "parser.h" // lalr1.cc:377
-=======
 #line 1228 "parser.h" // lalr1.cc:392
->>>>>>> f9e7a274
 
 
 

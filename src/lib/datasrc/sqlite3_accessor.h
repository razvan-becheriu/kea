--- conflicted
+++ resolved
@@ -100,21 +100,14 @@
      * \exception SQLite3Error if there is an sqlite3 error when performing
      *                         the query
      *
-<<<<<<< HEAD
      * \param name the name to look up
      * \param id the zone id, as returned by getZone()
+     * \param subdomains Match subdomains instead of the name.
      * \return Iterator that contains all records with the given name
      */
     virtual IteratorContextPtr getRecords(const std::string& name,
-                                          int id) const;
-=======
-     * \param zone_id The zone to seach in, as returned by getZone()
-     * \param name The name to find records for
-     * \param subdomains Match subdomains instead of the name.
-     */
-    virtual void searchForRecords(int zone_id, const std::string& name,
-                                  bool subdomains = false);
->>>>>>> 39a0a5c6
+                                          int id,
+                                          bool subdomains = false) const;
 
     /** \brief Look up all resource records for a zone
      *

<<<<<<< HEAD
// File created from messagedef.mes on Mon May  9 12:54:57 2011
=======
// File created from messagedef.mes on Thu May  5 16:57:11 2011
>>>>>>> 119678f7

#ifndef __MESSAGEDEF_H
#define __MESSAGEDEF_H

#include <log/message_types.h>

namespace isc {
namespace log {

extern const isc::log::MessageID MSG_DUPLNS;
extern const isc::log::MessageID MSG_DUPMSGID;
extern const isc::log::MessageID MSG_IDNOTFND;
extern const isc::log::MessageID MSG_INVMSGID;
extern const isc::log::MessageID MSG_NOMSGID;
extern const isc::log::MessageID MSG_NOMSGTXT;
extern const isc::log::MessageID MSG_NSEXTRARG;
extern const isc::log::MessageID MSG_NSINVARG;
extern const isc::log::MessageID MSG_NSNOARG;
extern const isc::log::MessageID MSG_OPENIN;
extern const isc::log::MessageID MSG_OPENOUT;
extern const isc::log::MessageID MSG_PRFEXTRARG;
extern const isc::log::MessageID MSG_PRFINVARG;
extern const isc::log::MessageID MSG_RDLOCMES;
extern const isc::log::MessageID MSG_READERR;
extern const isc::log::MessageID MSG_UNRECDIR;
extern const isc::log::MessageID MSG_WRITERR;

} // namespace log
} // namespace isc

#endif // __MESSAGEDEF_H<|MERGE_RESOLUTION|>--- conflicted
+++ resolved
@@ -1,8 +1,4 @@
-<<<<<<< HEAD
-// File created from messagedef.mes on Mon May  9 12:54:57 2011
-=======
-// File created from messagedef.mes on Thu May  5 16:57:11 2011
->>>>>>> 119678f7
+// File created from messagedef.mes on Mon May  9 13:52:54 2011
 
 #ifndef __MESSAGEDEF_H
 #define __MESSAGEDEF_H

--- conflicted
+++ resolved
@@ -437,15 +437,10 @@
                           {'default': True, 'type': 'list', 'name': 'item5', 'value': ['a', 'b'], 'modified': False},
                           {'default': True, 'type': 'map', 'name': 'item6', 'value': {}, 'modified': False}], maps)
         maps = self.mcd.get_value_maps("/Spec2/item5")
-<<<<<<< HEAD
-        self.assertEqual([{'default': False, 'type': 'string', 'name': 'item5[0]', 'value': 'a', 'modified': False},
-                          {'default': False, 'type': 'string', 'name': 'item5[1]', 'value': 'b', 'modified': False}], maps)
-=======
         self.assertEqual([{'default': False, 'type': 'string', 'name': 'list_element', 'value': 'a', 'modified': False},
                           {'default': False, 'type': 'string', 'name': 'list_element', 'value': 'b', 'modified': False}], maps)
         maps = self.mcd.get_value_maps("/Spec2/item5[0]")
         self.assertEqual([{'default': True, 'modified': False, 'name': 'list_element', 'type': 'string', 'value': 'a'}], maps)
->>>>>>> 4a80ec9e
         maps = self.mcd.get_value_maps("/Spec2/item1")
         self.assertEqual([{'default': False, 'type': 'integer', 'name': 'item1', 'value': 2, 'modified': False}], maps)
         maps = self.mcd.get_value_maps("/Spec2/item2")
@@ -465,18 +460,11 @@
 
         module_spec = isc.config.module_spec_from_file(self.data_path + os.sep + "spec22.spec")
         self.mcd.set_specification(module_spec)
-        expected = [{'default': False,
-                     'modified': False,
-                     'name': 'value9/v91',
-                     'type': 'string',
-                     'value': 'def'},
-                    {'default': False,
-                     'modified': False,
-                     'name': 'value9/v92',
+        expected = [{'default': True,
                      'type': 'map',
-                     'value': {}
-                    }
-                   ]
+                     'name': 'value9',
+                     'value': {'v92': {}, 'v91': 'def'},
+                     'modified': False}]
 
         maps = self.mcd.get_value_maps("/Spec22/value9")
         self.assertEqual(expected, maps)

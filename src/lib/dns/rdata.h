// Copyright (C) 2010  Internet Systems Consortium, Inc. ("ISC")
//
// Permission to use, copy, modify, and/or distribute this software for any
// purpose with or without fee is hereby granted, provided that the above
// copyright notice and this permission notice appear in all copies.
//
// THE SOFTWARE IS PROVIDED "AS IS" AND ISC DISCLAIMS ALL WARRANTIES WITH
// REGARD TO THIS SOFTWARE INCLUDING ALL IMPLIED WARRANTIES OF MERCHANTABILITY
// AND FITNESS.  IN NO EVENT SHALL ISC BE LIABLE FOR ANY SPECIAL, DIRECT,
// INDIRECT, OR CONSEQUENTIAL DAMAGES OR ANY DAMAGES WHATSOEVER RESULTING FROM
// LOSS OF USE, DATA OR PROFITS, WHETHER IN AN ACTION OF CONTRACT, NEGLIGENCE
// OR OTHER TORTIOUS ACTION, ARISING OUT OF OR IN CONNECTION WITH THE USE OR
// PERFORMANCE OF THIS SOFTWARE.

#ifndef __RDATA_H
#define __RDATA_H 1

#include <stdint.h>

#include <boost/shared_ptr.hpp>

#include <exceptions/exceptions.h>

namespace isc {
namespace util {
class InputBuffer;
class OutputBuffer;
<<<<<<< HEAD
}
namespace dns {
class MessageRenderer;
=======
class AbstractMessageRenderer;
>>>>>>> 29025aa5
class RRType;
class RRClass;
class Name;

namespace rdata {

///
/// \brief A standard DNS module exception that is thrown if RDATA parser
/// encounters an invalid or inconsistent data length.
///
class InvalidRdataLength : public Exception {
public:
    InvalidRdataLength(const char* file, size_t line, const char* what) :
        isc::Exception(file, line, what) {}
};

///
/// \brief A standard DNS module exception that is thrown if RDATA parser
/// fails to recognize a given textual representation.
///
class InvalidRdataText : public Exception {
public:
    InvalidRdataText(const char* file, size_t line, const char* what) :
        isc::Exception(file, line, what) {}
};

///
/// \brief A standard DNS module exception that is thrown if RDATA parser
/// parser encounters a character-string (as defined in RFC1035) exceeding
/// the maximum allowable length (\c MAX_CHARSTRING_LEN).
///
class CharStringTooLong : public Exception {
public:
    CharStringTooLong(const char* file, size_t line, const char* what) :
        isc::Exception(file, line, what) {}
};

// Forward declaration to define RdataPtr.
class Rdata;

///
/// The \c RdataPtr type is a pointer-like type, pointing to an
/// object of some concrete derived class of \c Rdata.
///
typedef boost::shared_ptr<Rdata> RdataPtr;
typedef boost::shared_ptr<const Rdata> ConstRdataPtr;

/// \brief Possible maximum length of RDATA, which is the maximum unsigned
/// 16 bit value.
const size_t MAX_RDLENGTH = 65535;

/// \brief The maximum allowable length of character-string containing in
/// RDATA as defined in RFC1035, not including the 1-byte length field.
const unsigned int MAX_CHARSTRING_LEN = 255;

/// \brief The \c Rdata class is an abstract base class that provides
/// a set of common interfaces to manipulate concrete RDATA objects.
///
/// Generally, a separate derived class directly inherited from the base
/// \c Rdata class is defined for each well known RDATA.
/// Each of such classes will define the common logic based on the
/// corresponding protocol standard.
///
/// Since some types of RRs are class specific and the corresponding RDATA
/// may have different semantics (e.g. type A for class IN and type A for
/// class CH have different representations and semantics), we separate
/// \c Rdata derived classes for such RR types in different namespaces.
/// The namespace of types specific to a class is named the lower-cased class
/// name; for example, RDATA of class IN-specific types are defined in the
/// \c in namespace, and RDATA of class CH-specific types are defined in
/// the \c ch namespace, and so on.
/// The derived classes are named using the RR type name (upper cased) such as
/// \c A or \c AAAA.
/// Thus RDATA of type A RR for class IN and CH are defined as \c in::A and
/// \c ch::A, respectively.
/// Many other RR types are class independent; the derived \c Rdata classes
/// for such RR types are defined in the \c generic namespace.  Examples are
/// \c generic::NS and \c generic::SOA.
///
/// If applications need to refer to these derived classes, it is generally
/// recommended to prepend at least some part of the namespace because the
/// same class name can be used in different namespaces.
/// So, instead of doing
/// \code using namespace isc::dns::rdata::in;
/// A& rdata_type_a; \endcode
/// it is advisable to prepend at least \c in from the namespace:
/// \code using namespace isc::dns::rdata;
/// in::A& rdata_type_a; \endcode
///
/// In many cases, however, an application doesn't have to care about such
/// derived classes.
/// For instance, to parse an incoming DNS message an application wouldn't
/// have to perform type specific operation unless the application is
/// specifically concerned about a particular type.
/// So, this API generally handles \c Rdata in a polymorphic way through
/// a pointer or reference to this base abstract class.
class Rdata {
    ///
    /// \name Constructors and Destructor
    ///
    /// Note: The copy constructor and the assignment operator are intentionally
    /// defined as private.  Concrete classes should generally specialize their
    /// own versions of these methods.
    //@{
protected:
    /// The default constructor.
    ///
    /// This is intentionally defined as \c protected as this base class should
    /// never be instantiated (except as part of a derived class).  In many
    /// cases, the derived class wouldn't define a public default constructor
    /// either, because an \c Rdata object without concrete data isn't
    /// meaningful.
    Rdata() {}
private:
    Rdata(const Rdata& source);
    void operator=(const Rdata& source);
public:
    /// The destructor.
    virtual ~Rdata() {};
    //@}

    ///
    /// \name Converter methods
    ///
    //@{
    /// \brief Convert an \c Rdata to a string.
    ///
    /// This method returns a \c std::string object representing the \c Rdata.
    ///
    /// This is a pure virtual method without the definition; the actual
    /// representation is specific to each derived concrete class and
    /// should be explicitly defined in the derived class.
    ///
    /// \return A string representation of \c Rdata.
    virtual std::string toText() const = 0;

    /// \brief Render the \c Rdata in the wire format into a buffer.
    ///
    /// This is a pure virtual method without the definition; the actual
    /// conversion is specific to each derived concrete class and
    /// should be explicitly defined in the derived class.
    ///
    /// \param buffer An output buffer to store the wire data.
    virtual void toWire(isc::util::OutputBuffer& buffer) const = 0;

    /// \brief Render the \c Rdata in the wire format into a
    /// \c MessageRenderer object.
    ///
    /// This is a pure virtual method without the definition; the actual
    /// conversion is specific to each derived concrete class and
    /// should be explicitly defined in the derived class.
    ///
    /// \param renderer DNS message rendering context that encapsulates the
    /// output buffer in which the \c Rdata is to be stored.
    virtual void toWire(AbstractMessageRenderer& renderer) const = 0;
    //@}

    ///
    /// \name Comparison method
    ///
    //@{
    /// \brief Compare two instances of \c Rdata.
    ///
    /// This method compares \c this and the \c other Rdata objects
    /// in terms of the DNSSEC sorting order as defined in RFC4034, and returns
    /// the result as an integer.
    ///
    /// This is a pure virtual method without the definition; the actual
    /// comparison logic is specific to each derived concrete class and
    /// should be explicitly defined in the derived class.
    ///
    /// Specific implementations of this method must confirm that \c this
    /// and the \c other are objects of the same concrete derived class of
    /// \c Rdata.  This is normally done by \c dynamic_cast in the
    /// implementation.  It also means if the assumption isn't met
    /// an exception of class \c std::bad_cast will be thrown.
    ///
    /// Here is an implementation choice: instead of relying on
    /// \c dynamic_cast, we could first convert the data into wire-format
    /// and compare the pair as opaque data.  This would be more polymorphic,
    /// but might involve significant overhead, especially for a large size
    /// of RDATA.
    ///
    /// \param other the right-hand operand to compare against.
    /// \return < 0 if \c this would be sorted before \c other.
    /// \return 0 if \c this is identical to \c other in terms of sorting order.
    /// \return > 0 if \c this would be sorted after \c other.
    virtual int compare(const Rdata& other) const = 0;
    //@}
};

namespace generic {

/// \brief The \c GenericImpl class is the actual implementation of the
/// \c generic::Generic class.
///
/// The implementation is hidden from applications.  This approach requires
/// dynamic memory allocation on construction, copy, or assignment, but
/// we believe it should be acceptable as "unknown" RDATA should be pretty
/// rare.
struct GenericImpl;

/// \brief The \c generic::Generic class represents generic "unknown" RDATA.
///
/// This class is used as a placeholder for all non well-known type of RDATA.
/// By definition, the stored data is regarded as opaque binary without
/// assuming any structure.
class Generic : public Rdata {
public:
    ///
    /// \name Constructors, Assignment Operator and Destructor.
    ///
    //@{
    /// \brief Constructor from a string.
    ///
    /// This method constructs a \c generic::Generic object from a textual
    /// representation as defined in RFC3597.
    ///
    /// If \c rdata_string isn't a valid textual representation of this type
    /// of RDATA, an exception of class \c InvalidRdataText or
    /// \c InvalidRdataLength will be thrown.
    /// If resource allocation to store the data fails, a corresponding standard
    /// exception will be thrown.
    ///
    /// \param rdata_string A string of textual representation of generic
    /// RDATA.
    explicit Generic(const std::string& rdata_string);

    ///
    /// \brief Constructor from wire-format data.
    ///
    /// The \c buffer parameter normally stores a complete DNS message
    /// containing the generic RDATA to be constructed.
    /// The current read position of the buffer points to the head of the
    /// data.
    ///
    /// This method reads \c rdata_len bytes from the \c buffer, and internally
    /// stores the data as an opaque byte sequence.
    ///
    /// \c rdata_len must not exceed \c MAX_RDLENGTH; otherwise, an exception
    /// of class \c InvalidRdataLength will be thrown.
    /// If resource allocation to hold the data fails, a corresponding standard
    /// exception will be thrown; if the \c buffer doesn't contain \c rdata_len
    /// bytes of unread data, an exception of class \c InvalidBufferPosition
    /// will be thrown.
    ///
    /// \param buffer A reference to an \c InputBuffer object storing the
    /// \c Rdata to parse.
    /// \param rdata_len The length in buffer of the \c Rdata.  In bytes.
    Generic(isc::util::InputBuffer& buffer, size_t rdata_len);

    ///
    /// \brief The destructor.
    virtual ~Generic();
    ///
    /// \brief The copy constructor.
    ///
    /// If resource allocation to copy the data fails, a corresponding standard
    /// exception will be thrown.
    ///
    /// \param source A reference to a \c generic::Generic object to copy from.
    Generic(const Generic& source);

    ///
    /// \brief The assignment operator.
    ///
    /// If resource allocation to copy the data fails, a corresponding standard
    /// exception will be thrown.
    ///
    /// \param source A reference to a \c generic::Generic object to copy from.
    Generic& operator=(const Generic& source);
    //@}

    ///
    /// \name Converter methods
    ///
    //@{
    /// \brief Convert an \c generic::Generic object to a string.
    ///
    /// This method converts a generic "unknown" RDATA object into a textual
    /// representation of such unknown data as defined in RFC3597.
    ///
    /// If resource allocation to copy the data fails, a corresponding standard
    /// exception will be thrown.
    ///
    /// \return A string representation of \c generic::Generic.
    virtual std::string toText() const;

    ///
    /// \brief Render the \c generic::Generic in the wire format into a buffer.
    ///
    /// This will require \c rdata_len bytes of remaining capacity in the
    /// \c buffer.  If this is not the case and resource allocation for the
    /// necessary memory space fails, a corresponding standard exception will
    /// be thrown.
    ///
    /// \param buffer An output buffer to store the wire data.
    virtual void toWire(isc::util::OutputBuffer& buffer) const;

    /// \brief Render the \c generic::Generic in the wire format into a
    /// \c MessageRenderer object.
    ///
    /// This will require \c rdata_len bytes of remaining capacity in the
    /// \c buffer.  If this is not the case and resource allocation for the
    /// necessary memory space fails, a corresponding standard exception will
    /// be thrown.
    ///
    /// \param renderer DNS message rendering context that encapsulates the
    /// output buffer in which the \c Generic object is to be stored.
    virtual void toWire(AbstractMessageRenderer& renderer) const;
    //@}

    ///
    /// \name Comparison method
    ///
    //@{
    /// \brief Compare two instances of \c generic::Generic objects.
    ///
    /// As defined in RFC4034, this method simply compares the wire-format
    /// representations of the two objects as left-justified unsigned octet
    /// sequences.
    ///
    /// The object referenced by \c other must have been instantiated as
    /// a c generic::Generic class object; otherwise, an exception of class
    /// \c std::bad_cast will be thrown.
    /// Note that the comparison is RR type/class agnostic: this method doesn't
    /// check whether the two \c Rdata objects to compare are of the comparable
    /// RR type/class.  For example, \c this object may come from an \c RRset
    /// of \c RRType x, and the \c other may come from a different \c RRset
    /// of \c RRType y (where x != y).  This situation would be considered a
    /// bug, but this method cannot detect this type of error.
    /// The caller must ensure this condition.
    ///
    /// \param other the right-hand operand to compare against.
    /// \return < 0 if \c this would be sorted before \c other.
    /// \return 0 if \c this is identical to \c other in terms of sorting order.
    /// \return > 0 if \c this would be sorted after \c other.
    virtual int compare(const Rdata& other) const;
    //@}
private:
    GenericImpl* impl_;
};

///
/// \brief Insert the name as a string into stream.
///
/// This method convert the \c rdata into a string and inserts it into the
/// output stream \c os.
///
/// This function overloads the global \c operator<< to behave as described in
/// \c ostream::operator<< but applied to \c generic::Generic Rdata objects.
///
/// \param os A \c std::ostream object on which the insertion operation is
/// performed.
/// \param rdata The \c Generic object output by the operation.
/// \return A reference to the same \c std::ostream object referenced by
/// parameter \c os after the insertion operation.
std::ostream& operator<<(std::ostream& os, const Generic& rdata);
} // end of namespace "generic"

//
// Non class-member functions related to Rdata
//

///
/// \name Parameterized Polymorphic RDATA Factories
///
/// This set of global functions provide a unified interface to create an
/// \c Rdata object in a parameterized polymorphic way,
/// that is, these functions take a pair of \c RRType and \c RRClass
/// objects and data specific to that pair, and create an object of
/// the corresponding concrete derived class of \c Rdata.
///
/// These will be useful when parsing/constructing a DNS message or
/// parsing a master file, where information for a specific type of RDATA
/// is given but the resulting object, once created, should better be used
/// in a polymorphic way.
///
/// For example, if a master file parser encounters an NS RR
/// \verbatim example.com. 3600 IN NS ns.example.com.\endverbatim
/// it stores the text fragments "IN", "NS", and "ns.example.com." in
/// \c std::string objects \c class_txt, \c type_txt, and \c nsname_txt,
/// respectively, then it would create a new \c RdataPtr object as follows:
/// \code RdataPtr rdata = createRdata(RRType(type_txt), RRClass(class_txt),
///                              nsname_txt); \endcode
/// On success, \c rdata will point to an object of the \c generic::NS class
/// that internally holds a domain name of "ns.example.com."
///
/// Internally, these functions uses the corresponding
/// \c RRParamRegistry::createRdata methods of the \c RRParamRegistry.
/// See also the description on these methods for related notes.
//@{
/// \brief Create RDATA of a given pair of RR type and class from a string.
///
/// This method creates from a string an \c Rdata object of the given pair
/// of RR type and class.
///
/// \param rrtype An \c RRType object specifying the type/class pair.
/// \param rrclass An \c RRClass object specifying the type/class pair.
/// \param rdata_string A string of textual representation of the \c Rdata.
/// \return An \c RdataPtr object pointing to the created \c Rdata
/// object.
RdataPtr createRdata(const RRType& rrtype, const RRClass& rrclass,
                     const std::string& rdata_string);

/// \brief Create RDATA of a given pair of RR type and class from
/// wire-format data.
///
/// This method creates from wire-format binary data an \c Rdata object
/// of the given pair of RR type and class.
///
/// \c len must not exceed the protocol defined maximum value, \c MAX_RDLENGTH;
/// otherwise, an exception of class \c InvalidRdataLength will be thrown.
///
/// In some cases, the length of the RDATA is determined without the
/// information of \c len.  For example, the RDATA length of an IN/A RR
/// must always be 4.  If \c len is not equal to the actual length in such
/// cases, an exception of class InvalidRdataLength will be thrown.
///
/// \param rrtype An \c RRType object specifying the type/class pair.
/// \param rrclass An \c RRClass object specifying the type/class pair.
/// \param buffer A reference to an \c InputBuffer object storing the
/// \c Rdata to parse.
/// \param len The length in buffer of the \c Rdata.  In bytes.
/// \return An \c RdataPtr object pointing to the created \c Rdata
/// object.
RdataPtr createRdata(const RRType& rrtype, const RRClass& rrclass,
                     isc::util::InputBuffer& buffer, size_t len);

/// \brief Create RDATA of a given pair of RR type and class, copying
/// of another RDATA of same kind.
///
/// This method creates an \c Rdata object of the given pair of
/// RR type and class, copying the  content of the given \c Rdata,
/// \c source.
///
/// \param rrtype An \c RRType object specifying the type/class pair.
/// \param rrclass An \c RRClass object specifying the type/class pair.
/// \param source A reference to an \c Rdata object whose content
/// is to be copied to the created \c Rdata object.
/// \return An \c RdataPtr object pointing to the created
/// \c Rdata object.
RdataPtr createRdata(const RRType& rrtype, const RRClass& rrclass,
                     const Rdata& source);
//@}

///
/// \brief Gives relative ordering of two names in terms of DNSSEC RDATA
/// ordering.
///
/// This method compares two names as defined in Sections 6.2 and 6.3 of
/// RFC4034: Comparing two names in their canonical form
/// (i.e., converting upper case ASCII characters to lower ones) and
/// as a left-justified unsigned octet sequence.  Note that the ordering is
/// different from that for owner names.  For example, "a.example" should be
/// sorted before "example" as RDATA, but the ordering is the opposite when
/// compared as owner names.
///
/// Normally, applications would not need this function directly.
/// This is mostly an internal helper function for \c Rdata related classes
/// to implement their \c compare() method.
/// This function is publicly open, however, for the convenience of
/// external developers who want to implement new or experimental RR types.
///
/// This function never throws an exception as long as the given names are
/// valid \c Name objects.
///
/// Additional note about applicability: In fact, BIND9's similar function,
/// \c dns_name_rdatacompare(), is only used in rdata implementations and
/// for testing purposes.
///
/// \param n1,n2 \c Name class objects to compare.
/// \return -1 if \c n1 would be sorted before \c n2.
/// \return 0 if \c n1 is identical to \c n2 in terms of sorting order.
/// \return 1 if \c n1 would be sorted after \c n2.
///
int compareNames(const Name& n1, const Name& n2);

} // end of namespace "rdata"
}
}
#endif  // __RDATA_H

// Local Variables: 
// mode: c++
// End: <|MERGE_RESOLUTION|>--- conflicted
+++ resolved
@@ -25,13 +25,9 @@
 namespace util {
 class InputBuffer;
 class OutputBuffer;
-<<<<<<< HEAD
 }
 namespace dns {
-class MessageRenderer;
-=======
 class AbstractMessageRenderer;
->>>>>>> 29025aa5
 class RRType;
 class RRClass;
 class Name;

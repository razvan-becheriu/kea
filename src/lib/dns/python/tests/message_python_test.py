# Copyright (C) 2010  Internet Systems Consortium.
#
# Permission to use, copy, modify, and distribute this software for any
# purpose with or without fee is hereby granted, provided that the above
# copyright notice and this permission notice appear in all copies.
#
# THE SOFTWARE IS PROVIDED "AS IS" AND INTERNET SYSTEMS CONSORTIUM
# DISCLAIMS ALL WARRANTIES WITH REGARD TO THIS SOFTWARE INCLUDING ALL
# IMPLIED WARRANTIES OF MERCHANTABILITY AND FITNESS. IN NO EVENT SHALL
# INTERNET SYSTEMS CONSORTIUM BE LIABLE FOR ANY SPECIAL, DIRECT,
# INDIRECT, OR CONSEQUENTIAL DAMAGES OR ANY DAMAGES WHATSOEVER RESULTING
# FROM LOSS OF USE, DATA OR PROFITS, WHETHER IN AN ACTION OF CONTRACT,
# NEGLIGENCE OR OTHER TORTIOUS ACTION, ARISING OUT OF OR IN CONNECTION
# WITH THE USE OR PERFORMANCE OF THIS SOFTWARE.

#
# Tests for the message part of the pydnspp module
#

import unittest
import os
from pydnspp import *
from testutil import *

class MessageFlagTest(unittest.TestCase):
    def test_init(self):
        self.assertRaises(NotImplementedError, MessageFlag)

    def test_get_bit(self):
        self.assertEqual(0x8000, MessageFlag.QR().get_bit())
        self.assertEqual(0x0400, MessageFlag.AA().get_bit())
        self.assertEqual(0x0200, MessageFlag.TC().get_bit())
        self.assertEqual(0x0100, MessageFlag.RD().get_bit())
        self.assertEqual(0x0080, MessageFlag.RA().get_bit())
        self.assertEqual(0x0020, MessageFlag.AD().get_bit())
        self.assertEqual(0x0010, MessageFlag.CD().get_bit())

class SectionTest(unittest.TestCase):

    def test_init(self):
        self.assertRaises(NotImplementedError, Section)

    def test_get_code(self):
        self.assertEqual(0, Section.QUESTION().get_code())
        self.assertEqual(1, Section.ANSWER().get_code())
        self.assertEqual(2, Section.AUTHORITY().get_code())
        self.assertEqual(3, Section.ADDITIONAL().get_code())

    def test_richcmp(self):
        s1 = Section.QUESTION()
        s2 = Section.ANSWER()
        s3 = Section.ANSWER()
        self.assertTrue(s2 == s3)
        self.assertTrue(s1 != s2)
        self.assertFalse(s1 == s2)
        self.assertFalse(s1 == 1)
        # can't use assertRaises here...
        try:
            s1 < s2
            self.fail("operation that should have raised an error unexpectedly succeeded")
        except Exception as err:
            self.assertEqual(TypeError, type(err))
        try:
            s1 <= s2
            self.fail("operation that should have raised an error unexpectedly succeeded")
        except Exception as err:
            self.assertEqual(TypeError, type(err))
        try:
            s1 > s2
            self.fail("operation that should have raised an error unexpectedly succeeded")
        except Exception as err:
            self.assertEqual(TypeError, type(err))
        try:
            s1 >= s2
            self.fail("operation that should have raised an error unexpectedly succeeded")
        except Exception as err:
            self.assertEqual(TypeError, type(err))
        

# helper functions for tests taken from c++ unittests
if "TESTDATA_PATH" in os.environ:
    testdata_path = os.environ["TESTDATA_PATH"]
else:
    testdata_path = "../tests/testdata"

def factoryFromFile(message, file):
    data = read_wire_data(file)
    message.from_wire(data)
    pass

# we don't have direct comparison for rrsets right now (should we?
# should go in the cpp version first then), so also no direct list
# comparison. Created a helper function
def compare_rrset_list(list1, list2):
    if len(list1) != len(list2):
        return False
    for i in range(0, len(list1)):
        if str(list1[i]) != str(list2[i]):
            return False
    return True

# a complete message taken from cpp tests, for testing towire and totext
def create_message():
    message_render = Message(Message.RENDER)
    message_render.set_qid(0x1035)
    message_render.set_opcode(Opcode.QUERY())
    message_render.set_rcode(Rcode.NOERROR())
    message_render.set_header_flag(MessageFlag.QR())
    message_render.set_header_flag(MessageFlag.RD())
    message_render.set_header_flag(MessageFlag.AA())
    message_render.add_question(Question(Name("test.example.com"), RRClass("IN"), RRType("A")))
    rrset = RRset(Name("test.example.com"), RRClass("IN"),
                                        RRType("A"), RRTTL(3600))
    rrset.add_rdata(Rdata(RRType("A"), RRClass("IN"), "192.0.2.1"))
    rrset.add_rdata(Rdata(RRType("A"), RRClass("IN"), "192.0.2.2"))
    message_render.add_rrset(Section.ANSWER(), rrset)
    return message_render


class MessageTest(unittest.TestCase):

    def setUp(self):
        self.p = Message(Message.PARSE)
        self.r = Message(Message.RENDER)
        
    def test_init(self):
        self.assertRaises(TypeError, Message, 3)
        self.assertRaises(TypeError, Message, "wrong")

    def test_get_header_flag(self):
        self.assertRaises(TypeError, self.p.get_header_flag, "wrong")
        self.assertFalse(self.p.get_header_flag(MessageFlag.AA()))

    def test_set_clear_header_flag(self):
        self.assertRaises(TypeError, self.r.set_header_flag, "wrong")
        self.assertRaises(TypeError, self.r.clear_header_flag, "wrong")

        self.assertFalse(self.r.get_header_flag(MessageFlag.AA()))
        self.r.set_header_flag(MessageFlag.AA())
        self.assertTrue(self.r.get_header_flag(MessageFlag.AA()))
        self.r.clear_header_flag(MessageFlag.AA())
        self.assertFalse(self.r.get_header_flag(MessageFlag.AA()))

        self.assertRaises(InvalidMessageOperation,
                          self.p.set_header_flag, MessageFlag.AA())
        self.assertRaises(InvalidMessageOperation,
                          self.p.clear_header_flag, MessageFlag.AA())

    def test_set_qid(self):
        self.assertRaises(TypeError, self.r.set_qid, "wrong")
        self.assertRaises(InvalidMessageOperation,
                          self.p.set_qid, 123)
        self.r.set_qid(1234)
        self.assertEqual(1234, self.r.get_qid())

    def test_set_rcode(self):
        self.assertRaises(TypeError, self.r.set_rcode, "wrong")

        rcode = Rcode.BADVERS()
        self.r.set_rcode(rcode)
        self.assertEqual(rcode, self.r.get_rcode())

        self.assertRaises(InvalidMessageOperation,
                          self.p.set_rcode, rcode)
        
        self.assertRaises(InvalidMessageOperation, self.p.get_rcode)

    def test_set_opcode(self):
        self.assertRaises(TypeError, self.r.set_opcode, "wrong")

        opcode = Opcode.IQUERY()
        self.r.set_opcode(opcode)
        self.assertEqual(opcode, self.r.get_opcode())

        self.assertRaises(InvalidMessageOperation,
                          self.p.set_opcode, opcode)

<<<<<<< HEAD
        self.assertRaises(InvalidMessageOperation, self.p.get_opcode)
=======
    def test_get_edns(self):
        self.assertEqual(None, self.p.get_edns())

        message_parse = Message(Message.PARSE)
        factoryFromFile(message_parse, "message_fromWire10")
        edns = message_parse.get_edns()
        self.assertEqual(0, edns.get_version())
        self.assertEqual(4096, edns.get_udp_size())
        self.assertTrue(edns.get_dnssec_awareness())

    def test_set_edns(self):
        self.assertRaises(InvalidMessageOperation, self.p.set_edns, EDNS())

        edns = EDNS()
        edns.set_udp_size(1024)
        self.r.set_edns(edns)
        self.assertEqual(1024, self.r.get_edns().get_udp_size())
>>>>>>> 1514cff7

    def test_get_section(self):
        self.assertRaises(TypeError, self.r.get_section, "wrong")

        rrset = RRset(Name("example.com"), RRClass("IN"), RRType("A"), RRTTL(3600))
        rrset.add_rdata(Rdata(RRType("A"), RRClass("IN"), "192.0.2.1"))
        rrset.add_rdata(Rdata(RRType("A"), RRClass("IN"), "192.0.2.2"))
        section_rrset = [rrset]

        self.assertRaises(InvalidMessageOperation, self.p.add_rrset,
                          Section.ANSWER(), rrset)
        
        self.assertFalse(compare_rrset_list(section_rrset, self.r.get_section(Section.ANSWER())))
        self.assertEqual(0, self.r.get_rr_count(Section.ANSWER()))
        self.r.add_rrset(Section.ANSWER(), rrset)
        self.assertTrue(compare_rrset_list(section_rrset, self.r.get_section(Section.ANSWER())))
        self.assertEqual(2, self.r.get_rr_count(Section.ANSWER()))

        self.assertFalse(compare_rrset_list(section_rrset, self.r.get_section(Section.AUTHORITY())))
        self.assertEqual(0, self.r.get_rr_count(Section.AUTHORITY()))
        self.r.add_rrset(Section.AUTHORITY(), rrset)
        self.assertTrue(compare_rrset_list(section_rrset, self.r.get_section(Section.AUTHORITY())))
        self.assertEqual(2, self.r.get_rr_count(Section.AUTHORITY()))

        self.assertFalse(compare_rrset_list(section_rrset, self.r.get_section(Section.ADDITIONAL())))
        self.assertEqual(0, self.r.get_rr_count(Section.ADDITIONAL()))
        self.r.add_rrset(Section.ADDITIONAL(), rrset)
        self.assertTrue(compare_rrset_list(section_rrset, self.r.get_section(Section.ADDITIONAL())))
        self.assertEqual(2, self.r.get_rr_count(Section.ADDITIONAL()))

    def test_get_rr_count(self):
        self.assertRaises(TypeError, self.r.get_rr_count, "wrong")
        # counts also tested in add_section

    def test_add_question(self):
        self.assertRaises(TypeError, self.r.add_question, "wrong", "wrong")
        q = Question(Name("example.com"), RRClass("IN"), RRType("A"))
        qs = [q]
        self.assertFalse(compare_rrset_list(qs, self.r.get_question()))
        self.assertEqual(0, self.r.get_rr_count(Section.QUESTION()))
        self.r.add_question(q)
        self.assertTrue(compare_rrset_list(qs, self.r.get_question()))
        self.assertEqual(1, self.r.get_rr_count(Section.QUESTION()))

    def test_add_rrset(self):
        self.assertRaises(TypeError, self.r.add_rrset, "wrong")
        # actual addition already tested in get_section

    def test_clear(self):
        self.assertEqual(None, self.r.clear(Message.PARSE))
        self.assertEqual(None, self.r.clear(Message.RENDER))
        self.assertRaises(TypeError, self.r.clear, "wrong")
        self.assertRaises(TypeError, self.r.clear, 3)

    def test_to_wire(self):
        self.assertRaises(TypeError, self.r.to_wire, 1)
        self.assertRaises(InvalidMessageOperation,
                          self.p.to_wire, MessageRenderer())

        message_render = create_message()
        renderer = MessageRenderer()
        message_render.to_wire(renderer)
        self.assertEqual(b'\x105\x85\x00\x00\x01\x00\x02\x00\x00\x00\x00\x04test\x07example\x03com\x00\x00\x01\x00\x01\xc0\x0c\x00\x01\x00\x01\x00\x00\x0e\x10\x00\x04\xc0\x00\x02\x01\xc0\x0c\x00\x01\x00\x01\x00\x00\x0e\x10\x00\x04\xc0\x00\x02\x02',
                         renderer.get_data())

    def test_to_wire_without_opcode(self):
        self.r.set_rcode(Rcode.NOERROR())
        self.assertRaises(InvalidMessageOperation, self.r.to_wire,
                          MessageRenderer())

    def test_to_wire_without_rcode(self):
        self.r.set_opcode(Opcode.QUERY())
        self.assertRaises(InvalidMessageOperation, self.r.to_wire,
                          MessageRenderer())

    def test_to_text(self):
        message_render = create_message()
        
        msg_str =\
""";; ->>HEADER<<- opcode: QUERY, status: NOERROR, id: 4149
;; flags: qr aa rd ; QUESTION: 1, ANSWER: 2, AUTHORITY: 0, ADDITIONAL: 0

;; QUESTION SECTION:
;test.example.com. IN A

;; ANSWER SECTION:
test.example.com. 3600 IN A 192.0.2.1
test.example.com. 3600 IN A 192.0.2.2
"""
        self.assertEqual(msg_str, message_render.to_text())
        self.assertEqual(msg_str, str(message_render))

    def test_to_text_without_opcode(self):
        self.r.set_rcode(Rcode.NOERROR())
        self.assertRaises(InvalidMessageOperation, self.r.to_text)

    def test_to_text_without_rcode(self):
        self.r.set_opcode(Opcode.QUERY())
        self.assertRaises(InvalidMessageOperation, self.r.to_text)

    def test_from_wire(self):
        self.assertRaises(TypeError, self.r.from_wire, 1)
        self.assertRaises(InvalidMessageOperation,
                          Message.from_wire, self.r, bytes())
        self.assertRaises(MessageTooShort,
                          Message.from_wire, self.p, bytes())

        test_name = Name("test.example.com");
        
        message_parse = Message(0)
        factoryFromFile(message_parse, "message_fromWire1")
        self.assertEqual(0x1035, message_parse.get_qid())
        self.assertEqual(Opcode.QUERY(), message_parse.get_opcode())
        self.assertEqual(Rcode.NOERROR(), message_parse.get_rcode())
        self.assertTrue(message_parse.get_header_flag(MessageFlag.QR()))
        self.assertTrue(message_parse.get_header_flag(MessageFlag.RD()))
        self.assertTrue(message_parse.get_header_flag(MessageFlag.AA()))
    
        #QuestionPtr q = *message_parse.beginQuestion()
        q = message_parse.get_question()[0]
        self.assertEqual(test_name, q.get_name())
        self.assertEqual(RRType("A"), q.get_type())
        self.assertEqual(RRClass("IN"), q.get_class())
        self.assertEqual(1, message_parse.get_rr_count(Section.QUESTION()))
        self.assertEqual(2, message_parse.get_rr_count(Section.ANSWER()))
        self.assertEqual(0, message_parse.get_rr_count(Section.AUTHORITY()))
        self.assertEqual(0, message_parse.get_rr_count(Section.ADDITIONAL()))
    
        #RRsetPtr rrset = *message_parse.beginSection(Section.ANSWER())
        rrset = message_parse.get_section(Section.ANSWER())[0]
        self.assertEqual(test_name, rrset.get_name())
        self.assertEqual(RRType("A"), rrset.get_type())
        self.assertEqual(RRClass("IN"), rrset.get_class())
        ## TTL should be 3600, even though that of the 2nd RR is 7200
        self.assertEqual(RRTTL(3600), rrset.get_ttl())
        rdata = rrset.get_rdata();
        self.assertEqual("192.0.2.1", rdata[0].to_text())
        self.assertEqual("192.0.2.2", rdata[1].to_text())
        self.assertEqual(2, len(rdata))

    def test_EDNS0ExtCode(self):
        # Extended Rcode = BADVERS
        message_parse = Message(Message.PARSE)
        factoryFromFile(message_parse, "message_fromWire10")
        self.assertEqual(Rcode.BADVERS(), message_parse.get_rcode())
    
        # Maximum extended Rcode
        message_parse.clear(Message.PARSE)
        factoryFromFile(message_parse, "message_fromWire11")
        self.assertEqual(0xfff, message_parse.get_rcode().get_code())
    
    def test_BadEDNS0(self):
        message_parse = Message(Message.PARSE)
        # OPT RR in the answer section
        self.assertRaises(DNSMessageFORMERR,
                          factoryFromFile,
                          message_parse,
                          "message_fromWire4")

        # multiple OPT RRs (in the additional section)
        message_parse.clear(Message.PARSE)
        self.assertRaises(DNSMessageFORMERR,
                          factoryFromFile,
                          message_parse,
                          "message_fromWire5")

        ## OPT RR of a non root name
        message_parse.clear(Message.PARSE)
        self.assertRaises(DNSMessageFORMERR,
                          factoryFromFile,
                          message_parse,
                          "message_fromWire6")
                          
        # Compressed owner name of OPT RR points to a root name.
        # Not necessarily bogus, but very unusual and mostly pathological.
        # We accept it, but is it okay?
        message_parse.clear(Message.PARSE)
        factoryFromFile(message_parse, "message_fromWire7")

        # Unsupported Version
        message_parse.clear(Message.PARSE)
        self.assertRaises(DNSMessageBADVERS,
                          factoryFromFile,
                          message_parse,
                          "message_fromWire9")
    

if __name__ == '__main__':
    unittest.main()<|MERGE_RESOLUTION|>--- conflicted
+++ resolved
@@ -175,9 +175,8 @@
         self.assertRaises(InvalidMessageOperation,
                           self.p.set_opcode, opcode)
 
-<<<<<<< HEAD
         self.assertRaises(InvalidMessageOperation, self.p.get_opcode)
-=======
+
     def test_get_edns(self):
         self.assertEqual(None, self.p.get_edns())
 
@@ -195,7 +194,6 @@
         edns.set_udp_size(1024)
         self.r.set_edns(edns)
         self.assertEqual(1024, self.r.get_edns().get_udp_size())
->>>>>>> 1514cff7
 
     def test_get_section(self):
         self.assertRaises(TypeError, self.r.get_section, "wrong")

--- conflicted
+++ resolved
@@ -150,7 +150,6 @@
     EXPECT_THROW(splitIPAddress("2001:db8::/32/s"), isc::InvalidParameter);
 }
 
-<<<<<<< HEAD
 const struct sockaddr&
 getSockAddr(const char* const addr) {
     struct addrinfo hints, *res;
@@ -199,14 +198,7 @@
     EXPECT_THROW(IPAddress ipaddr(sa), isc::BadValue);
 }
 
-// *** IPV4 Tests ***
-// Check that a default constructor can be instantiated.
-
-TEST(Ipv4Check, V4DefaultConstructor) {
-    Ipv4Check<GeneralAddress> acl1;
-=======
 // *** General tests ***
->>>>>>> 287edb43
 
 TEST(IPCheck, DefaultConstructor) {
     IPCheck<GeneralAddress> acl;
@@ -611,17 +603,10 @@
     EXPECT_NO_THROW(acl1.matches(test1));
     EXPECT_FALSE(acl1.matches(test1));
 
-<<<<<<< HEAD
-    IpCheck<GeneralAddress> acl2(V6ADDR_3_STRING);
-    EXPECT_FALSE(acl2.matches(test));
-    acl2 = acl;
-    EXPECT_TRUE(acl2.matches(test));
-}
-=======
     // Now the reverse - the ACL is specified with a V6 address.
     IPCheck<GeneralAddress> acl2(V6ADDR_2_STRING);
     GeneralAddress test2(0x12345678);
     EXPECT_NO_THROW(acl2.matches(test2));
     EXPECT_FALSE(acl2.matches(test2));
->>>>>>> 287edb43
+}
 }
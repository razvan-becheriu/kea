/**
<<<<<<< HEAD
 * @page libdhcp libdhcp++
 *
 * @section libdhcpIntro Libdhcp++ Library Introduction
 *
 * libdhcp++ is an all-purpose DHCP-manipulation library, written in
 * C++. It offers packet parsing and assembly, DHCPv4 and DHCPv6
 * options parsing and ssembly, interface detection (currently on
 * Linux systems only) and socket operations. Following classes are
 * implemented:
 *
 * - isc::dhcp::Pkt4 - represents DHCPv4 packet.
 * - isc::dhcp::Pkt6 - represents DHCPv6 packet.
 *
 * There are two pointer types defined: Pkt4Ptr and Pkt6Ptr. They are
 * smart pointer and are using boost::shared_ptr. There are not const
 * versions defined, as we assume that hooks can modify any aspect of
 * the packet at almost any stage of processing.
 *
 * Both packets use collection of Option objects to represent DHCPv4
 * and DHCPv6 options. The base class -- Option -- can be used to
 * represent generic option that contains collection of
 * bytes. Depending on if the option is instantiated as v4 or v6
 * option, it will adjust its header (DHCPv4 options use 1 octet for
 * type and 1 octet for length, while DHCPv6 options use 2 bytes for
 * each).
 *
 * There are many specialized classes that are intended to handle options with
 * specific content:
 * - isc::dhcp::Option4AddrLst -- DHCPv4 option, contains one or more IPv4 addresses;
 * - isc::dhcp::Option6AddrLst -- DHCPv6 option, contains one or more IPv6 addresses;
 * - isc::dhcp::Option6IAAddr -- DHCPv6 option, represents IAADDR_OPTION (an option that
 *                     contains IPv6 address with extra parameters);
 * - isc::dhcp::Option6IA -- DHCPv6 option used to store IA_NA and its suboptions.
 *
 * All options can store sub-options (i.e. options that are stored within option
 * rather than in a message directly). This functionality is commonly used in
 * DHCPv6, but is rarely used in DHCPv4. isc::dhcp::Option::addOption(),
 * isc::dhcp::Option::delOption(), isc::dhcp::Option::getOption() can be used
 * for that purpose.
 *
 * @section libdhcpIfaceMgr Interface Manager
 *
 * Interface Manager (or IfaceMgr) is an abstraction layer about low-level
 * network operations. In particlar, it provides information about existing
 * network interfaces See isc::dhcp::IfaceMgr::Iface class and
 * isc::dhcp::IfaceMgr::detectIfaces() and isc::dhcp::IfaceMgr::getIface().
 *
 * Currently there is interface detection is implemented in Linux only. There
 * are plans to implement such support for other OSes, but they remain low
 * priority for now.
 *
 * Generic parts of the code are isc::dhcp::IfaceMgr class in
 * src/lib/dhcp/iface_mgr.cc file. OS-specific code is located in separate
 * files, e.g. iface_mgr_linux.cc. Such separation should be maintained when
 * additional code will be developed.
 *
 * For systems that interface detection is not supported on, there is a stub
 * mechanism implemented. It assumes that interface name is read from a text
 * file. This is a temporary solution and will be removed as soon as proper
 * interface detection is implemented. It is not going to be developed further.
 * To use this feature, store interfaces.txt file. It uses a simple syntax.
 * Each line represents an interface name, followed by IPv4 or IPv6 address
 * that follows it. This is usually link-local IPv6 address that the server
 * should bind to. In theory this mechanism also supports IPv4, but it was
 * never tested. The code currently supports only a single interface defined
 * that way.
 *
 * Another useful methods are dedicated to transmission
 * (isc::dhcp::IfaceMgr::send(), 2 overloads) and reception
 * (isc::dhcp::IfaceMgr::receive4() and isc::dhcp::IfaceMgr::receive6()).
 * Note that receive4() and receive6() methods may return NULL, e.g.
 * when timeout is reached or if dhcp daemon receives a signal.
=======
 * @page dhcpv4 DHCPv4 Server Component
 *
 * BIND10 offers DHCPv4 server implementation. It is implemented as
 * b10-dhcp4 component.  Its primary code is located in
 * isc::dhcp::Dhcpv4Srv class. It uses \ref libdhcp extensively,
 * especially isc::dhcp::Pkt4, isc::dhcp::Option and
 * isc::dhcp::IfaceMgr classes. Currently this code offers skeleton
 * functionality, i.e. it is able to receive and process incoming
 * requests and trasmit responses. However, it does not have database
 * management, so it returns only one, hardcoded lease to whoever asks
 * for it.
 *
 * DHCPv4 server component does not support direct traffic (relayed
 * only), as support for transmission to hosts without IPv4 address
 * assigned is not implemented in IfaceMgr yet.
 *
 * DHCPv4 server component does not use BIND10 logging yet.
 *
 * @section dhcpv4Session BIND10 message queue integration
 *
 * DHCPv4 server component is now integrated with BIND10 message queue.
 * The integration is performed by establishSession() and disconnectSession()
 * functions in isc::dhcp::ControlledDhcpv4Srv class. main() method deifined
 * in the src/bin/dhcp4/main.cc file instantiates isc::dhcp::ControlledDhcpv4Srv
 * class that establishes connection with msgq and install necessary handlers
 * for receiving commands and configuration updates. It is derived from
 * a base isc::dhcp::Dhcpv4Srv class that implements DHCPv4 server functionality,
 * without any controlling mechanisms.
 *
 * ControlledDhcpv4Srv instantiates several components to make management
 * session possible. In particular, isc::cc::Session cc_session
 * object uses ASIO for establishing connection. It registers its socket
 * in isc::asiolink::IOService io_service object. Typically, other components
 * (e.g. auth or resolver) that use ASIO for their communication, register their
 * other sockets in the
 * same io_service and then just call io_service.run() method that does
 * not return, until one of the callback decides that it is time to shut down
 * the whole component cal calls io_service.stop(). DHCPv4 works in a
 * different way. It does receive messages using select()
 * (see isc::dhcp::IfaceMgr::receive4()), which is incompatible with ASIO.
 * To solve this problem, socket descriptor is extracted from cc_session
 * object and is passed to IfaceMgr by using isc::dhcp::IfaceMgr::set_session_socket().
 * IfaceMgr then uses this socket in its select() call. If there is some
 * data to be read, it calls registered callback that is supposed to
 * read and process incoming data.
 *
 * This somewhat complicated approach is needed for a simple reason. In
 * embedded deployments there will be no message queue. Not referring directly
 * to anything related to message queue in isc::dhcp::Dhcpv4Srv and
 * isc::dhcp::IfaceMgr classes brings in two benefits. First, the can
 * be used with and without message queue. Second benefit is related to the
 * first one: \ref libdhcp is supposed to be simple and robust and not require
 * many dependencies. One notable example of a use case that benefits from
 * this approach is a perfdhcp tool. Finally, the idea is that it should be
 * possible to instantiate Dhcpv4Srv object directly, thus getting a server
 * that does not support msgq. That is useful for embedded environments.
 * It may also be useful in validation.
 *
>>>>>>> 92758ecf
 */<|MERGE_RESOLUTION|>--- conflicted
+++ resolved
@@ -1,78 +1,4 @@
 /**
-<<<<<<< HEAD
- * @page libdhcp libdhcp++
- *
- * @section libdhcpIntro Libdhcp++ Library Introduction
- *
- * libdhcp++ is an all-purpose DHCP-manipulation library, written in
- * C++. It offers packet parsing and assembly, DHCPv4 and DHCPv6
- * options parsing and ssembly, interface detection (currently on
- * Linux systems only) and socket operations. Following classes are
- * implemented:
- *
- * - isc::dhcp::Pkt4 - represents DHCPv4 packet.
- * - isc::dhcp::Pkt6 - represents DHCPv6 packet.
- *
- * There are two pointer types defined: Pkt4Ptr and Pkt6Ptr. They are
- * smart pointer and are using boost::shared_ptr. There are not const
- * versions defined, as we assume that hooks can modify any aspect of
- * the packet at almost any stage of processing.
- *
- * Both packets use collection of Option objects to represent DHCPv4
- * and DHCPv6 options. The base class -- Option -- can be used to
- * represent generic option that contains collection of
- * bytes. Depending on if the option is instantiated as v4 or v6
- * option, it will adjust its header (DHCPv4 options use 1 octet for
- * type and 1 octet for length, while DHCPv6 options use 2 bytes for
- * each).
- *
- * There are many specialized classes that are intended to handle options with
- * specific content:
- * - isc::dhcp::Option4AddrLst -- DHCPv4 option, contains one or more IPv4 addresses;
- * - isc::dhcp::Option6AddrLst -- DHCPv6 option, contains one or more IPv6 addresses;
- * - isc::dhcp::Option6IAAddr -- DHCPv6 option, represents IAADDR_OPTION (an option that
- *                     contains IPv6 address with extra parameters);
- * - isc::dhcp::Option6IA -- DHCPv6 option used to store IA_NA and its suboptions.
- *
- * All options can store sub-options (i.e. options that are stored within option
- * rather than in a message directly). This functionality is commonly used in
- * DHCPv6, but is rarely used in DHCPv4. isc::dhcp::Option::addOption(),
- * isc::dhcp::Option::delOption(), isc::dhcp::Option::getOption() can be used
- * for that purpose.
- *
- * @section libdhcpIfaceMgr Interface Manager
- *
- * Interface Manager (or IfaceMgr) is an abstraction layer about low-level
- * network operations. In particlar, it provides information about existing
- * network interfaces See isc::dhcp::IfaceMgr::Iface class and
- * isc::dhcp::IfaceMgr::detectIfaces() and isc::dhcp::IfaceMgr::getIface().
- *
- * Currently there is interface detection is implemented in Linux only. There
- * are plans to implement such support for other OSes, but they remain low
- * priority for now.
- *
- * Generic parts of the code are isc::dhcp::IfaceMgr class in
- * src/lib/dhcp/iface_mgr.cc file. OS-specific code is located in separate
- * files, e.g. iface_mgr_linux.cc. Such separation should be maintained when
- * additional code will be developed.
- *
- * For systems that interface detection is not supported on, there is a stub
- * mechanism implemented. It assumes that interface name is read from a text
- * file. This is a temporary solution and will be removed as soon as proper
- * interface detection is implemented. It is not going to be developed further.
- * To use this feature, store interfaces.txt file. It uses a simple syntax.
- * Each line represents an interface name, followed by IPv4 or IPv6 address
- * that follows it. This is usually link-local IPv6 address that the server
- * should bind to. In theory this mechanism also supports IPv4, but it was
- * never tested. The code currently supports only a single interface defined
- * that way.
- *
- * Another useful methods are dedicated to transmission
- * (isc::dhcp::IfaceMgr::send(), 2 overloads) and reception
- * (isc::dhcp::IfaceMgr::receive4() and isc::dhcp::IfaceMgr::receive6()).
- * Note that receive4() and receive6() methods may return NULL, e.g.
- * when timeout is reached or if dhcp daemon receives a signal.
-=======
  * @page dhcpv4 DHCPv4 Server Component
  *
  * BIND10 offers DHCPv4 server implementation. It is implemented as
@@ -131,5 +57,4 @@
  * that does not support msgq. That is useful for embedded environments.
  * It may also be useful in validation.
  *
->>>>>>> 92758ecf
  */
--- conflicted
+++ resolved
@@ -185,11 +185,7 @@
 the list has several attributes associated with it, so is a structure
 and is opened and closed with braces. At minimum, a subnet definition
 has to have at least two parameters: <command>subnet</command> (that
-<<<<<<< HEAD
-defines the whole subnet) and <command>pool</command> (which is a list of
-=======
 defines the whole subnet) and <command>pools</command> (which is a list of
->>>>>>> 4bd0c0ed
 dynamically allocated pools that are governed by the DHCP server).</para>
 
 <para>The example contains a single subnet. Had more than one been defined,

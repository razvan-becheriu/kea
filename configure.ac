--- conflicted
+++ resolved
@@ -441,11 +441,7 @@
            src/lib/config/tests/data_def_unittests_config.h
            src/lib/python/isc/config/tests/config_test
            src/lib/python/isc/cc/tests/cc_test
-<<<<<<< HEAD
-           src/lib/dns/python/tests/libdns_python_test
-=======
            src/lib/python/isc/log/tests/log_test
->>>>>>> 2c594d9b
            src/lib/dns/gen-rdatacode.py
            src/lib/python/bind10_config.py
            src/lib/dns/tests/testdata/gen-wiredata.py

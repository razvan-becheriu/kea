<<<<<<< HEAD
  XXX.  [func]		shane
	Add the ability to list the running BIND 10 processes using the
	command channel. To try this, use "Boss show_processes".
	(Trac #648, git yyy)
=======
  205.	[bug]		jinmei
	b10-auth, src/lib/datasrc: fixed a bug where b10-auth could return
	an empty additional section for delegation even if some glue is
	crucial when it fails to find some other glue records in its data
	source.
	(Trac #646, git 6070acd1c5b2f7a61574eda4035b93b40aab3e2b)

  204.	[bug]		jinmei
	b10-auth, src/lib/datasrc: class ANY queries were not handled
	correctly in the generic data source (mainly for sqlite3).  It
	could crash b10-auth in the worst case, and could result in
	incorrect responses in some other cases.
	(Trac #80, git c65637dd41c8d94399bd3e3cee965b694b633339)

  203.  [bug]		zhang likun
	Fix resolver cache memory leak: when cache is destructed, rrset
	and message entries in it are not destructed properly.
	(Trac #643, git aba4c4067da0dc63c97c6356dc3137651755ffce)

  202.  [func]    vorner
	It is possible to specify a different directory where we look for
	configuration files (by -p) and different configuration file to
	use (-c).  Also, it is possible to specify the port on which
	cmdctl should listen (--cmdctl-port).
	(Trac #615, git 5514dd78f2d61a222f3069fc94723ca33fb3200b)

  201.  [bug]           jerry
	src/bin/bindctl: bindctl doesn't show traceback on shutdown.
	(Trac #588, git 662e99ef050d98e86614c4443326568a0b5be437)

  200.  [bug]           Jelte
	Fixed a bug where incoming TCP connections were not closed.
	(Trac #589, git 1d88daaa24e8b1ab27f28be876f40a144241e93b)

  199.  [func]           ocean
	Cache negative responses (NXDOMAIN/NODATA) from authoritative
	server for recursive resolver.
	(Trac #493, git f8fb852bc6aef292555063590c361f01cf29e5ca)

  198.	[bug]		jinmei
	b10-auth, src/lib/datasrc: fixed a bug where hot spot cache failed
	to reuse cached SOA for negative responses.  Due to this bug
	b10-auth returned SERVFAIL when it was expected to return a
	negative response immediately after a specific SOA query for
	the zone.
	(Trac #626, git 721a53160c15e8218f6798309befe940b9597ba0)

  197.  [bug]		zhang likun
	Remove expired message and rrset entries when looking up them
	in cache, touch or remove the rrset entry in cache properly
	when doing lookup or update.
	(Trac #661, git 9efbe64fe3ff22bb5fba46de409ae058f199c8a7)

  196.	[bug]		jinmei
	b10-auth, src/lib/datasrc: the backend of the in-memory data
	source could not handle the root name.  As a result b10-auth could
	not work as a root server when using the in-memory data source.
	(Trac #683, git 420ec42bd913fb83da37b26b75faae49c7957c46)

  195.  [func]      stephen
	Resolver will now re-try a query over TCP if a response to a UDP
	query has the TC bit set.
	(Trac #499, git 4c05048ba059b79efeab53498737abe94d37ee07)

  194.  [bug]       vorner
	Solved a 100% CPU usage problem after switching addresses in b10-auth
	(and possibly, but unconfirmed, in b10-resolver). It was caused by
	repeated reads/accepts on closed socket (the bug was in the code for a
	long time, recent changes made it show).
	(Trac #657, git e0863720a874d75923ea66adcfbf5b2948efb10a)

  193.	[func]*		jreed
	Listen on the IPv6 (::) and IPv4 (0.0.0.0) wildcard addresses
	for b10-auth. This returns to previous behavior prior to
	change #184. Document the listen_on configuration in manual.
	(Trac #649, git 65a77d8fde64d464c75917a1ab9b6b3f02640ca6)

  192.	[func]*		jreed
	Listen on standard domain port 53 for b10-auth and
	b10-resolver.
	(Trac #617, #618, git 137a6934a14cf0c5b5c065e910b8b364beb0973f)

  191.	[func]		jinmei
	Imported system test framework of BIND 9.  It can be run by
	'make systest' at the top source directory.  Notes: currently it
	doesn't work when built in a separate tree.  It also requires
	perl, an inherited dependency from the original framework.
	Also, mainly for the purpose of tests, a new option "--pid-file"
	was added to BoB, with which the boss process will dump its PID
	to the specified file.
	(Trac #606, git 6ac000df85625f5921e8895a1aafff5e4be3ba9c)

  190.	[func]		jelte
	Resolver now sets random qids on outgoing queries using
	the boost::mt19937 prng.
	(Trac #583, git 5222b51a047d8f2352bc9f92fd022baf1681ed81)

  189.	[bug]		jreed
	Do not install the log message compiler.
	(Trac #634, git eb6441aca464980d00e3ff827cbf4195c5a7afc5)

  188.  [bug]		zhang likun
	Make the rrset trust level ranking algorithm used by
	isc::cache::MessageEntry::getRRsetTrustLevel() follow RFC2181
	section 5.4.1.
	(Trac #595 git 19197b5bc9f2955bd6a8ca48a2d04472ed696e81)

  187.  [bug]		zhang likun
	Fix the assert error in class isc::cache::RRsetCache by adding the
	check for empty pointer and test case for it.
	(Trac #638, git 54e61304131965c4a1d88c9151f8697dcbb3ce12)

  186.  [bug]		jelte
	b10-resolver could stop with an assertion failure on certain kinds
	of messages (there was a problem in error message creation). This
	fixes that.
	(Trac #607, git 25a5f4ec755bc09b54410fcdff22691283147f32)

  185.  [bug]        vorner
	Tests use port from private range (53210), lowering chance of
	a conflict with something else (eg. running bind 10).
	(Trac #523, git 301da7d26d41e64d87c0cf72727f3347aa61fb40)
>>>>>>> 18ea57dd

  184.  [func]*      vorner
	Listening address and port configuration of b10-auth is the same as
	for b10-resolver now. That means, it is configured through bindctl
	at runtime, in the Auth/listen_on list, not through command line
	arguments.
	(Trac #575, #576, git f06ce638877acf6f8e1994962bf2dbfbab029edf)

  183.  [bug]      jerry
	src/bin/xfrout: Enable parallel sessions between xfrout server and
	muti-Auth. The session needs to be created only on the first time
	or if an error occur.
	(Trac #419, git 1d60afb59e9606f312caef352ecb2fe488c4e751)

  182.	[func]		jinmei
	Support cppcheck for static code check on C++ code.  If cppcheck
	is available, 'make cppcheck' on the top source directory will run
	the checker and should cleanly complete with an exit code of 0
	(at least with cppcheck 1.47).
	Note: the suppression list isn't included in the final
	distributions.  It should be created by hand or retrieved from
	the git repository.
	(Trac #613, git b973f67520682b63ef38b1451d309be9f4f4b218)

  181.  [func]      feng
	Add stop interface into dns server, so we can stop each running
	server individually. With it, user can reconfigure her running server
	with different ip address or port.
	(Trac #388, git 6df94e2db856c1adc020f658cc77da5edc967555)

  180.  [build]     jreed
	Fix custom DESTDIR for make install. Patch from Jan Engelhardt.
	(Trac #629, git 5ac67ede03892a5eacf42ce3ace1e4e376164c9f)

bind10-devel-20110224 released on February 24, 2011

  179.  [func]      vorner
	It is possible to start and stop resolver and authoritative
	server without restart of the whole system. Change of the
	configuration (Boss/start_auth and Boss/start_resolver) is
	enough.
	(Trac #565, git 0ac0b4602fa30852b0d86cc3c0b4730deb1a58fe)

  178.  [func]      jelte
	Resolver now makes (limited) use of the cache
	(Trac #491, git 8b41f77f0099ddc7ca7d34d39ad8c39bb1a8363c)

  177.  [func]      stephen
	The upstream fetch code in asiolink is now protocol agnostic to
	allow for the addition of fallback to TCP if a fetch response
	indicates truncation.
	(Trac #554, git 9739cbce2eaffc7e80640db58a8513295cf684de)

  176.  [func]      zhang likun
	src/lib/cache: Rename one interface: from lookupClosestRRset()
	to lookupDeepestNS(), and remove one parameter of it.
	(Trac #492, git ecbfb7cf929d62a018dd4cdc7a841add3d5a35ae)

  175.	[bug]		jerry
	src/bin/xfrout: Xfrout use the case-sensitive mode to compress
	names in an AXFR massage.
	(Trac #253, git 004e382616150f8a2362e94d3458b59bb2710182)

  174.	[bug]*		jinmei
	src/lib/dns: revised dnssectime functions so that they don't rely
	on the time_t type (whose size varies on different systems, which
	can lead to subtle bugs like some form of "year 2038 problem").
	Also handled 32-bit wrap around issues more explicitly, with more
	detailed tests.  The function API has been changed, but the effect
	should be minimal because these functions are mostly private.
	(Trac #61, git 09ece8cdd41c0f025e8b897b4883885d88d4ba5d)

  173.	[bug]		jerry
	python/isc/notify: A notify_out test fails without network
	connectivity, encapsulate the socket behavior using a mock
	socket class to fix it.
	(Trac #346, git 319debfb957641f311102739a15059f8453c54ce)

  172.  [func]      jelte
	Improved the bindctl cli in various ways, mainly concerning
	list and map item addressing, the correct display of actual values,
	and internal help.
	(Trac #384, git e5fb3bc1ed5f3c0aec6eb40a16c63f3d0fc6a7b2)

  171.  [func]      feng, jerry, jinmei, vorner
	b10-auth, src/lib/datasrc: in memory data source now works as a
	complete data source for authoritative DNS servers and b10-auth
	uses it.  It still misses major features, however, including
	DNSSEC support and zone transfer.
	(Last trac #553, but many more,
	git 6f031a09a248e7684723c000f3e8cc981dcdb349)

  170.	[bug]		jinmei
	Tightened validity checks in the NSEC3 constructors, both "from
	"text" and "from wire".  Specifically, wire data containing
	invalid type bitmaps or invalid lengths of salt or hash is now
	correctly rejected.
	(Trac #117, git 9c690982f24fef19c747a72f43c4298333a58f48)

  169.  [func]      zhang likun, jelte
	Added a basic implementation for a resolver cache (though not
	used yet).
	(Trac #449, git 8aa3b2246ae095bbe7f855fd11656ae3bdb98986)

  168.  [bug]       vorner
	Boss no longer has the -f argument, which was undocumented and
	stayed as a relict of previous versions, currently causing only
	strange behaviour.
	(Trac #572, git 17f237478961005707d649a661cc72a4a0d612d4)

  167.  [bug]           naokikambe
	Fixed failure of termination of msgq_test.py with python3
	coverage(3.3.1)
	(Trac #573, git 0e6a18e12f61cc482e07078776234f32605312e5)

  166.  [func]      jelte
	The resolver now sends back a SERVFAIL when there is a client
	timeout (timeout_client config setting), but it will not stop
	resolving (until there is a lookup timeout or a result).
	(Trac #497 and #489, git af0e5cd93bebb27cb5c4457f7759d12c8bf953a6)

  165.  [func]      jelte
	The resolver now handles CNAMEs, it will follow them, and include
	them in the answer. The maximum length of CNAME chains that is
	supported is 16.
	(Trac #497, git af0e5cd93bebb27cb5c4457f7759d12c8bf953a6)

  164.  [bug]           y-aharen
	IntervalTimer: Modified the interface to accept interval in
	milliseconds. It shortens the time of the tests of IntervalTimer.
	(Trac #452, git c9f6acc81e24c4b8f0eb351123dc7b43f64e0914)

  163.  [func]      vorner
	The pimpl design pattern is used in UDPServer, with a shared
	pointer. This makes it smaller to copy (which is done a lot as a
	sideeffect of being coroutine) and speeds applications of this
	class (notably b10-auth) up by around 10%.
	(Trac #537, git 94cb95b1d508541201fc064302ba836164d3cbe6)

  162.  [func]		stephen
	Added C++ logging, allowing logging at different severities.
	Code specifies the message to be logged via a symbol, and the
	logging code picks up the message from an in-built dictionary.
	The contents of the dictionary can be replaced at run-time by
	locale-specific messages.  A message compiler program is provided
	to create message header files and supply the default messages.
	(Trac #438, git 7b1606cea7af15dc71f5ec1d70d958b00aa98af7)

  161.  [func]		stephen
	Added ResponseScrubber class to examine response from
	a server and to remove out-of-bailiwick RRsets.  Also
	does cross-section checks to ensure consistency.
	(Trac #496, git b9296ca023cc9e76cda48a7eeebb0119166592c5)

  160.  [func]		jelte
  	Updated the resolver to take 3 different timeout values;
	timeout_query for outstanding queries we sent while resolving
	timeout_client for sending an answer back to the client
	timeout_lookup for stopping the resolving
	(currently 2 and 3 have the same final effect)
	(Trac #489, git 578ea7f4ba94dc0d8a3d39231dad2be118e125a2)

  159.	[func]		smann
	The resolver now has a configurable set of root servers to start
	resolving at (called root_addresses). By default these are not
	(yet) filled in. If empty, a hardcoded address for f-root will be
	used right now.
	(Trac #483, git a07e078b4feeb01949133fc88c9939254c38aa7c)

  158.	[func]		jelte
	The Resolver module will now do (very limited) resolving, if not
	set to forwarding mode (i.e. if the configuration option
	forward_addresses is left empty). It only supports referrals that
	contain glue addresses at this point, and does no other processing
	of authoritative answers.
	(Trac #484, git 7b84de4c0e11f4a070e038ca4f093486e55622af)

  157.  [bug]       vorner
	One frozen process no longer freezes the whole b10-msgq. It caused the
	whole system to stop working.
	(Trac #420, git 93697f58e4d912fa87bc7f9a591c1febc9e0d139)

  156.	[func]		stephen
	Added ResponseClassifier class to examine response from
	a server and classify it into one of several categories.
	(Trac #487, git 18491370576e7438c7893f8551bbb8647001be9c)

bind10-devel-20110120 released on January 20, 2011

  155.	[doc]		jreed
	Miscellaneous documentation improvements for man pages and
	the guide, including auth, resolver, stats, xfrout, and
	zonemgr.  (git c14c4741b754a1eb226d3bdc3a7abbc4c5d727c0)

  154.	[bug]		jinmei
	b10-xfrin/b10-zonemgr: Fixed a bug where these programs didn't
	receive command responses from CC sessions.  Eventually the
	receive buffer became full, and many other components that rely
	on CC channels would stall (as noted in #420 and #513).  This is
	an urgent care fix due to the severity of the problem; we'll need
	to revisit it for cleaner fix later.
	(Trac #516, git 62c72fcdf4617e4841e901408f1e7961255b8194)

  153.	[bug]		jelte
	b10-cfgmgr: Fixed a bug where configuration updates sometimes
	lost previous settings in the configuration manager.
	(Trac #427, git 2df894155657754151e0860e2ca9cdbed7317c70)

  152.	[func]*		jinmei
	b10-auth: Added new configuration variable "statistics-interval"
	to allow the user to change the timer interval for periodic
	statistics updates.  The update can also be disabled by setting
	the value to 0.  Disabling statistics updates will also work as
	a temporary workaround of a known issue that b10-auth can block in
	sending statistics and stop responding to queries as a result.
	(Trac #513, git 285c5ee3d5582ed6df02d1aa00387f92a74e3695)

  151.  [bug]		smann
	lib/log/dummylog.h: 
	lib/log/dummylog.cc: Modify dlog so that it takes an optional 2nd
        argument of type bool (true or false). This flag, if set, will cause
        the message to be printed whether or not -v is chosen.
        (trac #432, git 880220478c3e8702d56d761b1e0b21b77d08ee5a)

  150.  [bug]		jelte
	b10-cfgmgr: No longer save the configuration on exit. Configuration
	is already saved if it is changed successfully, so writing it on
	exit (and hence, when nothing has changed too) is unnecessary and
	may even cause problems.
	(Trac #435, git fd7baa38c08d54d5b5f84930c1684c436d2776dc)

  149.  [bug]		jelte
	bindctl: Check if the user session has disappeared (either by a
	timeout or by a server restart), and reauthenticate if so. This
	fixes the 'cmdctl not running' problem.
        (trac #431, git b929be82fec5f92e115d8985552f84b4fdd385b9)

  148.	[func]		jelte
	bindctl: Command results are now pretty-printed (i.e. printed in
	a more readable form). Empty results are no longer printed at all
	(used to print '{}'), and the message
	'send the command to cmd-ctrl' has also been removed.
	(git 3954c628c13ec90722a2d8816f52a380e0065bae)

  147.	[bug]		jinmei
	python/isc/config: Fixed a bug that importing custom configuration
	(in b10-config.db) of a remote module didn't work.
	(Trac #478, git ea4a481003d80caf2bff8d0187790efd526d72ca)

  146.	[func]		jelte
	Command arguments were not validated internally against their
	specifications. This change fixes that (on the C++ side, Python
	side depends on an as yet planned addition). Note: this is only
	an added internal check, the cli already checks format.
	(Trac #473, git 5474eba181cb2fdd80e2b2200e072cd0a13a4e52)

  145.	[func]*		jinmei
	b10-auth: added a new command 'loadzone' for (re)loading a
	specific zone.  The command syntax is generic but it is currently
	only feasible for class IN in memory data source.  To reload a
	zone "example.com" via bindctl, execute the command as follows:
	> Auth loadzone origin = example.com
	(Trac #467 git 4f7e1f46da1046de527ab129a88f6aad3dba7562
	from 1d7d3918661ba1c6a8b1e40d8fcbc5640a84df12)

  144.	[build]		jinmei
	Introduced a workaround for clang++ build on FreeBSD (and probably
	some other OSes).  If building BIND 10 fails with clang++ due to
	a link error about "__dso_handle", try again from the configure
	script with CXX_LIBTOOL_LDFLAGS=-L/usr/lib (the path actually
	doesn't matter; the important part is the -L flag).  This
	workaround is not automatically enabled as it's difficult to
	detect the need for it dynamically, and must be enabled via the
	variable by hand.
	(Trac #474, git cfde436fbd7ddf3f49cbbd153999656e8ca2a298)

  143.	[build]		jinmei
	Fixed build problems with clang++ in unit tests due to recent
	changes.  No behavior change. (Trac #448, svn r4133)

  142.	[func]		jinmei
	b10-auth: updated query benchmark so that it can test in memory
	data source.  Also fixed a bug that the output buffer isn't
	cleared after query processing, resulting in misleading results
	or program crash.  This is a regression due to change #135.
	(Trac #465, svn r4103)

  141.	[bug]		jinmei
	b10-auth: Fixed a bug that the authoritative server includes
	trailing garbage data in responses.  This is a regression due to
	change #135. (Trac #462, svn r4081)

  140.  [func]		y-aharen
	src/bin/auth: Added a feature to count queries and send counter
	values to statistics periodically. To support it, added wrapping
	class of asio::deadline_timer to use as interval timer.
	The counters can be seen using the "Stats show" command from
	bindctl.  The result would look like:
	  ... "auth.queries.tcp": 1, "auth.queries.udp": 1 ...
	Using the "Auth sendstats" command you can make b10-auth send the
	counters to b10-stats immediately.
	(Trac #347, svn r4026)

  139.  [build]		jreed
	Introduced configure option and make targets for generating
	Python code coverage report. This adds new make targets:
	report-python-coverage and clean-python-coverage. The C++
	code coverage targets were renamed to clean-cpp-coverage
	and report-cpp-coverage. (Trac #362, svn r4023)

  138.	[func]*		jinmei
	b10-auth: added a configuration interface to support in memory
	data sources.  For example, the following command to bindctl
	will configure a memory data source containing the "example.com"
	zone with the zone file named "example.com.zone":
	> config set Auth/datasources/ [{"type": "memory", "zones": \
	 [{"origin": "example.com", "file": "example.com.zone"}]}]
	By default, the memory data source is disabled; it must be
	configured explicitly.  To disable it again, specify a null list
	for Auth/datasources:
	> config set Auth/datasources/ []
	Notes: it's currently for class IN only.  The zone files are not
	actually loaded into memory yet (which will soon be implemented).
	This is an experimental feature and the syntax may change in
	future versions.
	(Trac #446, svn r3998)

  137.	[bug]		jreed
	Fix run_*.sh scripts that are used for development testing
	so they use a msgq socket file in the build tree.
	(Trac #226, svn r3989)

  136.  [bug]       jelte
  	bindctl (and the configuration manager in general) now no longer
	accepts 'unknown' data; i.e. data for modules that it does not know
	about, or configuration items that are not specified in the .spec
	files.
	(Trac #202, svn r3967)

  135.  [func]      each
	Add b10-resolver. This is an example recursive server that
	currently does forwarding only and no caching.
	(Trac #327, svn r3903)

  134.  [func]      vorner
	b10-resolver supports timeouts and retries in forwarder mode.
	(Trac #401, svn r3660)

  133.  [func]      vorner
	New temporary logging function available in isc::log. It is used by
	b10-resolver.
	(Trac #393, r3602)

  132.  [func]      vorner
	The b10-resolver is configured through config manager.
	It has "listen_on" and "forward_addresses" options.
	(Trac #389, r3448)

  131.  [func]    feng, jerry
	src/lib/datasrc: Introduced two template classes RBTree and RBNode
	to provide the generic map with domain name as key and anything as
	the value. Because of some unresolved design issue, the new classes
	are only intended to be used by memory zone and zone table.
	(Trac #397, svn r3890)

  130.	[func]		jerry
	src/lib/datasrc: Introduced a new class MemoryDataSrc to provide
	the general interface for memory data source.  For the initial
	implementation, we don't make it a derived class of AbstractDataSrc
	because the interface is so different(we'll eventually consider this
	as part of the generalization work).
	(Trac #422, svn r3866)

  129.	[func]		jinmei
	src/lib/dns: Added new functions masterLoad() for loading master
	zone files.  The initial implementation can only parse a limited
	form of master files, but BIND 9's named-compilezone can convert
	any valid zone file into the acceptable form.
	(Trac #423, svn r3857)

  128.  [build]     vorner
	Test for query name = '.', type = DS to authoritative nameserver
	for root zone was added.
	(Trac #85, svn r3836)

  127.  [bug]       stephen
	During normal operation process termination and resurrection messages
	are now output regardless of the state of the verbose flag.
	(Trac #229, svn r3828)

  126.  [func]      stephen, vorner, ocean
	The Nameserver Address Store (NSAS) component has been added. It takes
	care of choosing an IP address of a nameserver when a zone needs to be
	contacted.
	(Trac #356, Trac #408, svn r3823)

bind10-devel-20101201 released on December 01, 2010

  125.  [func]		jelte
	Added support for addressing individual list items in bindctl
	configuration commands; If you have an element that is a list, you
	can use foo[X] to address a specific item, where X is an integer
	(starting at 0)
	(Trac #405, svn r3739)

  124.  [bug]		jreed
	Fix some wrong version reporting. Now also show the version
	for the component and BIND 10 suite. (Trac #302, svn r3696)

  123.  [bug]		jelte
	src/bin/bindctl printed values had the form of python literals
	(e.g. 'True'), while the input requires valid JSON (e.g. 'true').
	Output changed to JSON format for consistency. (svn r3694)

  122.  [func]		stephen
	src/bin/bind10: Added configuration options to Boss to determine
	whether to start the authoritative server, recursive server (or
	both). A dummy program has been provided for test purposes.
	(Trac #412, svn r3676)

  121.  [func]		jinmei
	src/lib/dns: Added support for TSIG RDATA.  At this moment this is
	not much of real use, however, because no protocol support was
	added yet.  It will soon be added. (Trac #372, svn r3649)

  120.  [func]		jinmei
	src/lib/dns: introduced two new classes, TSIGKey and TSIGKeyRing,
	to manage TSIG keys. (Trac #381, svn r3622)

  119.	[bug]		jinmei
	The master file parser of the python datasrc module incorrectly
	regarded a domain name beginning with a decimal number as a TTL
	specification.  This confused b10-loadzone and had it reject to
	load a zone file that contains such a name.
	Note: this fix is incomplete and the loadzone would still be
	confused if the owner name is a syntactically indistinguishable
	from a TTL specification.  This is part of a more general issue
	and will be addressed in Trac #413. (Trac #411, svn r3599)

  118.	[func]		jinmei
	src/lib/dns: changed the interface of
	AbstractRRset::getRdataIterator() so that the internal
	cursor would point to the first RDATA automatically.  This
	will be a more intuitive and less error prone behavior.
	This is a backward compatible change. (Trac #410, r3595)

  117.  [func]		jinmei
	src/lib/datasrc: added new zone and zone table classes for the
	support of in memory data source.  This is an intermediate step to
	the bigger feature, and is not yet actually usable in practice.
	(Trac #399, svn r3590)

  116.	[bug]		jerry
	src/bin/xfrout: Xfrout and Auth will communicate by long tcp
	connection, Auth needs to make a new connection only on the first
	time or if an error occurred.
	(Trac #299, svn r3482)

  115.	[func]*		jinmei
	src/lib/dns: Changed DNS message flags and section names from
	separate classes to simpler enums, considering the balance between
	type safety and usability.  API has been changed accordingly.
	More documentation and tests were provided with these changes.
	(Trac #358, r3439)

  114.	[build]		jinmei
	Supported clang++.  Note: Boost >= 1.44 is required.
	(Trac #365, svn r3383)

  113.	[func]*		zhanglikun
	Folder name 'utils'(the folder in /src/lib/python/isc/) has been
	renamed	to 'util'. Programs that used 'import isc.utils.process'
	now need to use 'import isc.util.process'. The folder
	/src/lib/python/isc/Util is removed since it isn't used by any
	program. (Trac #364, r3382)

  112.	[func]		zhang likun
	Add one mixin class to override the naive serve_forever() provided
	in python library socketserver. Instead of polling for shutdown
	every poll_interval seconds, one socketpair is used to wake up
	the waiting server. (Trac #352, svn r3366)

  111.	[bug]*   zhanglikun, Michal Vaner
	Make sure process xfrin/xfrout/zonemgr/cmdctl can be stopped
	properly when user enter "ctrl+c" or 'Boss shutdown' command
	through bindctl.  The ZonemgrRefresh.run_timer and
	NotifyOut.dispatcher spawn a thread themselves.
	(Trac #335, svn r3273)

  110.  [func]      Michal Vaner
	Added isc.net.check module to check ip addresses and ports for
	correctness and isc.net.addr to hold IP address. The bind10, xfrin
	and cmdctl programs are modified to use it.
	(Trac #353, svn r3240)

  109.  [func]		naokikambe
	Added the initial version of the stats module for the statistics
	feature of BIND 10, which supports the restricted features and
	items and reports via bindctl command. (Trac #191, r3218)
	Added the document of the stats module, which is about how stats
	module collects the data (Trac #170, [wiki:StatsModule])

  108.	[func]		jerry
	src/bin/zonemgr: Provide customizable configurations for
	lowerbound_refresh, lowerbound_retry, max_transfer_timeout and
	jitter_scope. (Trac #340, r3205)

  107.  [func]       zhang likun
	Remove the parameter 'db_file' for command 'retransfer' of
	xfrin module. xfrin.spec will not be generated by script.
	(Trac #329, r3171)

  106.  [bug]       zhang likun
	When xfrin can't connect with one zone's master, it should tell
	the bad news to zonemgr, so that zonemgr can reset the timer for
	that zone. (Trac #329, r3170)

  105.  [bug]       Michal Vaner
	Python processes: they no longer take 100% CPU while idle
	due to a busy loop in reading command session in a nonblocking way.
	(Trac #349, svn r3153), (Trac #382, svn r3294)

  104.	[bug]		jerry
	bin/zonemgr: zonemgr should be attempting to refresh expired zones.
	(Trac #336, r3139)
 
  103.	[bug]		jerry
	lib/python/isc/log: Fixed an issue with python logging,
	python log shouldn't die with OSError. (Trac #267, r3137)
 
  102.	[build]		jinmei
	Disable threads in ASIO to minimize build time dependency.
	(Trac #345, r3100)

  101.	[func]		jinmei
	src/lib/dns: Completed Opcode and Rcode implementation with more
	tests and documentation.  API is mostly the same but the
	validation was a bit tightened. (Trac #351, svn r3056)

  100.  [func]      Michal Vaner
	Python processes: support naming of python processes so
	they're not all called python3.
	(Trac #322, svn r3052)

  99.	[func]*		jinmei
	Introduced a separate EDNS class to encapsulate EDNS related
	information more cleanly.  The related APIs are changed a bit,
	although it won't affect most of higher level applications.
	(Trac #311, svn r3020)

  98.	[build]		jinmei
	The ./configure script now tries to search some common include
	paths for boost header files to minimize the need for explicit
	configuration with --with-boost-include. (Trac #323, svn r3006)

  97.	[func]		jinmei
	Added a micro benchmark test for query processing of b10-auth.
	(Trac #308, svn r2982)

  96.	[bug]		jinmei
	Fixed two small issues with configure: Do not set CXXFLAGS so that
	it can be customized; Make sure --disable-static works.
	(Trac #325, r2976)

bind10-devel-20100917 released on September 17, 2010 

  95.	[doc]		jreed
	Add b10-zonemgr manual page. Update other docs to introduce
	this secondary manager. (Trac #341, svn r2951)

  95.	[bug]		jreed
	bin/xfrout and bin/zonemgr: Fixed some stderr output.
	(Trac #342, svn r2949)

  94.	[bug]		jelte
  	bin/xfrout:  Fixed a problem in xfrout where only 2 or 3 RRs
	were used per DNS message in the xfrout stream.
	(Trac #334, r2931)

  93.	[bug]		jinmei
	lib/datasrc: A DS query could crash the library (and therefore,
	e.g. the authoritative server) if some RR of the same apex name
	is stored in the hot spot cache. (Trac #307, svn r2923)

  92.	[func]*		jelte
	libdns_python (the python wrappers for libdns++) has been renamed
	to pydnspp (Python DNS++). Programs and libraries that used
	'import libdns_python' now need to use 'import pydnspp'.
	(Trac #314, r2902)

  91.	[func]*		jinmei
	lib/cc: Use const pointers and const member functions for the API
	as much as possible for safer operations.  Basically this does not
	change the observable behavior, but some of the API were changed
	in a backward incompatible manner.  This change also involves more
	copies, but at this moment the overhead is deemed acceptable.
	(Trac #310, r2803)

  90.	[build]		jinmei
	(Darwin/Mac OS X specific) Specify DYLD_LIBRARY_PATH for tests and
	experimental run under the source tree.  Without this loadable
	python modules refer to installation paths, which may confuse the
	operation due to version mismatch or even trigger run time errors
	due to missing libraries. (Trac #313, r2782)

  89.	[build]		jinmei
	Generate b10-config.db for tests at build time so that the source
	tree does not have to be writable. (Trac #315, r2776)

  88.   [func]		jelte
	Blocking reads on the msgq command channel now have a timeout
	(defaults to 4 seconds, modifiable as needed by modules).
	Because of this, modules will no longer block indefinitely
	if they are waiting for a message that is not sent for whatever
	reason. (Trac #296, r2761)

  87.   [func]		zhanglikun
	lib/python/isc/notifyout: Add the feature of notify-out, when 
	zone axfr/ixfr finishing, the server will notify its slaves.
	(Trac #289, svn r2737)

  86.	[func]		jerry
	bin/zonemgr: Added zone manager module. The zone manager is one 
	of the co-operating processes of BIND10, which keeps track of 
	timers and other information necessary for BIND10 to act as a 
	slave. (Trac #215, svn r2737)

  85.	[build]*	jinmei
	Build programs using dynamic link by default.  A new configure
	option --enable-static-link is provided to force static link for
	executable programs.  Statically linked programs can be run on a
	debugger more easily and would be convenient for developers.
	(Trac #309, svn r2723)

bind10-devel-20100812 released on August 12, 2010

  84.	[bug]		jinmei, jerry
	This is a quick fix patch for the issue: AXFR fails half the 
	time because of connection problems. xfrout client will make
	a new connection every time. (Trac #299, svn r2697)

  83.	[build]*	jreed
	The configure --with-boost-lib option is removed. It was not
	used since the build included ASIO. (svn r2684)

  82.	[func]		jinmei
	bin/auth: Added -u option to change the effective process user
	of the authoritative server after invocation.  The same option to
	the boss process will be propagated to b10-auth, too.
	(Trac #268, svn r2675)

  81.	[func]		jinmei
	Added a C++ framework for micro benchmark tests.  A supplemental
	library functions to build query data for the tests were also
	provided. (Trac #241, svn r2664)

  80.	[bug]		jelte
	bindctl no longer accepts configuration changes for unknown or
	non-running modules (for the latter, this is until we have a
	way to verify those options, at which point it'll be allowed
	again).
	(Trac #99, r2657)

  79.	[func]		feng, jinmei
	Refactored the ASIO link interfaces to move incoming XFR and
	NOTIFY processing to the auth server class.  Wrapper classes for
	ASIO specific concepts were also provided, so that other BIND 10
	modules can (eventually) use the interface without including the
	ASIO header file directly.  On top of these changes, AXFR and
	NOTIFY processing was massively improved in terms of message
	validation and protocol conformance.  Detailed tests were provided
	to confirm the behavior.
	Note: Right now, NOTIFY doesn't actually trigger subsequent zone
	transfer due to security reasons. (Trac #221, r2565)

  78.	[bug]		jinmei
	lib/dns: Fixed miscellaneous bugs in the base32 (hex) and hex
	(base16) implementation, including incorrect padding handling,
	parser failure in decoding with a SunStudio build, missing
	validation on the length of encoded hex string.  Test cases were
	more detailed to identify these bugs and confirm the fix.  Also
	renamed the incorrect term of "base32" to "base32hex".  This
	changed the API, but they are not intended to be used outside
	libdns++, so we don't consider it a backward incompatible change.
	(Trac #256, r2549)

  77.	[func]		zhanglikun
	Make error message be more friendly when running cmdctl and it's 
	already running(listening on same port)(Trac #277, r2540)

  76.	[bug]		jelte
	Fixed a bug in the handling of 'remote' config modules (i.e.
	modules that peek at the configuration of other modules), where
	they answered 'unknown command' to commands for those other
	modules. (Trac #278, r2506)

  75.	[bug]		jinmei
	Fixed a bug in the sqlite3 data source where temporary strings
	could be referenced after destruction.  It caused various lookup
	failures with SunStudio build. (Trac #288, r2494)

  74.	[func]*		jinmei
	Refactored the cc::Session class by introducing an abstract base
	class.  Test code can use their own derived mock class so that
	tests can be done without establishing a real CC session.  This
	change also modified some public APIs, mainly in the config
	module. (Trac #275, r2459)

  73.	[bug]		jelte
  	Fixed a bug where in bindctl, locally changed settings were
	reset when the list of running modules is updated. (Trac #285,
	r2452)

  72.	[build]		jinmei
	Added -R when linking python wrapper modules to libpython when
	possible.  This helps build BIND 10 on platforms that install
	libpython whose path is unknown to run-time loader.  NetBSD is a
	known such platform. (Trac #148, r2427)

  71.  [func]		each
  	Add "-a" (address) option to bind10 to specify an address for
	the auth server to listen on.

  70.  [func]		each
  	Added a hot-spot cache to libdatasrc to speed up access to
	repeatedly-queried data and reduce the number of queries to
	the underlying database; this should substantially improve
	performance.  Also added a "-n" ("no cache") option to
	bind10 and b10-auth to disable the cache if needed.
	(Trac #192, svn r2383)

bind10-devel-20100701 released on July 1, 2010

  69.  [func]*		jelte
	Added python wrappers for libdns++ (isc::dns), and libxfr. This
	removes the dependency on Boost.Python. The wrappers don't
	completely implement all functionality, but the high-level API
	is wrapped, and current modules use it now.
	(Trac #181, svn r2361)

  68.  [func]		zhanglikun
	Add options -c(--certificate-chain) to bindctl. Override class
	HTTPSConnection to support server certificate validation.
	Add support to cmdctl.spec file, now there are three configurable 
	items for cmdctl: 'key_file', 'cert_file' and 'accounts_file', 
	all of them can be changed in runtime.
	(Trac #127, svn r2357)

  67.  [func]		zhanglikun
	Make bindctl's command parser only do minimal check.
	Parameter value can be a sequence of non-space characters,
	or a string surrounded by quotation marks (these marks can
	be a part of the value string in escaped form). Make error
	message be more friendly. (If there is some error in
	parameter's value, the parameter name will be provided).
	Refactor function login_to_cmdctl() in class BindCmdInterpreter:
	avoid using Exception to catch all exceptions.
	(Trac #220, svn r2356)

  66.  [bug]		each
	Check for duplicate RRsets before inserting data into a message
	section; this, among other things, will prevent multiple copies
	of the same CNAME from showing up when there's a loop. (Trac #69,
	svn r2350)
    
  65.  [func]		shentingting
	Various loadzone improvements: allow optional comment for
	$TTL, allow optional origin and comment for $INCLUDE, allow
	optional comment for $ORIGIN, support BIND9 extension of
	time units for TTLs, and fix bug to not use class as part
	of label name when records don't have a label but do have
	a class.  Added verbose options to exactly what is happening
	with loadzone.  Added loadzone test suite of different file
	formats to load.
	(Trac #197, #199, #244, #161, #198, #174, #175, svn r2340)

  64.  [func]		jerry
	Added python logging framework. It is for testing and
	experimenting with logging ideas. Currently, it supports
	three channels (file, syslog and stderr) and five levels
	(debug, info, warning, error and critical).
	(Trac #176, svn r2338)

  63.  [func]		shane
	Added initial support for setuid(), using the "-u" flag. This will
	be replaced in the future, but for now provides a reasonable 
	starting point.
	(Trac #180, svn r2330)

  62.  [func]		jelte
	bin/xfrin: Use the database_file as configured in Auth to transfers
	bin/xfrout: Use the database_file as configured in Auth to transfers

  61.  [bug]		jelte
	bin/auth: Enable b10-auth to be launched in source tree
	(i.e. use a zone database file relative to that)

  60.	[build]		jinmei
	Supported SunStudio C++ compiler.  Note: gtest still doesn't work.
	(Trac #251, svn r2310)

  59.	[bug]		jinmei
	lib/datasrc,bin/auth: The authoritative server could return a
	SERVFAIL with a partial answer if it finds a data source broken
	while looking for an answer.  This can happen, for example, if a
	zone that doesn't have an NS RR is configured and loaded as a
	sqlite3 data source. (Trac #249, r2286)

  58.	[bug]		jinmei
	Worked around an interaction issue between ASIO and standard C++
	library headers.  Without this ASIO didn't work: sometimes the
	application crashes, sometimes it blocked in the ASIO module.
	(Trac #248, svn r2187, r2190)

  57.	[func]		jinmei
	lib/datasrc: used a simpler version of Name::split (change 31) for
	better readability.  No behavior change. (Trac #200, svn r2159)

  56.	[func]*		jinmei
	lib/dns: renamed the library name to libdns++ to avoid confusion
	with the same name of library of BIND 9.
	(Trac #190, svn r2153)

  55.	[bug]		shane
	bin/xfrout: xfrout exception on Ctrl-C now no longer generates
	exception for 'Interrupted system call'
	(Track #136, svn r2147)

  54.	[bug]		zhanglikun
	bin/xfrout: Enable b10-xfrout can be launched in source
	code tree.
	(Trac #224, svn r2103)

  53.	[bug]		zhanglikun
	bin/bindctl: Generate a unique session ID by using 
	socket.gethostname() instead of socket.gethostbyname(), 
	since the latter one could make bindctl	stall if its own 
	host name can't be resolved.
	(Trac #228, svn r2096)

  52.	[func]		zhanglikun
	bin/xfrout: When xfrout is launched, check whether the
	socket file is being used by one running xfrout process, 
	if it is, exit from python.	If the file isn't a socket file 
	or nobody is listening, it will be removed. If it can't 
	be removed, exit from python.
	(Trac #151, svn r2091)

bind10-devel-20100602 released on June 2, 2010

  51.   [build]		jelte
	lib/python: Add bind10_config.py module for paths and
	possibly other configure-time variables. Allow some components
	to find spec files in build tree when ran from source.
	(Trac #223)

  50.	[bug]		zhanglikun
	bin/xfrin: a regression in xfrin: it can't communicate with 
	a remote server. (Trac #218, svn r2038)

  49.	[func]*		jelte
	Use unix domain sockets for msgq. For b10-msgq, the command
	line options --msgq-port and -m were removed. For bind10,
	the -msgq-port option was removed, and the -m command line
	option was changed to be a filename (instead of port number).
	(Trac #183, svn r2009)

  48.	[func]		jelte
	bin/auth: Use asio's io_service for the msgq handling.
	(svn r2007)

  47.	[func]		zhanglikun
	bin/cmdctl: Add value/type check for commands sent to
	cmdctl. (Trac #201, svn r1959)

  46.	[func]		zhanglikun
	lib/cc: Fix real type data encoding/decoding. (Trac #193,
	svn r1959)

  45.	[func]		zhanglikun
	bin/bind10: Pass verbose option to more modules. (Trac
	#205, svn r1957)

  44.   [build]         jreed
	Install headers for libdns and libexception. (Trac #68,
	svn r1941)

  43.   [func]          jelte
	lib/cc: Message queuing on cc channel. (Trac #58, svn r1870)

  42.   [func]          jelte
	lib/python/isc/config:      Make temporary file with python
	tempfile module instead of manual with fixed name. (Trac
	#184, svn r1859)

  41.   [func]          jelte
	Module descriptions in spec files. (Trac #90, svn r1856)

  40.   [build]         jreed
	Report detected features and configure settings at end of
	configure output. (svn r1836)

  39.   [func]*         each
	Renamed libauth to libdatasrc.

  38.   [bug]           zhanglikun
	Send command 'shutdown' to Xfrin and Xfrout when boss receive SIGINT.
	Remove unused socket file when Xfrout process exits. Make sure Xfrout
	exit by itself when it receives SIGINT, instead of being killed by the
	signal SIGTERM or SIGKILL sent from boss.
	(Trac #135, #151, #134, svn r1797)

  37.   [build]         jinmei
	Check for the availability of python-config. (Trac #159,
	svn r1794)

  36.	[func]		shane
	bin/bind10:	Miscellaneous code cleanups and improvements.
	(Trac #40, svn r2012)

  35.	[bug]		jinmei
	bin/bindctl: fixed a bug that it didn't accept IPv6 addresses as
	command arguments. (Trac #219, svn r2022)

  34.	[bug]		jinmei
	bin/xfrin: fixed several small bugs with many additional unit
	tests.  Fixes include: IPv6 transport support, resource leak,
	and non IN class support. (Trac #185, svn r2000)

  33.   [bug]           each
	bin/auth: output now prepended with "[b10-auth]" (Trac
	#109, svn r1985)

  32.	[func]*		each
	bin/auth: removed custom query-processing code, changed
        boost::asio code to use plain asio instead, and added asio
        headers to the source tree.  This allows building without
        using an external boost library. (Trac #163, svn r1983)

  31.	[func]		jinmei
	lib/dns: added a separate signature for Name::split() as a
	convenient wrapper for common usage. (Trac #49, svn r1903)

  30.	[bug]		jinmei
	lib/dns: parameter validation of Name::split() was not sufficient,
	and invalid parameters could cause integer overflow and make the
	library crash. (Trac #177, svn r1806)

bind10-devel-20100421 released on April 21, 2010

  29.	[build]
	Enable Python unit tests for "make check". (svn r1762)

  28.	[bug]
	Fix msgq CC test so it can find its module. (svn r1751)

  27.	[build]
	Add missing copyright license statements to various source
	files. (svn r1750)

  26.	[func]
	Use PACKAGE_STRING (name + version) from config.h instead
	of hard-coded value in CH TXT version.bind replies (Trac
	#114, svn r1749)

  25.	[func]*
	Renamed msgq to b10-msgq. (Trac #25, svn r1747, r1748)

  24.	[func]
	Support case-sensitive name compression in MessageRenderer.
	(Trac #142, svn r1704)

  23.	[func]
	Support a simple name with possible compression. (svn r1701)

  22.	[func]
	b10-xfrout for AXFR-out support added. (svn r1629, r1630)

  21.	[bug]
	Make log message more readable when xfrin failed. (svn
	r1697)

  20.	[bug]
	Keep stderr for child processes if -v is specified. (svn
	r1690, r1698)

  19.	[bug]
	Allow bind10 boss to pass environment variables from parent.
	(svn r1689)

  18.	[bug]
	Xfrin warn if bind10_dns load failed. (svn r1688)

  17.	[bug]
	Use sqlite3_ds.load() in xfrin module and catch Sqlite3DSError
	explicitly. (svn r1684)

  16.	[func]*
	Removed print_message and print_settings configuration
	commands from Xfrin. (Trac #136, svn r1682)

  15.	[func]*
	Changed zone loader/updater so trailing dot is not required.
	(svn r1681)

  14.	[bug]
	Change shutdown to actually SIGKILL properly. (svn r1675)

  13.	[bug]
	Don't ignore other RRs than SOA even if the second SOA is
	found. (svn r1674)

  12.	[build]
	Fix tests and testdata so can be used from a read-only
	source directory.

  11.	[build]
	Make sure python tests scripts are included in tarball.
	(svn r1648)

  10.	[build]
	Improve python detection for configure. (svn r1622)

   9.	[build]
	Automake the python binding of libdns. (svn r1617)

   8.	[bug]
	Fix log errors which may cause xfrin module to crash. (svn
	r1613)

   7.	[func]
	New API for inserting zone data to sqlite3 database for
	AXFR-in. (svn r1612, r1613)

   6.	[bug]
	More code review, miscellaneous cleanups, style guidelines,
	and new and improved unit tests added.

   5.	[doc]
	Manual page cleanups and improvements.

   4.	[bug]
	NSEC RDATA fixes for buffer overrun lookups, incorrect
	boundary checks, spec-non-conformant behaviors. (svn r1611)

   3.	[bug]
	Remove a re-raise of an exception that should only have
	been included in an error answer on the cc channel. (svn
	r1601)

   2.	[bug]
	Removed unnecessary sleep() from ccsession.cc. (svn r1528)

   1.	[build]*
	The configure --with-boostlib option changed to --with-boost-lib.

bind10-devel-20100319 released on March 19, 2010

For complete code revision history, see http://bind10.isc.org/browser
Specific git changesets can be accessed at:
	http://bind10.isc.org/changeset/?reponame=&old=rrrr^&new=rrrr
or after cloning the original git repository by executing:
	% git diff rrrr^ rrrr
Subversion changesets are not accessible any more.  The subversion
revision numbers will be replaced with corresponding git revisions.
Trac tickets can be accessed at: https://bind10.isc.org/ticket/nnn

LEGEND
[bug] general bug fix.  This is generally a backward compatible change,
	unless it's deemed to be impossible or very hard to keep
	compatibility to fix the bug.
[build] compilation and installation infrastructure change.
[doc] update to documentation.  This shouldn't change run time behavior.
[func] new feature.  In some cases this may be a backward incompatible
	change, which would require a bump of major version.
[security] security hole fix.  This is no different than a general bug fix
	except that it will be handled as confidential and will cause 
	security patch releases.
*: Backward incompatible or operational change.<|MERGE_RESOLUTION|>--- conflicted
+++ resolved
@@ -1,9 +1,8 @@
-<<<<<<< HEAD
-  XXX.  [func]		shane
+  206.  [func]		shane
 	Add the ability to list the running BIND 10 processes using the
 	command channel. To try this, use "Boss show_processes".
 	(Trac #648, git yyy)
-=======
+
   205.	[bug]		jinmei
 	b10-auth, src/lib/datasrc: fixed a bug where b10-auth could return
 	an empty additional section for delegation even if some glue is
@@ -126,7 +125,6 @@
 	Tests use port from private range (53210), lowering chance of
 	a conflict with something else (eg. running bind 10).
 	(Trac #523, git 301da7d26d41e64d87c0cf72727f3347aa61fb40)
->>>>>>> 18ea57dd
 
   184.  [func]*      vorner
 	Listening address and port configuration of b10-auth is the same as

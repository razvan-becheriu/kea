<<<<<<< HEAD
Kea 1.0.0-beta2 released on December 22, 2015
=======
1076.	[bug]		jpopelka
	Fixed compilation issue in MySQL host data source: the
	dhcp_identifer_length is now unsigned long. This addresses
	a compilation problem on Fedora.
	(Github #17, git 8548d1b589df98cc956b4d80d2cb8819ef576717)

1075.	[bug]		fdupont
	Removed warnings emitted during generation of Doxygen documentation.
	(Trac #4234, git b67910a3893bc79eb77a48bae6c31214a317bd40)

1074.	[bug]		marcin
	Addressed regression in distcheck after merge of #4224.
	Before the changes one of the lease files produced by
	'kea-lfc' was not removed after tests running lease file
	cleanup. As a result, the distcheck failed discovering
	this file being left after distclean.
	(Trac #4249, git 04aa9b95bf8c4dd8b555dd78cc8cd57126473800)

1073.	[bug]		tmark
	This change bumps the MySQL schema version from 4.0 to 4.1 and includes
	the following changes: added explicit use of InnoDB engine to all MySQL
	table create statements,  MySQL lease dump output is now sorted by lease
	address in ascending order, and the MySQL lease_hwaddr_source table now
	contains an entry for HWADDR_SOURCE_UNKNOWN (i.e. source = 0). Our thanks
	to Sebastien Couture at Ubity Inc. for reporting the InnoDB engine issue
	and submitting a fix for it.
	(Github #16, Trac #4237,#4238, git f0fb9f35a394785215573a591c2bcc68ab481436)

1075.	[doc]		marcin
	Changed Kea license from ISC to Mozilla Public License,
	v. 2.0.
	(Trac #4236, git a0574cdab4deb31e3244fc4e237753a1ad361d96)

1074.	[bug]		marcin
	PID files created by Kea processes are used in shell based
	tests to determine if the given process is running. This
	solves the problem whereby some unrelated processes could
	be reported as running Kea processes in those tests, causing
	the tests to fail.
	(Trac #4224, git 94edccc50cb374ec4db35f653b869c9f06d356ea)

1073.	[doc]		tomek
	Developer's Guide updated with client classification text
	and several clean-ups.
	(Trac #4102, git ac33ebf7428ba5935d3302d000bed317716fabfe)

1072.	[bug]		tmark
	The lease6 hardware address source value is now being properly populated.
	Prior to this the value stored with each IPv6 lease was always zero.
	(Trac #4247, git 27886dadcf9051dc622ee6fde586c27f3d431f8b)

1071.	[func]		tmark
	Assigned unique log message IDs to log messages issued from
	MySQL hosts storage operations, eliminating resuse of
	lease database message IDs.
	(Trac #4216, git f0e37cd6d45537971a730c68187011dce41217cc)

1070.	[doc]		sar
	Correct v6 classification examples to use client-id (1) instead
	of server-id (2).
	(Trac #4222, git 69dd98d03861d9de72c2ef75c17c8154b0c5088b)
>>>>>>> 25697857

1069.	[bug]		tomek
	Improved handling of incoming packets with invalid client-id
	and DUID.
	(Trac #4206, git 2c94f80e30abe53ae5b677762fc69e888c92e03f)

1068.	[func]		marcin
	Renamed log message compiler binary from 'message' to
	'kea-msg-compiler'.
	(Trac #4228, git bbeb5c776c39b9f4132f7f614720db75590ccef9)

Kea 1.0.0-beta released on December 8, 2015

1067.	[doc]		sar
	Remove description of option[xx].text operator from classification
	until its use becomes clearer.
	(Trac #4218, git 22fe2bf889984078cd86c2a230a038632d21432c)

1066.	[func]		tomek
	Configuration parameters for setting up external hosts storage
	are now implemented. This feature is considered experimental
	for DHCPv4 and currently not really usable for DHCPv6.
	(Trac #3569, git 8896c9c3f77a7836d67e6c33943ac4892b851213)

1065.	[func]		fdupont,tomek
	The DHCPv4 server now stores Relay Agent Information option as
	the last one.
	(trac #4121, git 2f883d4afb9b27c6c59d993692370685b206b6c2)

1064.	[doc]		tmark
	Added Kea logo to documentation.
	(trac #3702, git 7cae813ffe9a7320db5c84ac4beb1c3c0ecabbf7)

1063.	[func]		marcin
	It is possible to disable writing generated DHCPv6 server
	identifier in a persistent storage. This also fixes a
	failing distcheck.
	(trac #4211, git d8f39b7aff9312237d4b6d6de39a7336a25ead4c)

1062.	[func]		marcin
	libeval: options may be referenced by their names in
	expressions used for client classification.
	(Trac #4204 git 38aebe9566e09daa30796df686cfdd6d0c43fa4d)

1061.	[func]		kalmus
	MySqlHostDataSource class implementation. It provides methods
	for adding and extracting Host objects to and from MySQL database.
	(Trac #3682, git 275b40fb941a6934c6434715184ae1c39f3fb3f2)

1060.	[func]		stephen
	Incremented KEA_HOOKS_VERSION to 3 for Kea 1.0.
	(Trac #4208, git bf6f3d495604942a395b51bbe4c37001b7541242)

1059.	[func]		nicolas
	The client packet is now passed as a new parameter "query4"
	to the pkt4_send hook point. Thanks to Nicolas Chaigneau from
	Capgemini for providing this patch.
	(Github #8, git )

1058.	[func]		tomek
	Two new hook points lease4_recover and lease6_recover have been
	implemented. They are called when a declined IPv4 or IPv6 lease
	concludes its probation period and is being recovered into
	usable state.
	(Trac #3988, 3989, git 1930797c48fee7f4006a33cecd6f08b05ae76725)

1057.	[func]		marcin
	It is now possible to specify type and value of a DUID used
	as DHCPv6 server identifier.
	(trac #3874, git faf52b069cf774d0050d76b4f47b542b2b5105f2)

1056.	[doc]		sar
	Added description of the expression based classification
	system to the Kea Admin Guide.
	(Trac #4101, git 3ec88e0669470ab406c45d50d0f853f9aeb3bf04)

1055.	[func]		fdupont
	Classify match expressions are evaluated on incoming packets and
	requested options are appended when configured by the subnet, a
	class or globally.
	(Trac #4097, git 752ad11ff4ebe97ec27d098aff706d1999900346)

1054.	[func]		tmark
	Replaced underscores, "_", with hyphens "-", in the parameter
	names used in the kea-ddns server's configuration as well as
	those in the DDNS messages (NCRs) sent to the server. For
	example, "ip_address" is now "ip-address", "change_type" is
	now "change-type".  This makes JSON element naming consistent
	throughout Kea.
	(Trac #4202, git 91bf527662060d4b1e294cd53e79b431edf0e910)

1053.	[doc]		tomek
	Support for DHCPDECLINE (v4) and DECLINE (v6) messages is
	now described in the Kea User's Guide.
	(Trac #3990, git 6b0db91610420f3cce55d9f887d7c73660ece209)

1052.	[func]		marcin
	libeval: expressions involving options can now use textual or
	hexadecimal format of the options.
	(Trac #4093, git 4cdf0fff1067b3dde6570dc6831e8b1343bc50fe)

1051.	[func]		tmark
	kea-dhcp4 and kea-dhcp6 configuration parsing now supports
	the "client-classes" element for defining client classes.
	(Trac #4096, git d21fd6925983eb20f82029e3866652398ea5e5fe)

1050.	[doc]		tmark
	Corrected the descriptions of ncr-protocol and ncr-format parameters
	in the Kea Admin Guide.
	(Trac #4117, git 034c1c95b57768d5abbc7fb40cc57d7cadad21dd)

1049.	[build]		fdupont
	Add a new --enable-generate-parser configuration parameter
	(disabled by default) which makes flex and bison to regenerate
	parser files.
	(trac #4125, git 18321bf85f93b24d720f1ab2d90b4f4da85bc471)

1048.	[func]		fdupont,tomek
	Implement expression parser for client classification.
	(Trac #4088, git ac9eb312bfd1c6bf22a868ad789a0c049f33f637)

1047.	[func]*		stephen
	Change the way that hooks libraries are defined in the configuration
	file in preparation for allowing the specification of library-specific
	parameters in a future version of Kea.
	(Trac #3259, git b2986b0b0299e691b13123922129bdbf8575afdb)

1046.	[func]		tmark
	Upon startup Kea servers will now detect memfile lease files
	that need upgrading, and will launch in instance of the LFC
	to convert them to the most current memfile schema version.
	(Trac #3601, git ce4b0e42e8a01bbf3b58fdb1f505bbd6e2fad134)

1045.	[func]		tmark
	Added classes for storing client class definitions to libdhcpsrv.
	(Trac #4095, git 1039a942450e2a45a1e1aa9924cae4fdbd1541fe)

1044.	[build]		fdupont
	With the addition of a background thread for timeouts, ensure that
	the configuration and process spawning code are thread safe.
	(Trac #4060, git 4c130bd7c8d0eb97966e9821bab491bca5321b6c)

1043.	[func]		fdupont
	Implemented support for hex strings in client classification.
	(Trac #4091, git 406153af95404adb96296df09ec6033b484586e3)

1042.	[doc]		fdupont
	User Guide: parameters having default values may be omitted in the
	option definitions.
	(Trac #3927, git c7460e849258ec77cf1215a2baf840d98f1ab77b)

1041.	[func]		tomek
	A new library, libkea-eval has been added. It is not functional
	yet, but its purpose is to provide a generic expression
	evaluations that will be used in the upcoming client classification.
	(Trac #4081, git 28d818a26a5d128e8a51d62b68c0cc817e6e2415)

1040.	[func]		tmark
	When kea servers lose connectivity with MySQL or PostgreSQL backends
	they will log an error message and exit with an exit value of 255.
	(Trac #3780, git cf94e99698e1d8a1613026bda5e4fc9bb4a68d74)

1039.	[doc]		marcin
	Configuration parameters pertaining to processing expired
	leases by the DHCPv4 and DHCPv6 server have been documented.
	(Trac #3979, git a2ee99ba313e54a9dcf8a09ed118dbfe612e3d55)

1038.	[func]*		marcin
	DHCPv4 and DHCPv6 servers reclaim expired leases before they
	are re-assigned.
	(Trac #3977, git 5880e706cb27c19b1b70296ccd8d96e38e82027b)

1037.	[func]		fdupont
	Added a new 'leases-reclaim' command which reclaims expired leases
	immediately.
	(Trac #3978, git 9d5716e5bd6b151d90591f8497bae689321875c2)

1036.	[func]		tmark
	kea-admin now supports upgrading from Postgres schema version
	1.0 to 2.0.  Schema 2.0 includes support for lease expiration
	and reclamation.
	(Trac #3969, git 8fde70c1b63b5a2646688290b1d0cf53f4c964ad)

1035.	[doc]		fdupont
	Modified documentation of DHCP options to show internal format
	of records.
	(Trac #4071, git c5cffe74ac1bd38e4870ff1c22c36febb46e8c27))

1034.	[func]		fdupont
	Add support for DHCPv4 subnet selection option.
	(Trac #4058, git b7072884e8ce74dc64cd74e101d81e5c0763f492)

1033.	[bug]		stephen
	Updated OutputBuffer class to address warnings from Coverity.
	(Trac #3443, git 4bf0a14aa7a1303ed6959127c5354687e9f222ba)

1032.	[func]		marcin
	PostgreSQL lease database backend has been extended with new
	functions to obtain expired leases and to delete expired
	reclaimed leases.
	(Trac #3968, git 0bc02588d8553ba9a4fc749115a3e370407d7287)

1031.	[build]		fdupont
	Rewrote the system_messages tool from Python to C++.
	(Trac #3516, git a8195310c641027d1822344cafad64e6f695d614)

1030.	[bug]		marcin
	Fixed failing 'reclaimExpiredLeasesTimeout' unit tests on
	some virtual machines.
	(Trac #4075, git c3a2487f53ecf69edc0a38f574fce17c4332162c)

1029.	[func]		tomek
	A new hook point lease6_decline has been added. It is called when
	the DHCPv6 server is about to decline a lease as a result of
	processing incoming DECLINE message.
	(Trac #3986, git b6e3f1bbe3595aeba769d627d571e2eeee38a397)

1028.	[func]		marcin
	Expired leases are processed periodically according to the
	server configuration.
	(Trac #3975, git 3bd8891c0b9cb7dc504fa69251610996775cefbf)

1027.	[func]		tomek
	Expired declined IPv6 leases can now be reclaimed (returned to the
	available pool) after probation	period elapses.
	(Trac #3985, git 9aadfa902d898ce1f52b773152a5b34519a9a9fe)

1026.	[doc]		stephen
	Added documentation for the kea-dhcp4.commands and
	kea-dhcp6.commands loggers.
	(Trac #3952, git 3eb5d3185683e05494c1d84ed7195627fce4b6c1)

1025.	[func]		tomek
	A new hook point lease4_decline has been added. It is called when
	the DHCPv4 server is about to decline a lease as a result of
	processing incoming DHCPDECLINE message.
	(Trac #3986, git 39bde93fe25e4aff52623d4df7fd55c64e0a9c21)

1024.	[func]*		tomek
	Boolean Skip flag in Hooks API has been replaced by enum status.
	This is backward incompatible change if you developed hook
	library that takes advantage of the skip flag. See Hooks
	Developer Guide for easy steps necessary for migration.
	(Trac #3499, git 99ca398d4d042a098b5c491368733220db8cdd08)

1023.	[func]		tmark
	kea-admin now supports upgrading from MySQL schema version 3.0
	to 4.0.  In addition, the lease6 data dump now contains the
	text label for lease_hwaddr_source column rather than its
	numeric value.
	(Trac #3967, git 2e13ac3b0b278faabe338b00ffee8259c13f5342)

1022.	[func]		fdupont
	Added support for the V4 link selection sub-option (RFC 3527).  If
	present in an incoming packet, the server will allocate an address
	in the subnet identified in the option. If this is impossible, no
	address will be allocated and the request refused.
	(Trac #4057, git 8c02cec5ec8e311a9d23fd582d8e9e8647667abb)

1021.	[bug]		stephen
	Added missing address parameter to ALLOC_ENGINE_V4_REQUEST_OUT_OF_POOL
	message.
	(Trac #3996, git 680233550747209a1707e8f920179479b980aa2a)

1020.	[func]		kalmus
	A general purpose base class for MySQL connection has been
	implemented.
	(Trac #3681, git 884d8bb4a55d3d7b1b8f3f01efb312bd8dec399b)

1019.	[func]		marcin
	Added new configuration parameters controlling processing of the
	expired leases in the DHCPv4 and DHCPv6 server.
	(Trac #3974, git c998d36c40cc46ffe9f888e615bbcfa0a311d40d)

1018.   [func]		sar
	Added support for several options for use by PXE.
	From RFC4578 (for DHCPv4) these are: 93 - client-system,
	94 - client-ndi, 97 - uuid-guid.
	From RFC5970 (for DHCPv6) these are: 59 - bootfile-url,
	60 - bootfile-param, 61 - client-arch-type, 62 - nii.
	(Trac #3576, git fdcc73afe7e26bd427817fd771567b1c44713b06)

1017.	[func]		tmark
	Lease dump SQL logic, used by kea-admin, is now supplied via stored
	procedures rather than external text files.  Files of the form
	lease_dump_<version>.sh will no longer be installed under
	<prefix>/share/kea/scripts.
	(Trac #3916, git 09cdd86a5e284250d7657a93a36df2e2705947d2)

1016.	[bug]		fdupont
	Fixed problems when --enable-static-link is specified as a
	"configure" option. With this switch present, all Kea
	executables (servers, tools, unit tests, etc) are linked
	to the static (vs. shared) version of Kea libraries.
	However, note that they can still be linked to dynamic
	system libraries.
	(Trac #4004, git 760a343efbd241f5ed333cfff088124378f69115)

1015.	[func]		tomek
	Expired declined leases can now be reclaimed (returned to the
	available pool) after probation	period elapses.
	(Trac #3984, #3976, git 32a8ec68e0e5ea93991915812158d7628d2b4709)

1014.	[func]		marcin
	Implemented lease4_expire and lease6_expire hooks in libdhcpsrv.
	(Trac #3972, git 8a8547aec1caf2a8d1c7ca206f68534f3c03f1d9)

1013.	[func]		marcin
	New mechanism for scheduling lease file cleanup is used in the
	DHCPv4 and DHCPv6 servers.
	(Trac #3971, git 431d515fc3d64aa82369c8eaf48d03339f12dc69)

1012.	[bug]		stephen
	Replace #include of message_dictionary.h in message_initializer.h
	with a declaration of the MessageDictionary class, avoiding the need
	to include message_dictionary.h in the set of header files installed.
	(Trac #4046, git 9f1801b4326f62632a7c9f0aa939d58f120c10e8)

1011.	[func]		fdupont
	Added definitions and tests for the options from secure DHCPv6.
	This protocol is still experimental. The option and other protocol
	codes are for testing, they will be updated when IANA assigns
	official values.
	(Trac #4015, git 95f8c0d0af45807c1f303b9bbbb08f82b3bfc343)

1010.	[bug]		tmark
	Fixed test failures occurring for some tests after
	IfaceMgr::closeSockets was called.
	(Trac #4067, git 9161867dc6a354659ae8b5115ee437ec76c1771e)

1009.	[bug]		fdupont
	Now libutil blocks all signals when creating a new thread
	(so signals are delivered only to the main thread).
	(Trac #4065, git a4a8e422e613e4378f0a0641e4c480b73d67ebeb)

1008.	[build]		fdupont
	Removed the included header-only ASIO code.  Kea is now built
	against the installed copy of Boost.  The build by default
	attempts to use the header-only error code (ASIO dependency), but
	may also use the version in the boost system library.  The
	location of this library can be specified.
	(Trac #4009, git 8c293bc0d1804a512964621f114e64fcba0abcb9)

1007.	[func]		tomek
	DECLINE message in DHCPv6 is now supported. The server is able
	to receive it, check its correctness and move the lease to
	DECLINED state. Currently there is no way to recover the lease
	before 'decline-probation-period' time.
	(Trac #3982, git 11e2c4366d8624601172c01e95cff6a8b95833b3)

1006.	[bug]		marcin
	Fixed issues with threads concurrency in the TimerMgr.
	(Trac #4047, git 48297af6e0443808a482536b61436a42bc6a5b38)

1005.	[func]		tomek
	DHCPDECLINE message in DHCPv4 is now supported. The server is able
	to receive it, check its correctness and move the lease to
	DECLINED state. Currently there is no way to recover the lease
	before 'decline-probation-period' time.
	(Trac #3981, git c14a63c0d3a56ea3e880e874f854adc0077de75e)

1004.	[bug]		fdupont
	Incoming Confirm, Rebind and Information-Request messages are
	now more thoroughly checked against presence of client-id
	and server-id options.
	(Trac #3773, git fd2889b9de45e2822b6713663bee06b75259c6dc)

1003.	[build]		fdupont
	Updated Makefiles to ensure that all required dynamic libraries
	are included in the link command line as some systems are unable
	handle implied library dependencies.
	(Trac #3911, git 4d13f5234da33df03c0989829a0e1c1056e53a4e)

1002.	[func]		marcin
	MySQL lease database backend has been extended with new
	functions to obtain expired leases and to delete expired
	reclaimed leases.
	(Trac #3966, git 419832a6279c70b5db04b1cab10737e31f2c99f9)

1001.	[build]		fdupont
	Fixed critical C++ issues in the Kea code. This does not cover
	auto_ptr warnings (just ignore them) or the gtest 1.7.0 bug with
	EXPECT_TRUE() and ASSERT_TRUE() macros (we recommend to download
	last subversion sources at http://googletest.googlecode.com/svn/trunk
	and use the --with-gtest-source configuration argument when
	you'd like to build unit tests).
	(Trac #4024, git 55afd98fead0c16bb81107dfc1a5f49a5e295aa6)

1000.	[func]		marcin
	Implemented Timer Manager which holds the pool of interval
	timers used by the DHCP servers.
	(Trac #3970, git bc8503055338da36d07a2b67c64087f645c9a9e3)

999.	[func]*		tmark
	The DHCPv4 server will now honor DHCPRELEASEs for leased addresses
	which cannot be matched to subnet.  This allows leases to be
	released after configuration changes have eliminated their subnet.
	Prior to this the server would reject the release and emit a
	DHCP4_RELEASE_FAIL_NO_SUBNET log message.
	(Trac #2615, git eeebf9f68cf5be6a0f7eefc78832d664361c4990)

998.	[func]		tomek
	'decline-probation-period' parameter has been added to DHCPv4
	and DHCPv6 configuration. It can be configured, but is not yet
	used, as the DECLINE message support is still pending implementation.
	(Trac #3983, git 6b10d119c89685476335f268181c9982f6fa6161)

997.	[build]		jreed
	Removed obsolete Python coverage build options.
	(Trac #3483, git a08cbbecbd3b11d0b73f68a40986a353b22ed3be)

996.	[func]		marcin
	Memfile lease database backend has been extended with new
	functions to obtain expired leases and to delete expired
	reclaimed leases.
	(Trac #3965, git dd5b95453528416f22e961e6ebb3051bc2ae788c)

995.	[build]		fdupont
	Removed additional files left over from BIND 10 (headers,
	src/lib/{asiodns,testutils,asiolink}).
	(Trac #40{28,29,31}, git 78ff0fb0a97731a8b3c055b1cbb4faebcd115f7c)

994.	[func]*		marcin
	DHCPv6 server fully supports RFC 7550.
	(Trac #3947, git c06ab97a4e068c4b4b11f4685c56dd402b2385dc)

993.	[bug]		fdupont
	The logging spec file was searched in the build tree when it
	was in the source tree so distcheck (where they differ) failed.
	(Trac #4026, git 5eb213647d7ac0a707530d57af2c6dbd725ac1b3)

992.	[func]		fdupont
	A 'flush' parameter has been added to logging configuration. It is
	now possible to disable automatic immediate flushing to achieve
	better logging performance.
	(Trac #3752, git 16c4c2b6d95c45864ec3e2b27e0d320e386b2c0b)

991.	[build]		fdupont
	Removed partial function template ordering macros to allow Kea to
	build with Boost 1.59 and later.  Also removed some
	compiler-dependent code.
	(Trac #4006, git e06934f211436eea37439128ff6f388709f01101)

990.	[bug]		tomek
	Improved child process signal handling. Improved number of
	exception handling routines in DHCPv4 and DHCPv6.
	(Trac #4000, git bf5e48f2cf80b5263cc89f445795bc8c5b8f011d)

Kea 0.9.2 released on July 28, 2015

989.	[bug]		tmark
	Fixed a bug in both DHCPv4 and DHCPv6 servers that could cause
	them to crash during sever shutdown when DNS updates are enabled.
	(Trac #3997, git ce91bdd78f420f64324c573a952ec804bc25e0d8)

988.	[bug]		fdupont
	keactrl no longer returns an error when the "status" command is
	issued and the Kea configuration file doesn't exist.
	(Trac #3785, git a27d72ef3cb7640a41dca26c8728a9cbd9ad1ca9)

987.	[bug]		marcin
	Fixed textual representation of the options containing an array
	of 1 byte long unsigned numbers.
	(Trac #3959, git 9045fd9d6d282184cce10a622c0108abab029d5b)

986.	[bug]		marcin
	Fixed the failing lease allocation from the large address and
	prefix pools.
	(Trac #3958, git c86b6a68725e2f57679598ff4890fc82f4482c20)

985.	[bug]		marcin
	Eliminated extraneous debug-level DHCP6_RESPONSE_DATA entry from the
	DHCPv6 server log output.  Prior to this the server was logging
	each response twice.
	(Trac #3949, git 023973cbce44e5fb92a2bc45e69f2786d5152091)

984.	[bug]		tmark
	Replaced used of "kill -0" with "ps -p" in keactrl when
	checking of servers are alive.  This makes it possible for
	non-root users to use keactrl to monitor server status.
	(Trac #3954, git f7f22b244343a3dc2d06645a47c2c65a5134326e)

983.	[bug]		fdupont
	Enforce numeric month values in Posix date printing.
	(Trac #3944, git fdbe74b0235055057a37c6ce2b0aaf88f0cc7891)

982.	[bug]		marcin
	Fixed the typo in the name of the D2 logger.
	(Trac #3951, git 92305b2a1774df1cf1bdfeb93d787fea0ab27f74)

981.	[bug]		tmark
	keactrl now uses PID files to identify and control server instances.
	Prior to this it relied on the system command, "ps", which could lead
	to it misinterpreting which processes are or are not running.
	(Trac #3939, git 93a720ed7ffdffe66bd835cd64f78e4ad601637a)

980.	[doc]		marcin
	Updated Developer's Guide.
	(Trac #3484, git 220c337c31a592311363eca981c7f1578abbe15d)

979.	[bug]		fdupont
	Fixed two cases of public variables in a base class being
	hidden by variables in a derived class.
	(Trac #3920, git bd42a66fb67aab3fe397523c6fdbf14a939587c8)

978.	[func]		tmark
	DHCPv4, DHCPv6, and DHCP_DDNS now all create PID files upon
	startup.  The PID file pathname is formed from:
		<localstatedir>/<conf name>.<binary-name>.pid
	If a server's PID file exists and contains the PID of a
	live process, it will emit a log message and exit.
	(Trac #3769, git cdce632add025aaadbcdc89078f5bd3e19cfb5ca)

977.	[doc]		tomek
	Frequently Asked Questions section added to the Kea User's Guide.
	(Trac #3873, #3847, git 95683c9d3c3dd7024269df1904b6cbe5817741a2)

976.	[build]		tomek
	Included missing Doxygen documentation images in the tarball.
	(Trac #3928, git 2fb63a18897b93b12a5fc4635d4ac29e0bf82841)

975.	[doc]		marcin
	Updated the list of standard DHCPv4 options in the User's Guide
	with the information of whether they are returned by the server
	even when they are not requested.
	(Trac #3578, git b361b28ce53729a5f2d59f79670a36cf1a4a0352)

974.	[bug]*		marcin
	Corrected invalid format of the DHCPv4 option 5 (name-servers).
	The corrected format comprises a list of IPv4 addresses,
	rather than a single IPv4 address.
	(Trac #3887, git 54d1dbe6138e74c5efacfbaf85b77c87aea9ddf1)

973.	[doc]		marcin
	Added new section to the User's Guide to describe the issues
	with unicast responses to the DHCPINFORM messages when ARP
	traffic is blocked.
	(Trac #3740, git 22bcb060ceca544dfa1779815321155668bf19dc)

972.	[doc]		marcin
	Updated sections of User's Guide concerning creation of
	the option definitions and Vendor Specific Information
	options for both DHCPv4 and DHCPv6.
	(Trac #3846, git 6aebe0867ca9cf6fb09a289d80051125db7fa34b)

971.	[func]          fdupont
	Changed all occurrences of unlink() to the more portable remove()
	to avoid problems on operating systems where the former is not
	available.
	(Trac #3841, git 3752529ed3d72137f6899ef8225a0b231db5b1f0)

970.	[bug]		fdupont
	Refactored some code to suppress cppcheck warnings.
	(Trac #3919, git 26be6ac4cefde012ca8ef12607b6beaadca13eed)

Kea 0.9.2-beta released on June 30, 2015

969.	[func]		tomek
	KEA_SOCKET_TEST_DIR environment variable can be used to specify
	the directory for opening Unix sockets during tests. That may
	be used to avoid path length limitations when running unit-tests
	in deeply nested directories.
	(Trac #3918, git 9cfd502e8d4605eaf34f8744f90272dc3e8a3e34)

968.	[bug]           marcin
	DHCPv6 server extends the lifetime of the client's lease
	in the database when the client sends the Request message.
	This prevents premature lease expiration before the client
	renews the lease, according to the timers and lifetimes
	returned by the server.
	(Trac #3913, git 1d64829a3f1a8288dc833ed388d9ffc9fe4cf491)

967.	[doc]		tomek
	Management API section added in the DHCPv6 chapter of the Kea
	User's Guide
	(Trac #3917, git 21305d2da26090e3fad1ff9fb242a2bbb6b7e56b)

966.	[func]		fdupont
	Include database software details in extended version information.
	(Trac #3882, git b0e166c4d8b0383ebd6e2f51d55eed68a2bcafa8)

965.	[func]		sar
	Per IPv6 subnet statistics (subnet[id].assigned-nas,
	subnet[id].total-nas, subnet[id].assigned-pds, and
	subnet[id].total-pds) has been implemented.
	(Trac #3799, git 4aa4808268bbc54290578f60ba60ed33cf344712)

964.	[doc]		tomek
	User's Guide and Developer's Guide updated with statistics and
	control channel description.
	(Trac #3800, git 7ce8ca560370ec5f9bd4d5199a177b441f08a47e)

963.    [func]		tmark
	DHCPv6 server now supports a control channel, implemented over
	a UNIX socket. Currently supported commands are: statistic-get,
	statistic-reset, statistic-remove, statistic-get-all,
	statistic-reset-all, statistic-remove-all, and shutdown.
	(Trac #3797, git f49828612d9030c9f3441acaf4b3a9f60b492a3e)

962.	[func]		fdupont
	Make the parsing of options and vendor options more consistent
	between v4 and v6. In addition make the parsing more robust
	against malformed packets.
	(Trac #3618, git f4066793c5e034386c689fd72d2a91a70ffb6d5f)

961.	[func]		fdupont
	Improved error messages when handling invalid or malformed
	configuration file. File and line number are printed, when
	available.
	(Trac #3697, git 70fc36e164e988c251bdaaee7e27c5f6407e0f4c)

960.	[build]		fdupont
	Get rid of the last bundy pieces of code.
	(Trac #3732, git 6b7da42f902fabb6855e54a19ea472c18ba82a93)

959.	[build]		fdupont
	Removed no longer used logging in cc and config libraries.
	(Trac #3732, git 8d0324f4786900db953489ebaa9e018b1238543f)

958.	[func]		tomek
	DHCPv4 server now supports control channel, implemented over UNIX
	socket. Currently supported commands are: statistic-get,
	statistic-reset, statistic-remove, statistic-get-all,
	statistic-reset-all, statistic-remove-all, shutdown.
	(Trac #3880, git 688658395518f0b97d5384af81ceab5206691ad5)

957.	[func]		tomek
	Per IPv4 subnet statistics (subnet[id].assigned-addresses and
	subnet[id].total-addresses) has been implemented.
	(Trac #3798, git bab2030f56bbf390959f9f9238a8acc62d583c70)

956.	[func]		marcin
	Improved log messages emitted by the allocation engine,
	which now uses a dedicated logger.
	(Trac #3852, git 923928774f4f59c887d768cf155b5978e838a6f2)

955.	[func]		tmark
	Added unit tests to kea-admin for testing the lease-dump command
	with a PostgreSQL backend. Updated PostgreSQL database installation
	instructions in Kea Administrator's guide to include use of kea-admin
	tool.
	(Trac #3884, git 0772b7df2a89e1019141be1d0ddec30d53c4b919)

954.	[func]		fdupont
	Enhance the versioning information printed by the executables and
	make it more consistent across all of the executables. "-v" is for
	basic Kea version information, "-V" provides more detailed
	versioning and versions for external dynamic libraries, finally
	"-W" provides the configure report from the configuration step
	during the build of Kea.
	(Trac #3513, git 584cf666e101c6cb5c9af76175ddd867ece85764)
	(Trac #3859, git 384e6c6225de18fc97d606e4a1972baeef598ba4)

953.	[bug]		fdupont
	Corrected the setting of string characters to values above 127
	in HMAC tests.
	(Trac #3829, git 54f4ec64e513fea1547631122dc1af8579fae3db)

952.	[bug]		fdupont
	Made some loop indexes an unsigned type to avoid compiler warnings
	where the termination condition is comparison with an unsigned
	value.
	(Trac #3833, git 3db9f1d78f59856b982a1ff84c3b5a1ba7ea39df)

951.	[build]		fdupont
	Removed BUNDY configuration backend.
	(Trac #3732, git 96364cbbb15318c8f55d5b287cda0990d3eaae32)

950.	[doc]		marcin
	Updated section about logging in the User Guide. Also,
	updated Hooks Developer's Guide with the recommendations for
	the developers about use of logging in hooks libraries.
	(Trac #3805, git b403de1f335a2fb5098c9abc0858b8137892f868)

949.	[func]		tmark
	kea-admin now supports dumping MySQL and PostgreSQL lease tables
	to CSV file, via a new command "lease-dump".  This is primarily
	intended for use as a diagnostic tool.
	(Trac #3802, git 6ec774e8523e7f8415d6cd18c34062489e127847)

948.	[bug]		fdupont
	libdhcpsrv: check if new host reservation tries to use an already
	reserved address.
	(Trac #3652, git 4f10b78341b197bd321fbf2ec71db7420e40718d)

947.	[func]		marcin
	DHCPv6 server now supports Rapid Commit option.
	(Trac #3070, git a6b6156aaa95ab74c69a537e90483f82e9fbe4a2)

946.	[doc]		tmark
	Added doucmentation for kea-admin "lease-dump" command to the
	Kea Admininstrator's Guide and kea-admin man page.
	(Trac #3803, git 54b59b7ef02f6428405794066ea779e9bd4c0b6e)

945.	[func]		marcin
	Improved log messages emitted by the DHCPv6 server. Also,
	the server is now using multiple distinct loggers for logging
	messages pertaining to different functional parts of the
	code, e.g. packet transmission, lease allocation, DDNS etc.
	(Trac #3807, git c95ebdaf39c3d8d78d83d53db15824c60078f566)

944.    [func]      tmark
	kea-admin commands lease-init, lease-version, and lease-upgrade
	now support PostgreSQL. Note that at this time the PostgreSQL
	backend only supports Kea schema version 1.0, so there are no
	upgrades available.
	(Trac #3883, git 990a0d72fa247e4a12e2608994204c48274e4cd6)

943.	[func]		sar
	Split the DHCP-DDNS logging messages amongst several loggers to
	allow the administrator finer control over debugging messages.
	Messages pertaining to the name change requests processing include
	an ID, currently the DHCID, to identify the transactions.
	(Trac #3808, git 4fbe08234049de6ef67bb5cdb244d180a7a4c3a9)

942.	[func]		tomek
	18 new statistics added in DHCPv4 server: generic packet counters,
	per packet type counters, parsing failure and packet drops.
	(Trac #3794, git a61f40c44910a09699a9a566a5ec35ab758564ba)

941.	[bug]		marcin
	Configuration parser for host reservations returns an error
	when an unsupported parameter is specified.
	(Trac 3810, git 54ee0f6328a303c366dd8239e768dfc4a23a5d9b)

940.	[bug]		fdupont
	DHCPv4 server drops DHCPRELEASE messages sent from a bad
	location (i.e., no subnet can be selected)
	(Trac 3504, git f0f13ac74779f76ed7af91bd5dab3d11ba00be79)

939.	[bug]		fdupont
	Small fix in HooksDhcpv4SrvTest.subnet4SelectSimple unit-test.
	(Trac 3881, git a21afdffec41fceb61e6760d4108d670b2eabe75)

938.	[build]		fdupont
	Removed Python from the log library (code, message compiler and
	documentation)
	(Trac #3734, git d24b7c9716c6eb7a3e9dd2cb3fd2d1bfe4e1201f)

937.	[bug]		fdupont
	The log ID LOG_UNRECOGNISED_DIRECTIVE was changed to
	LOG_UNRECOGNIZED_DIRECTIVE to follow US English spelling.
	(Trac #3762, git 235e3304746352e9341008225f9f2392586a9f66)

936.	[bug]		fdupont
	Added an ASSERT to avoid a crash in HooksDhcpv4SrvTest
	subnet4SelectSimple unit test. Fixed out of bounds vector accesses
	in perfdhcp (which should not be able to handle links
	with long (i.e., more than 6 bytes) link-layer addresses).
	(Trac #3868, git c20f47e19d6060605c0611754db7b66b08553caa)

935.	[bug]		fdupont
	Fixed 3 out of bounds accesses on vectors in DHCP++ code.
	(Trac #3854, git de263ad0008f3494a85592f78db1ec662b68e689)

934.	[bug]		fdupont
	Renamed the DHCP-DDNS constant INVALID_SOCKET to SOCKET_NOT_VALID
	to avoid conflicting with a constant of that name defined on some
	operating systems.
	(Trac #3861, git 28205225ceed03ff3126e43cd06cedbaa7d8d657)

933.	[func]*		marcin
	DHCPv4 server by default identifies a client using the
	client-identifier, if present. The new configuration
	parameter 'match-client-id' allows for disabling this
	behavior, i.e. 'chaddr' field is used to identify the
	client instead.
	(Trac #3747, git b9dc6ffd0f3396e9da8e0c83fd82164b8b8af011)

932.	[func]		kalmus
	MySQL schema has been extended with tables that can store
	host reservation. This ticket updates database schema only,
	the tables are not in use yet.
	(Trac #3567, git d2cd5d53b3f31422a342c9bb8946dad9ed1ea032)

931.	[func]		marcin
	Improved log messages emitted by the DHCPv4 server. Also,
	the server is now using multiple distinct loggers for logging
	messages pertaining to different functional parts of the
	code, e.g. packet transmission, lease allocation, DDNS etc.
	For complete list of logger names see User Guide.
	(Trac #3806, git 7b148c2dd5e2696a541883223ce1efd2de81f143)

930.	[func]		tomek
	Statistics Manager is now implemented. There is a new library
	libkea-stats that governs statistics collection. Its usage will
	be added in the upcoming tickets.
	(Trac #3793, git 68e9554ecabfc2a79731eeec1c706522e4d39332)

929.	[build]		fdupont
	Corrected problem in build system whereby specifying an
	installation directory on the "configure" command line that
	included a "+" in the name caused the build to fail.
	(Trac #3713, git 741ff09b743307bad28ae13db440e5e0f402d319)

928.	[build]		fdupont
	A CONFIG_H_WAS_INCLUDED define has been added to provide
	a way in source files to check whether config.h has been included.
	(Trac #3812, git cbb135d5f217b0692dcdbc9cfcc04f6a0dbc3922)

927.	[bug]		tmark
	DHCPv4 no longer attempts to update the lease database with the
	generated FQDN when processing DHCPDISCOVERs.
	(Trac #3779, git 0b413ee8aba1afa1643b216a1e8c35103c6c975b)

926.	[bug]		marcin
	Fixed the crash during the logging deinitialization.
	(Trac #3823, git 435b958860ec7b921645bd5923fff96ea4341f19)

925.	[func]		marcin
	libkea-hooks logs when the callouts execution begins or ends
	for the particular hook. It also logs the execution time of
	individual callouts and the total time for all callouts.
	(Trac #3804 git dd1432d7807e7d3b54c87dd4b3155d3110619fbd)

924.	[bug]		marcin
	Removed shell warning about the "missing format character"
	in the keactrl usage.
	(Trac #3784, git aa683395a4cd75af5340eb8603fe46b7b0dd8f4e)

923.	[func]		tmark
	The DHCPv4 server now logs packets it has either dropped as invalid
	or to which it has replied with a NAK to a separate logger,
	"kea_dhcp4.bad_packet".
	(Trac #3743, git cb91ca851099423e1b6c39cca3f3e2ba29795a51)

922.	[build]		fdupont
	The config.h file should never be included by another include file.
	Copy missing header files to the install directory.
	(Trac #3782, git ea6e9d166faa54b1f9781bc56d7d8fee6c87b1f9)

921.	[func]		marcin
	libdhcpsrv: Added log traces to the host manager.
	(Trac #3699, git 75b75c89db88eb1a81e76f5550f2a5b3155ce42d)

920.	[bug]		marcin
	Corrected issues with logging initialization in hooks
	libraries. The dynamically loaded hooks libraries may now
	define their own loggers which are configurable using Kea
	configuration file.
	(Trac #3198, git 8216a6b1a2ed6e2b38919280809ee21fc4107fd6)

Kea 0.9.1 released on March 31, 2015

919.	[doc]		stephen
	Corrected some configuration examples in the documentation.
	(Trac #3772, git e9f084525bc1eec1cca635c00f33228bf7fac6a4)

918.	[func]		tomek,tmark
	DHCPv6 server now supports static reservations of hostnames
	for clients.  Note this resolves #3708 by reducing the number
	of calls to selectSubnet to once per client request.
	(Trac #3689, git c13c824d9948f7e3f71a65ed43798f3b5c14042c)

917.	[bug]		marcin
	DHCPv4 server may allocate lease for the client which is
	using a non-unique identifier (HW address or client id),
	if the other identifier is unique.
	(Trac #3768, git 0f7a029e2a2a7652d49a0bcd9f49e879fac9136f)

916.	[func]		sar
	Add a log message that indicates when the v4, v6 or
	DHCP-DDNS server has completed processing its
	configuration and is about to enter the loop to process
	messages.
	(Trac #3755, git c71c7836804842bae51fe79fd599c57f5b3d007d)

915.	[func]		tomek, marcin
	The DHCPv6 server now supports the Relay-Supplied Options
	option,	as defined in RFC 6422. The relay can insert options
	in the relay forward message that the server will send back
	to the client if certain criteria are met.
	(Trac #3705, git 4772ee589712f5359ecbd79ebf71fbc7bb68741b)

914.	[bug]		marcin
	DHCPv4 server: corrected the logging message issued when
	the server could not allocate or offer the lease for the
	client. The corrected message contains the client-id,
	hardware address, ciaddr and requested-ip-address.
	(Trac #3737, git 4c56e1348c5d50eaa5b3083a0a8c346966e1b603)

913.	[bug]		sar
	Handle recovery properly should the LFC crash while
	manipulating files after completing processing.
	(Trac #3759, git bb3b4d14119392261a1766da2b406fa46d4c0f21)

912.	[doc]		sar
	Added sections on LFC to the administrators and developers
	guides.
	(Trac #3720, git 828b801e6a4616de331588076ab9c4c35677595)

911.	[func]*		marcin
	libdhcp++: the C++ objects representing network interfaces
	(Iface objects) are now non-copyable. As a result, the API
	of the Interface Manager functions returning the pointers
	to the Iface objects has changed.
	(Trac #3715, git 7415c74e38e13385a75e7200cb23b7d6ca86df7f)

910.	[func]		marcin
	DHCPv4 server supports static reservations of the hostnames
	for the clients.
	(Trac #3688, git b5c50e2aff64da05b439da8d5fa4913fc8a704ca)

909.	[bug]		marcin
	Removed many cppcheck errors in the code. Also removed the
	dhcp-ubench test tool.
	(Trac #3736, git 552aea126e968b78292ae80c1c6a03c9ef4dcdcd)

908.	[bug]		marcin
	Handle overflows during time conversions in the MySQL and
	PostgreSQL lease database backends.
	(Trac #3673, git 27b4e4590fdee507f0e877d7b771dc6c6457a4b5)

907.	[doc]		tmark
	Corrected depictions of kea-admin command line options for
	database-name in Kea Administrator Reference. Prior to this
	the document showed "-d" as the database name option, when
	in fact it is "-n".
	(Trac #3742, git ec427e4c9d008abc800f87eda3c0024b35e4c2e2)

906.	[doc]		tmark
	Added description of a restriction on extracting a MAC
	address from an IPv6 link-local address to the Kea
	Administrator Reference, section 8.8, item "ipv6-link-local".
	(Trac #3691, git ca9f5541cb36f815ac614c5c21088d545eafcac6)

905.	[func]		marcin
	DHCPv4 server assigns an address from the dynamic address
	pool if the reserved address is in use by another client.
	(Trac #3694, git 95b09ff53b941691cba172c933de0682b05a0d85)

904.	[bug]		marcin
	FreeBSD-only change: Disabled unit test expecting the death
	of the process when conditional variable was destroyed when
	the thread was still waiting for the variable. This is due
	invalid behavior of the pthread_cond_destroy on FreeBSD
	which should return EBUSY in such case, whereas it returns
	success error code.
	(Trac #3710, git bdb442402ef023055715baf597c401c9974a7fb2)

903.	[bug]		stephen
	Corrected arithmetical error in the rate control module of
	perfdhcp which led to the incorrect calculation of the rate
	at which packets should be sent.
	(Trac #3729, git bb5bca3d9b68abc4b83abdd204bfb075dda630ac)

902.	[bug]		marcin
	Fixed the bug in the DHCPv4 server whereby the server
	reconfiguration (using the SIGHUP signal) failed because
	of sockets remaining open since the previous configuration.
	(Trac #3730, git 3ceb0cd97cf5e44e8fc151d0a38db553530dd3ed)

Kea 0.9.1beta released on February 18, 2015

901.	[bug]		tomek
	Previously, the DHCPv4 and DHCPv6 servers gave up after
	100 failed lease selection attempts. Now both DHCPv4 and
	DHCPv6 servers calculate the number of attempts required
	to find a lease using the pool capacity.
	(Trac #3711, git cb5533a1bf1023faf61c1b8ade6ac8fa425f46c2)

900.	[doc]		marcin
	Documented configuration of the Lease File Cleanup (LFC) in
	the Kea Administrator Reference.
	(Trac #3672, git da3c676f009785204f9d84ca008890959bffcc18)

899.	[func]		tomek
	reservation-mode parameter has been added to DHCPv6 server.
	It controls what host reservation types are allowed and may
	improve performance in certain situations. It is also
	accepted in the DHCPv4 configuration, but currently not
	used.
	(Trac #3565, git cfbe13ad05aac23e09357fc78507cf9a82c908e6)

898.	[func]		marcin
	The DHCPv4 server configuration allows for opening multiple
	sockets on a single interface with multiple IPv4 addresses
	assigned. This facilitates the use case when different relay
	agents send messages to different addresses on the interface.
	(Trac #3695, git 3116243706a2dbcae3f9b5b3af9d2241a07b9ab2)

897.	[bug]		fdupont
	Removed a double free of the read_buffer_ field of Iface
	objects after (spurious) copy (partial as copies are not
	yet fixed).
	(Trac #3712, git 0b38ff6a6e77eb4182bfd7c0c681bef22ad5f634)

896.	[bug]		fdupont
	Removed exit() in D2 for version command line processing.
	This interfered with how the unit-tests were run.
	(Trac #3616, git 758a61e277675e89d857a22c3f8e844de307dca6)

895.	[doc]		tomek
	Host reservation for DHCPv4 and DHCPv6 is now documented.
	(Trac #3575, git a981e42eb0f39d27795364a6862b3a5e574e540a)

894.	[bug]		fdupont
	Accept empty options or sub options in DHCPv4 messages unpacking
	routines.
	(Trac #3661, git 42a4854208ec16834c590a9316b9a5306c60a3bb)

893.	[func,bug]	fdupont
	Changed the qualifying-suffix parameter in the dhcp-ddns
	configuration element to be mandatory with no default value when
	updates are enabled (i.e., the enable-updates mandatory parameter
	is true).
	(Trac #3632, git 12808651448837c611e4f6a262f7a1eb3deaf8da)

892.	[func]		sar
	A class, LeaseFileStats, has been added to provide simple
	statistics for use with lease files.  Also added logging
	to the kea-lfc process per the design.
	See http://kea.isc.org/wiki/LFCDesign for the design.
	(Trac #3667, git 7f36e034fe79d85f317d7d07e2fe636d6cdf1f6e)

891.	[func]		tomek
	libdhcpsrv: Allocation Engine now uses statically assigned
	addresses when processing DHCPv6 renewals.
	(Trac #3677, git 9ce50790c91624937ff2b622e4afff36d5d3cc2d)

890.	[func]		marcin
	It is now possible to specify whether the DHCPv4 server
	should use raw sockets or IP/UDP datagram sockets to
	receive and send DHCP messages. The configuration format
	has been changed for the selection of interfaces on which
	the DHCPv4 and DHCPv6 servers should listen. The
	configuration files using an old format are incompatible
	with the latest version of Kea.
	(Trac #3604, git c726bbc4eae0f576f6791c7490bfba8c30a401d9)

889.	[bug]		marcin
	Resolved a bug in the DHCPv4 allocation engine whereby the
	client could request and obtain an address reserved for
	another client.
	(Trac #3690, git 1afa4e24b0fcdd6d3a2e596663ce1102ffe2340d)

888.	[func]		marcin
	DHCPv4 and DHCPv6 servers launch the kea-lfc program, according
	to the value of lfc-interval configuration parameter for the
	Memfile lease database backend.
	(Trac #3669, git c92665ce05d71e9e5cad9a0679018e9e3f7e3be5)

887.	[func]		sar
	A new process, kea-lfc, has been added. It is meant to
	be periodically executed by the DHCPv4 and DHCPv6 servers
	to remove redundant information from the lease files.
	See http://kea.isc.org/wiki/LFCDesign for the design.
	(Trac #3664, git cc85938b35e2d4bd00ccb74f1b83d3017ab0e41b)
	(Trac #3665, git b1707981f48b13895b50bf27176dede866576292)
	(Trac #3687, git 1e92382aaa2fbff08bbf1d6bbf0add195a7b6fae)

886.	[func]		tomek
	libdhcpsrv: Allocation Engine now uses statically assigned
	addresses when it allocates leases for the DHCPv6 clients.
	(Trac #3563, git b86b24fd011c0617515d62b7091d56fdfd1a7360)

885.	[func]		tomek
	Information-Request (stateless mode) in DHCPv6 is now supported.
	(Trac #2949, git 3185d229c39ed4660e9bc98a7f4a9d0dfbe64a04)

884.	[func]		marcin
	The DHCPv6 server configuration now allows for defining a pool
	for prefix delegation in which prefixes do not match a
	subnet prefix.
	(Trac #3647, git 5455d96cbf773e678bd6b1c3e31bfdeb617e6c13)

883.	[bug]		marcin
	libdhcpsrv: Prevent infinite loops in the allocation engine,
	when the address pool becomes exhausted.
	(Trac #3692, git f1e464558c89a6dc88ab28a25dd14a65fee62578)

882.	[func]		sar
	A utility class has been added which handles writing and
	deleting pid files as well as checking if the process with
	the given pid is running.
	(Trac #3687, git 1e92382aaa2fbff08bbf1d6bbf0add195a7b6fae)

881.	[func]		kalmus
	Extracting hardware/MAC address from the DHCPv6 remote-id
	option is now implemented.
	(Trac #3552, git 6db5fc158133b3f308c43f1fe2fa54a6f89baae1)

880.	[doc]		tomek
	kea-admin is now described in Kea User's Guide.
	(Trac #3644, git fa83c48826e41663d93e56ec7fd6983e9b0b2cd1)

879.	[bug]		fdupont
	Drop DHCPREQUEST message from an unknown client in the
	INIT-REBOOT state.
	(Trac #3656, git 8e205adc35d8e72d1802d5ee9056e6c4ac78274a)

878.	[func]		marcin
	DHCPv4 and DHCPv6 server now support the lfc-interval
	parameter which configures the interval in which the
	Memfile lease database backend executes the Lease File
	Cleanup (LFC). Note: the LFC is currently no-op and will
	be implemented shortly.
	(Trac #3668, git 2ce54eeb607d2caa0901125b5d86a373e9e3f165)

877.	[func]           marcin
	DHCPv4 server drops unicast packets sent to the IPv4 address
	on which the server is not configured to listen.
	(Trac #3547, git 803f1f0f145b0f252ffc3637f758a47e0061de85)

876.	[func]          tomek
	Two new MAC acquisition methods implemented for DHCPv6:
	docsis-modem (which extracts MAC address from an option inserted
	by a cable modem) and docsis-ctms (which extracts MAC address from
	an option inserted by CMTS which acts as a DHCPv6 relay agent).
	(Trac #3553, git ad0a3772774bc5f9831a5ba16725a5a22887b8cb)

875.    [bug]           afidalgo, marcin
	The DHCPv4 server no longer appends the trailing dot to the
	hostnames sent to the clients in the Hostname option (12).
	Appending trailing dot confused some DHCPv4 clients.
	Credits to Alexis Fidalgo for submitting a patch.
	(Trac #3636, git 450867e6987f4c786ad6c2cc95cabcff601c1b48)

874.    [func]           marcin
	Changes to the Memfile lease database backend to load
	leases from multiple files during startup or server
	reconfiguration. This change is required by the Lease File
	Cleanup feature, which leads to the creation of additional
	files holding cleaned up lease information.
	(Trac #3671, git 667de2ef9044e97c76b15cacc7285132cdffdfcf)

873.    [bug]           wlodek
	Removed references to non-existing pgsql_test.sh script
	from Makefile.
	(Trac #3662, git ab69f38dd82cf3c3736588e03c1dc568de3ae6d6)

872.    [func]          wlodek
	Check for required header file errcode.h for PostgreSQL
	backend added to configure process.
	(Trac #3663, git d666dd9263ba1aaf88bec5b8e5ae3f0cb8e5c1db)

871.	[func]		kalmus, tomek
	DHCPv6 is now able to extract MAC from DUID-LLT and DUID-LL.
	(Trac #3548, git f6d9630e2762a0f256a2b7825d74d2bce8fe4c60)

870.	[func]		fdupont
	Cleanup the cryptolink API (e.g., removing spurious 'magic'
	zero length parameters).
	(Trac #3606, git 55d2df9d78321b3844217055e376ae44ac962d8f)

869.	[func]		tomek
	'mac-sources' configuration parameter added. The DHCPv6 server
	can now be configured to use various MAC/Hardware address
	sources.
	(Trac #3554, git 2e7c32e7c19372f0c97968ef7c8256509d80fdfc)

868.    [func]          marcin
	DHCPv4 server configuration allows for selection of the
	address on the interface that server should listen on.
	This is specifically useful in the environments with
	multiple IPv4 addresses assigned to one interface.
	(Trac #3539, git ff71887c605eedc3914bacfd2e551da7bddcc0d6)

867.	[func]		marcin
	libdhcpsrv: Allocation Engine uses statically assigned
	addresses when it allocates or renews leases for the
	DHCPv4 clients.
	(Trac #3564, git 7b192fe314c12e38622742b3b338e997934f862f)

866.	[doc]		stephen
	Corrected documentation concerning the way to configure hooks
	libraries.
	(Trac #3635, git 42d1c98a2e66ab7fc3e372365edad1f5709df885)

865.	[func]		marcin
	Host reservations can be specified in the DHCPv4 and DHCPv6
	servers configuration. The reservations are loaded, but they
	are currently unused.
	(Trac #3562, git 1ba5ec3b7831ef8126be17b9542d9b89a419e7dd)
	(Trac #3628, git 00b49298ec5e5e5c722e5938547c86c954fc76e1)

864.	[func]		tomek
	MySQL backend is now able to store information about hardware
	addresses and associated information in DHCPv6.
	(Trac #3556, git 08a29d8d2374bc3c6b3799d5dd97f586ee869392)

863.	[func]		tomek
	A new tool called kea-admin added. It allows database maintenance.
	Initialization of a new database, version check and upgrade between
	version is now supported. Currently the only backend supported is
	mysql, but support for memfile and pgsql is planned.
	(Trac #3599, git cf22f8d212f2435957f89b51722f8e26e14635f2)

862.	[func]		dgutier, tomek
	Support for client link-layer address option (RFC6939) has
	been added.
	(Trac #3551, git dabdf965d92085f86d5e96c8dadce0f0a8f7c8e3)

861.	[func]		marcin
	The configuration parameters for a DHCPv4 and DHCPv6 options are now
	optional.
	(Trac #3467, git 7bf8cef161e6dd00a7f2b2fe8ec04e1958d6db3f)

860.	[bug]		marcin
	Fixed calculation of the Client FQDN option length for the ASCII
	domain name encoding.
	(Trac #3624, git 5a120d9bf85e27ea5b2674d35af0f2774e4cd2a7)

859.	[func]		marcin
	Implemented Host Manager, which can retrieve host reservations
	specified in the server's configuration. Future tickets will
	extend Host Manager to retrieve reservations from other sources,
	e.g. SQL databases.
	(Trac #3561, git faac5e9746dbf82eb04ffef95658e4b4c7d64a4a)

858.	[bug]		marcin
	Added missing "lease-database" entry to the default DHCPv6
	server configuration, in kea.conf.
	(Trac #3630, git 0f7ff732ea2add45a24e040eae8a0dda27532a31)

857.	[func]		fdupont
	Improve the cryptolink code, for instance use a constant
	time comparison.
	(Trac #3602, git 0c1f433da650330b40fe1a67bae4716c9184f636)

856.	[build]		marcinw
	callout_manager.h and server_hooks.h headers are now exported,
	so statically linked libraries can be tested.
	(Github #4, git 00b5f3fa0369c13021bf4fb78c6450e524e4e411)

855.	[build]		fdupont
	Use convenience archives for objects used in a makefile and
	its parent makefile: before sources were compiled twice using
	the broken subdir-objects option of automake, now objects
	are put into a convenience static library (so an archive).
	(Trac #3631, git d7954b4234114d8fa41aa51f671d4faa1724b748)

854.	[bug]		marcin
	Corrected a regression on "make distcheck" which appeared after
	implementation of #3162 (partial fix).
	(Trac #3629, git 9bb6b76a24e4356b30e59631e76e32c3096fb515)

853.	[func]		tomek
	Lease6 now is able to store MAC/hardware address information. Memfile
	memfile backend has been updated to store/retrieve that additional
	piece of information. Server now tries to use available methods to
	obtain MAC/hardware address from incoming packet.
	(Trac #3555, git ab76a9e7a9d39cb3cf533729473b63a2d2401ac7)

852.	[func]		tomek
	Pkt6 class is now able to generate client's MAC from source IPv6
	link-local address if EUI-64 identifier was used.
	(Trac #3549, git d92e76860e6931477b3e60e5be8978302973f88f)

851.	[bug]		tmark
	Corrected a segmentation fault that was occurring under OS-X
	during D2 module shutdown.
	(Trac #3470, git f7822568abd04c12faa3cde34fadaac238a373d3)

850.	[build]		fdupont
	Moved optional gtest sources to ext/gtest.
	(Trac #3162, git 055512758f5c79f29eb375126d496483c9a6d0a1)

849.	[bug]		tomek
	DHCPv6 component now processes incoming vendor-class options
	properly (packets are classified as VENDOR_CLASS_[content of the
	vendor-class option]).
	(Trac #3486, git 62409cd9531b081943b8f3567f7b0dca36b18802)

848.	[func]		fdupont
	Added truncated HMAC support to TSIG, as per RFC 4635.
	(Trac #3593, git ae3a9cd1a0d2dc07b7092368149381d69bc2c61a)

847.	[build]		fdupont
	Removed no longer used configuration option --with-shared-memory
	and associated files and variables.
	(Trac #3614, git adee8c93f7c7c1303390dd63dbeae74a48a34845)

846.	[bug]		fdupont
	Fixed subdir-objects warnings from recent versions of autotools,
	e.g., on Apple OSX.
	(Trac #3162, git e25c7477f3c35cdaa0f038732f697224bfd44847)

845.	[func]		marcin
	Implemented Host class for storing information about IPv4 and IPv6
	reservations for the host.
	(Trac #3560, git fb5e1883b01ce6388d1b7a92c61061b493c36713)

844.	[bug]		tmark, marcin
	Fixed multiple issues in the DHCP-DDNS unit tests.
	(Trac #3615, git fec824d36121b12e98dd407a0bdf1bc71c8de18d)

843.	[bug]		marcin
	DHCPv4 server sets ciaddr to 0 in DHCPOFFER and DHCPNAK messages to
	adhere to section 4.3.1 of RFC2131.
	(Trac #3367, git 9f05a29caa960df2b09b7a8c23100da8b40e73d0)

842.	[func]		marcin
	DHCPv4 server logs when the packet sent by the client contains
	invalid combination of giaddr/hops before discarding the packet.
	(Trac #3537, git 760c652b54dcdfdfbd1a0014da43d3c31e848f02)

841.	[func]		tomek
	Pkt4 and Pkt6 class have a common base now. A lot code duplication
	removed. Added getMAC() method that will be used to extract MAC
	in DHCPv6.
	(Trac #3546, git 6e68af7dfe15e4d461bf068f545d2bdaaa8fcfb0)

840.	[func]		nicolas
	PktFilterInet::send method now sets source IPv4 address
	explicitly.  This enabled perfdhcp to control its source address
	on systems that have more than one address assigned to a given
	interface. Thanks to Nicolas Chaigneau from Capgemini for
	providing this fix.
	(Github #2, git 6ac36ed7a1d97bcf52ffb2aec7cbf116e58e5803)

839.	[doc]		adam
	DHCPv4 examples corrected in Kea ARM. Thanks to Adam Osuchowski
	from Silesian University of Technology for providing this fix.
	(Github #1, git 15785c0e28190659b037cfcca19f0267ccd9049f)

838.	[bug]		tomek
	Kea components now use the KEA_LOCKFILE_DIR environment variable
	to specify the directory of the logging lockfile. Locking can be
	disabled completely by setting the variable to 'none'.
	(Trac #3591, git d4556e1d21766b94f2f0cda59df15e47e6f2676e)

837.	[bug,doc]	tomek
	Logging configuration examples in kea.conf fixed. Also updated
	Kea documentation for logging.
	(Trac #3536, git 2cf3f6b9cb3d2ae6fc7b0940b55490f109ddd2f9)

836.	[bug]		fdupont
	Moved duplicated getXXXHashAlgorithm() function to new
	xxx_common.h include files in the cryptolink library.
	(Trac #3471, git 8cf2ee46b3d7398f4f716435be3d9b19bf3599f5)

835.	[build]		fdupont
	The configure script checks if OpenSSL supports SHA-2, in order
	to avoid very old (and likely subject to unfixed security bugs)
	OpenSSL versions.
	(Trac #3482, git c779a0ef23d2092cf896276dab1fbcb190380374)

834.	[bug]		marcin
	Corrected the definition of the example DHCPv4 and DHCPv6 address
	pools in the default kea.conf file.
	(Trac #3538, git 8712cc0df77368940d8d3d11811a9ac9504bce12)

833.	[func]		marcin
	Configuration Manager supports two stage configuration. In the
	first stage a temporary configuration is created and in the
	second stage this configuration is committed. If configuration
	fails at the first stage, the temporary configuration is rolled
	back and the server continues to use the old configuration.
	(Trac #3534, git 4ecee3c0c97fe417b050317356f9093ba3771a15)

Kea 0.9 released on August 29, 2014

832.	[bug]		jiri
	Compilation fix for PostgreSQL on i686. Thanks to Jiri Popelka
	from RedHat for providing a patch!
	(Trac #3532, git 96a06654f2177444dcea3a0e9f6fa06947855497)

831.	[func]		marcin
	DHCP servers check if the interfaces specified in the configuration,
	to be used to receive DHCP messages, are present in the system.
	If the interface doesn't exist, an error is reported. In addition,
	the SO_REUSEPORT flag is set for IPv6 sockets as multiple multicast
	sockets can be bound to the DHCPv6 server port.
	(Trac #3512, git 5cbbab2d01c6e1bf6d563ba64d80bc6bc857f73d)

830.	[build]		jreed
	The configure script no longer requires pkg-config.
	(Trac #3511, git 99a5a2db8c011b358873d485ac48f7c78ac6374c)

829.	[build]		wlodek
	Lettuce DNS tests removed with all related python code,
	most of them will be used in Forge project which can be found
	http://kea.isc.org/wiki/IscForge
	(Trac #3420, git e51bcbeedbc169050751c1b896726965243667be)

828.	[bug]		marcin
	Corrected the IfaceMgrTest.detectIface unit test that failed on
	Linux systems with virtual interfaces present.
	(Trac #3527, git 7aa01a6965b6e9fc39ff005803cada7f58f2e628)

827.	[build]		jiri, tomek
	Deprecated AC_PROG_LIBTOOL macro replaced by LT_INIT. Thanks to
	Jiri Popelka from RedHat for providing a patch!
	(Trac #3525, git 6c0aacf29fae1d0501ca69ff6324df8d4fc8c7ee)

826.	[bug]		jiri, tomek
	Compilation fix for Red Hat running on armv7. Thanks to Jiri
	Popelka from RedHat for providing a patch!
	(Trac #3526, git eac5a80472dcb78b538c2ed34cc0534f801e5145)

825.	[bug]		jiri, tomek
	Example JSON configuration files permission fix. Thanks to Jiri
	Popelka	from RedHat for providing a patch!
	(Trac #3524, git 822a39ba33870f70787a1f666aed772e06d04d79)

824.	[bug]		marcin
	Kea deamons report configuration summary when the configuration is
	applied successfully.
	(Trac #3477, git f39d208024f720f72c931016cfa50a54e80f8c61)

823.	[build]		tomek
	query_cmp tool removed from the source code.
	(Trac #3509, git f61c800059bd5e5c74e435d7dd97ae561d29151a)

822.	[build]		tomek
	'host' program was removed from examples.
	(Trac #3421, git aeea893fb1c52d20258929a62a59ae2e7bd12e3d)

821.	[bug]		marcin
	DHCP servers no longer log an error when Interface Manager fails to
	receive a packet as a result of signal being received.
	(Trac #3478, git d80c83aef8e103dd483234429d35aeb66149e0b9)

820.	[bug]		marcin
	Corrected the IfaceMgrTest.detectIfaces unit test which reported
	false positives for specific network configurations.
	(Trac #3517, git 9affa1b2210f5cc9d7a99724e5d5c8979409cefd)

Kea 0.9beta1 released on August 13, 2014

819.	[build]		marcin
	Renamed variables in the configure.ac so as their names do not
	refer to BIND10 project. As a result of renaming the B10_CXXFLAGS
	to KEA_CXXFLAGS in configure.ac all dependent Makefiles had to
	be updated in the tree. The AX_BOOST_FOR_BIND10 macro has been
	renamed to AX_BOOST_FOR_KEA.
	(Trac #3507, git 6616b1c0ad0a78e11bca9395fafb8efdba8d8b9c)

818.	[func]		tomek
	DHCPv4, DHCPv6 and DDNS components now report their versions.
	(Trac #3508, git 3f46c74ffa0ea1197e1fa62cb2f6580931be35f3)

817.	[bug]		marcin
	DHCPv4 and DHCPv6 servers will log an error during an attempt to
	open socket on the interface which is down or not configured.
	(Trac #3487, git fadc776914aa858ce637aab1513ab3d87631f612)

816.	[doc]		tomek
	AUTHORS file rewritten.
	(Trac #3469, git 6ef55abaa1ef79e09ad332c0da28dee7bfed70fe)

815.	[func]		tomek
	Pool definitions in DHCPv4 and DHCPv6 are now lists of
	structures. This makes adding new per-pool parameters easier in
	the future.
	(Trac #3464, git 4bd0c0eda9d86608f8802d28bd360239fe88e905)

814.	[func,doc]		tomek
	It is now possible to specify logging parameters in a
	configuration file for DHCPv4, DHCPv6 and DHCP-DDNS components.
	(Trac #3427, git 23285903645c36fc35c6866a74c50c74089cd255)

813.	[func]		tomek
	Functions, methods and variables referring to BIND10 were renamed
	to Kea. In particular, system variables (B10_LOGGER_ROOT,
	B10_LOCKFILE_DIR_FROM_BUILD etc.) were renamed. B10_ prefix was
	replaced with KEA_.
	(Trac #3417, git 1db8988de6af435fa388dc9c7f909c4a004a01d0)

812.	[doc]		tomek
	DHCPv6 and DDNS sections in Kea Administrator Reference Manual
	has been updated. Usage of keactl has been documented.
	(Trac #3468, git 3945fc6211bcadb9bece7147039a6b50ebcf936b)
	(Trac #3466, git fa9570d19c73cbe7effc75589b7eb855c411f6a3)

811.	[doc]		tmark
	Added documentation of message protocol between DHCP servers and the
	DHCP-DDNS process.
	(Trac #3505, git 6d9aed2f8fe181714e8260493c6cc06e13d0edd0)

810.	[func]		stephen
	perfdhcp is now installed in sbin as it requires root privilege
	to run. The perfdhcp source has been moved to the directory
	src/bin/perfdhcp.
	(Trac #3481, git d101aed6156a993476fa1164f0b0ec8395f5886c)

809.	[func]		stephen
	sockcreator is no longer built or installed.  The code is being
	retained in the repository for the moment, but may be deleted at
	some point in the future.
	(Trac #3480, git 2a55a469dde8fcc053b49e287c30d0906baa91b4)

808.	[func]		stephen
	Reduced number of startup and shutdown messages in the
	DHCP-DDNS process by making some of them debug messages.
	(Trac #3479, git bca0bae285de9ce904c0afd21af777dac2edb4e6)

807.	[func]		marcin
	DHCPv6 server responds to Confirm messages from clients.
	(Trac #3269, git 4f43c309a994e30c07f5aa27057552fb195ec284)

806.	[func]		marcin
	DHCPv4 server processes Requested IP Address option (50).
	(Trac #3320, git ad411a177a32bbe6a93f4baf813d985558c99e2f)

805.	[func]		stephen
	Changed all occurrences of "BIND 10" in message files to "Kea".
	(Trac #3416, git e88090b57a75424920d9b96efbf50e3554048828)

804.	[func]		marcin
	DHCPv4 server supports DHCPINFORM messages from the clients.
	(Trac #3390, git 77f8577b1dbb52bdc6deb8bed3eef6ce7abc33fd)

803.	[func]		marcin
	DHCPv4 server supports responding to directly connected clients on
	FreeBSD, NetBSD and OpenBSD using Berkeley Packet Filtering. This
	also resolves the problem reported in #3438 that the server doesn't
	pick the correct interface to respond to the client and the client
	never gets the response from the server.
	(Trac #2893, git 9fba39d93b9ece950c4294230984d6315dfa11f6)

802.	[doc]		tomek, marcin
	Developer's Guide updated to Change BIND 10 references to Kea.
	Documentation for Keactrl added.
	(Trac #3396, git 271450edbc63e9022f877c9aa3d1dc290708f151)
	(Trac #3466, git fa9570d19c73cbe7effc75589b7eb855c411f6a3)

801.	[build]		fdupont
	Detect all OS X versions more recent than 10.9 (where
	pthread_cond_destroy() doesn't work as documented,
	which makes some of unit tests to fail).
	(Trac #3473, git d620ef6659598bcc1f4c30241e845348770e264e)

800.	[bug]		marcin
	DHCPv6 server is now usable on FreeBSD, NetBSD and OpenBSD systems.
	It can receive messages sent to ff02::1:2 multicast address. Also,
	fixed the bug whereby the DHCPv6 server failed to bind the socket
	to global unicast address on BSD systems due to invalid scope id
	setting.
	(Trac #3437, git f4c2fe2fc37a37f1510e138e1f6c4ccd757e1f06)

799.	[func]		tmark
	Configuration parsing for all Kea servers has been enhanced to include
	the location of the error within the configuration file presented as
	file name, line number, and column within the configuration file.
	(Trac #3436, git b927deb2b4579f93ba74d4be8f5a3a4eaa3c6422)
	(Trac #3409, git 777dbdb29a641f7d8661f9cc2c22f1cb9fe7eb14)

798.	[build]		tomek
	JSON configuration backend is now the default. BUNDY backend
	is now deprecated after #3413 removed the BIND10/Bundy framework.
	(Trac #3476, git 727b65f2c62bbd7dc599b2e7956167e2b3c34098)

797.	[build]		tomek
	Removed a lot of remaining BIND10 framework: bind10, bindctl,
	cfgmgr, cmdctl, msgq, stats, sysinfo, tests, usermgr from src/bin
	directory, also src/lib/python directory. Python3 is not
	required anymore, unless documentation generation is enabled.
	(Trac #3413, git d7b297ac475193f687d07b0489ac74585d4f3814)

796.	[doc]		tomek
	User's Guide renamed to Kea Administrator Reference Manual,
	removed sections specific to BIND10/Bundy framework, rewritten
	general and DHCPv4 specific examples.
	(Trac #3418, git 73e6019d83760f0500890240e2e187dcd5e1e14c)

795.	[func]		marcin
	Added support to keactrl to start, stop, reconfigure and gather
	status of the DHCP-DDNS server.
	(Trac #3465, git 6bc61470c9ccee001fe282d0f879bcddac0b8721)

794.	[func]		fdupont
	cryptolink: add OpenSSL crypto backend as an alternative to Botan
	by specifying --with-openssl[=PATH] on the "configure" command
	line. Add hash support to the cryptolink API and use it in DHCP
	DDNS, removing the Botan dependency.
	(Trac #2406, git 4b4110dd68706b4171fc6d8a6f4f2a9cd820edac)

793.	[func]		tmark
	DHCP-DDNS: Implemented dynamic reconfiguration of the server,
	triggered when the SIGHUP signal is received by the server's
	process. Also, server performs a graceful shut down when SIGINT
	or SIGTERM signal is received.
	(Trac #3407, git f1a224df1e46098748ba60205be09ada4600515f)

792.	[func]		marcin
	Implemented keactrl script used to start, stop, reconfigure Kea
	servers and get their status and configuration data. This script
	is installed only if the JSON configuration backend is in use.
	(Trac #3422, git e1d164c7a9a54a7aacea88c8c57cd2826e06012b)

791.	[func]		tmark
	DHCP-DDNS: Now supports configure.ac parameter: --with-kea-config.
	It allows selecting configuration backend and accepts one of two
	values: BUNDY, which uses Bundy (former BIND10) framework as Kea
	0.8 did, or JSON, which reads configuration from a JSON file.
	(Trac #3401, git 8e69209caafc81041229f3d9601599f3d98fc86e)

790.	[func]		marcin
	DHCPv4 server: Implemented dynamic reconfiguration of the server,
	triggered when the SIGHUP signal is received by the server's
	process. Also, server performs a graceful shut down when SIGINT
	or SIGTERM signal is received.
	(Trac #3405, git dd0270bd91cf8fc958b8b388950d343d311ee99e)

789.	[bug]		marcin
	DHCPv4 server sends Renewal Time (58) and Rebinding Time (59)
	options to the client when the appropriate timers are set
	in the configuration. Previously, the timers were ignored.
	(Trac #3336, git b3c8a079889411182ade517c85aa4fe5d6b8719a)

788.	[func]		tomek
	DHCPv4 server: New parameter added to configure.ac: --with-kea-config.
	It allows selecting configuration backend and accepts one of two
	values: BUNDY, which uses Bundy (former BIND10) framework as Kea
	0.8 did, or JSON, which reads configuration from a JSON file.
	(Trac #3399, git 6e4dd3ae58c091ba0fd64c87fa8d7c268210f99b)

787.	[func]		marcin
	DHCPv6 server: Implemented dynamic reconfiguration of the server,
	triggered when the SIGHUP signal is received by the server's
	process. Also, server performs a graceful shut down when SIGINT
	or SIGTERM signal is received.
	(Trac #3406, git 3be60fa6ac521aecae6ae92d26dc03792bc76903)

786.	[func]		tmark
	DHCP-DDNS now supports DDNS updates with TSIG.  Please refer to the
	Kea Guide for details. Prior to this TSIG keys could be defined but
	were not used.
	(Trac #3432, git 80fea12a53d1e832d4e7b710ca6ea613300f73ea)

785.	[bug]		marcin
	DHCPv6 server avoids collisions between prefixes that are allocated
	as a result of receiving hints from the clients. Previously the
	whole prefix (including bits beyond the prefix length) was used to
	search existing leases in the lease database. If not found, the
	new lease was crated for the prefix sent by the client. If another
	client sent the same prefix but with different non-significant bits
	the prefix was allocated. This led to prefix collisions. Currently,
	server ignores bits beyond the prefix length when searching for
	existing leases.
	(Trac #3246, git 50de7df4195195e981ae9c8c6f1b4100047d5bb5)

784.	[func]		tmark
	DHCP_DDNS's configuration was changed. The unused parameter,
	"interface" was deleted.  Three new parameters, "ncr_protocol",
	"ncr_format", and "dns_server_timeout" were added.  Please refer to
	Kea Guide for details.
	(Trac #3268,    git bd60252e679f19b062f61926647f661ab169f21c)

783.	[func]*		tomek
	DHCPv6 server: New parameter added to configure: --with-kea-config.
	It allows selecting configuration backend and accepts one of two
	values: BUNDY, which uses Bundy (former BIND10 framework as Kea
	0.8 did, or JSON, which reads configuration from a JSON file.
	(Trac #3400, git 7e9fdfa644b81f72bfa5300b7ddcdb9754400769)

782.	[func]		tmark
	Added sender-ip, sender-port, and max-queue-size parameters to
	the dhcp-ddns configuration section of both b10-dhcp4 and b10-dhcp6.
	(Trac #3328,    git 8d8d0b5eedaab20bf1008dfb3a6913eb006a6e73)

781.	[func]		marcin
	libkea-dhcpsrv: the Memfile lease storage backend returns leases
	of a specified type. Previously, it ignored the lease type parameter
	and returned all leases for a particular client. Thanks to David
	Carlier for helping to implement this ticket.
	(Trac #3148, git d2f0edf473716cd747a21d6917e89ba55c148d8e)

780.	[func]		marcin
	libkea-cc: JSON parser stores information about the position
	of the data element values in the JSON string. The position
	comprises the line number and the offset within this line where
	the specific value resides. This functionality is intended to
	be used for error logging during configuration parsing.
	(Trac #3408, git 115a52a6713340fc589f6f95d73d242931239405)

779.	[doc]		tmark
	Added a section to the developer's guide for Kea's DHCP-DDNS
	component, D2.
	(Trac #3158,    git  7be263c7372b1401a8b4288742854f96b5bec0d6)

bind10-1.2.0 (kea 0.8) released on April 17, 2014

bind10-1.2.0rc1 released on April 8, 2014

778.	[func]*		marcin
	libdhcpsrv: the Memfile lease storage backend now writes
	leases into a CSV file. Configuration parsers for b10-dhcp4
	and b10-dhcp6 use the new configuration parameters to
	control the location of the lease file. It is possible to
	disable lease writes to disk using configuration for testing
	purposes.
	(Trac #3360, git 09e6e71abf8bc693e389ebd262fd149b43c1f1d4)

777.	[func]		tmark
	If b10-dhcp-ddns is configured to listen on an address other than
	loopback, it will issue a log message warning the user that this is
	insecure and is supported for testing purposes only.
	(Trac #3383,    git  652aa4de2fa82fdf3de569d01d9f4aa618fc1972)

776.	[func]		tomek
	b10-dhcp4 and b10-dhcp6 now support using PostgreSQL as the backend
	for storing lease data.  This backend is enabled by specifying
	--with-dhcp-pgsql on the "configure" command line. Without this
	switch the PostgreSQL backend is not compiled leaving BIND 10 able to
	be built on systems without PostgreSQL installed.  Thanks to David
	Carlier who contributed the initial patches for this work.
	(Trac #3080,    git  1aae8b1fab3008e62c4f085948b1abadad512447)

775.	[func]		marcin
	b10-dhcp4, b10-dhcp6: added a new parameter to subnet configuration.
	This parameter allows subnet ids to be set to arbitrary values or
	automatically generated values. Generated subnet ids are renumbered
	each time one or more subnets are removed.  Setting the ids to
	specific values prevents this renumbering.
	(Trac #3281, git d90e9a0642fbb16a4e664160b4812f61fb81f1aa)

774.	[doc]		marcin
	Updated information in the BIND 10 Guide about the standards supported
	by Kea and its current limitations.
	(Trac #3258, git ff52b86206e3a256a02ca6d5cde55040550ba86a)

773.	[doc]		tmark
	Added sections to the BIND 10 guide on configuring and using the
	DHCP-DDNS feature of Kea.  Chapter 19, describes the new DHCP-DDNS
	server and its configuration. Additions to chapters 17 and 18
	describe configuring the DHCP servers to work with the new server.
	(Trac #3283, git 806eea955c61eba2d7268958a740a8e8ea63bdaf)

772.	[bug]		tmark
	b10-dhcp4 and b10-dhcp6 now both correctly support DDNS updates
	when honoring client requested delegation. When DDNS is enabled,
	and the client's FQDN indicates they will do the forward updates,
	the servers will now post a DDNS update request to b10-dhcp-ddns
	for the reverse updates. Prior to this the servers were posting no
	DDNS update requests when honoring client delegation.
	(Trac #3352, git b1a0f405463723d539b2e6ed2dcdd692d7796b88)

771.	[bug]		tmark
	Ticket #3339 (entry 760) was reverted to fix regression
	where components added through bindctl, could not be removed.
	(Trac #3374, git c641e2d0569df3ca3e5a93beaf0ecf39db07e402)

770.	[bug]		tmark
	Configuration parsing in b10-dhcp6 and b10-dhcp4 for the "dhcp-ddns"
	section of their configurations now supplies hard-coded default values
	rather than those from their spec files.  This is a temporary solution
	to circumvent an issue in the configuration libraries which causes
	map-items to behave incorrectly.
	(Trac #3358, git 983d8acec3a7ccb1ffef662eac7518aed5f99381)

769.	[func]		marcin
	b10-dhcp6: Implemented support for Rebind message.
	(Trac #3232, git 3649413932857470558a6f19e0b0e181b3fc0fda)

768.	[bug]		tmark
	b10-dhcp-ddns now treats a DNS server response code of
	NXRRSET as a successful outcome when processing a request
	to remove DNS data.  This corrects a defect in which
	b10-dhcp-ddns would incorrectly fail a request to remove
	DNS data when the DNS server's response was NXRRSET.
	(Trac #3362, git da3b0d4f364d069ffdb47723545798ac589fae42)

767.	[func]		tomek
	Unit-tests for all DHCP database backends are now shared.
	This improves test coverage for memfile and any future
	backends that may appear.
	(Trac #3359, git 3d6c11630ada9d0681a813cf026f6bb16aabb9fa)

bind10-1.2.0beta1 released on March 6, 2014

766.	[func]		muks
	--disable-dns and --disable-dhcp configure arguments have been
	added to conditionally disable the DNS or DHCP components
	respectively. This facility can be used to do a DNS or DHCP-only
	build of BIND 10. DNS and DHCP components are both enabled by
	default.
	(Trac #2367, git 81a689b61b1c4abf8a1a4fcbe41cfc96fd11792a)

765.	[bug]		tomek
	b10-dhcp4: Fixed a minor bug in eRouter1.0 class processing. The
	server no longer sets giaddr field.
	(Trac #3353, git 23c22e9b1141c699f361d45c309e737dfecf6f3f)

764.	[bug]		tomek
	b10-dhcp4: Fixed a bug caused client classification to not work
	properly.
	(Trac #3343, git 1801400ac874380e7a565d373b4bae96a49e21f7)

763.	[func]		tmark
	b10-dhcp-ddns may now be configured to disable DNS updates in
	in a given direction by simply not defining any domains for that
	direction in its configuration.  This allows it to be configured to
	support either forward DNS or reverse DNS only.  Prior to this if
	a request was received that could not be matched to servers in a
	given direction it was failed immediately.
	(Trac #3341, git 01f26bce1d9faaddb8be59802f73891ea065b200)

762.	[func]		tmark
	If configured to do so, b10-dhcp6 will now create DHCP-DDNS update
	requests and send them to b10-dhcp-ddns for processing.
	(Trac# 3329, git 239956696465a13196a2b6bc0f3a61aed21a5de8)

761.	[doc]		stephen, jreed
	Added "man" page for perfdhcp.
	(Trac #2307, git ff2f538912c205fbdb1408ee613c09b90de53514)

760.	[bug]		tmark
	When merging a map of configuration elements into another, elements
	that are themselves maps will be merged. In particular, this
	corrects a defect which caused a configuration commit error to
	occur when using bindctl to modify a single a parameter in
	dhcp-ddns portion of b10-dhcp4 configuration.
	(Trac# 3339, git 3ae0d93d89f3277a566eeb045191a43b2dd9d9b1)

759.	[func]		tomek
	b10-dhcp4, b10-dhcp6: IP address of the relay agent can now be
	specified for both IPv4 and IPv6 subnets. That information allows
	the server to properly handle a case where relay agent address
	does not match subnet.  This is mostly useful in shared subnets
	and cable networks.
	(Trac #3322, git 5de565baea42c9096dff78ed5fbd05982a174469)

758.	[bug]		tmark
	b10-dhcp4 now correctly handles DHO_HOST_OPTION.  This corrects
	a bug where the server would fail to recognize the option in the
	DHCP request and then skip generating the appropriate DHCP-DDNS
	update request.
	(Trac #2426, git 985d66cba7665a71e17ef70c5d22c767abaad1b6)

757.	[func]		tmark
	b10-dhcp6 now parses parameters which support DHCP-DDNS updates
	via the DHCP-DDNS module, b10-dhcp-ddns.  These parameters are
	part of new configuration element, dhcp-ddns, defined in
	dhcp4.spec. These parameters influence when and how DDNS updates
	requests are created but communicating them to b10-dhcp-ddns is
	not yet supported.  That will be provided under separate ticket,
	Trac #3222.
	(Trac# 3034, git 22c667a66536ff3e3741bc67025d824644ed4e7d)

756.	[bug]		marcin
	b10-dhcp6: server parses DHCPv6 Vendor Class option. Previously
	the server failed to parse Vendor Class option having empty opaque
	data field because of the invalid definition in libdhcp++. The
	DHCPv6 Vendor Class option and DHCPv4 V-I Vendor Class option is
	now represented by the new OptionVendorClass. The b10-dhcp4 is
	affected by this change such that it uses new class to parse the
	DHCPv4 V-I Vendor Class option.
	(Trac #3316, git 1e61d7db5b8dc76682aa568cd62bfae0eeff46e3)

755.	[func]		muks
	Add support for the CAA RR type (RFC 6844).
	(Trac #2512, git 39162608985e5c904448f308951c73bb9c32da8f)

754.	[func]		muks
	Add support for the TLSA RR type (RFC 6698).
	(Trac #2185, git a168170430f6927f28597b2a6debebe31cf39b13)

753.	[func]		muks
	libdns++: the unknown/generic (RFC 3597) RDATA class now uses the
	generic lexer in constructors from text.
	(Trac #2426, git 0770d2df84e5608371db3a47e0456eb2a340b5f4)

752.	[func]		tmark
	If configured to do so, b10-dhcp4 will now create DHCP-DDNS update
	requests and send them to b10-dhcp-ddns for processing.
	(Trac# 3329, git 4546dd186782eec5cfcb4ddb61b0a3aa5c700751)

751.	[func]		muks
	The BIND 10 zone loader now supports the $GENERATE directive (a
	BIND 9 extension).
	(Trac #2430, git b05064f681231fe7f8571253c5786f4ff0f2ca03)

750.	[func]		tomek
	b10-dhcp4, b10-dhcp6: Simple client classification has been
	implemented. Incoming packets can be assigned to zero or more
	client classes. It is possible to restrict subnet usage to a given
	client class. User's Guide and Developer's Guide has been updated.
	(Trac #3274, git 1791d19899b92a6ee411199f664bdfc690ec08b2)

749.	[bug]		tmark
	b10-dhcp-ddns now sets the TTL value in RRs that add A, AAAA, or
	PTR DNS entries to the lease length provided in instigating
	NameChangeRequest.  This corrected a bug in which the TTL was
	always set to 0.
	(Trac# 3299, git dbacf27ece77f3d857da793341c6bd31ef1ea239)

748.	[bug]		marcin
	b10-dhcp4 server picks a subnet, to assign address for a directly
	connected client, using IP address of the interface on which the
	client's message has been received. If the message is received on
	the interface for which there is no suitable subnet, the message
	is discarded. Also, the subnet for renewing client which unicasts
	its request, is selected using ciaddr.
	(Trac #3242, git 9e571cc217d6b1a2fd6fdae1565fcc6fde6d08b1)

747.	[bug]		marcin
	libdhcpsrv: server configuration mechanism allows creating definitions
	for standard options for which Kea doesn't provide a definition yet.
	Without this, the server administrator couldn't configure options for
	which a definition didn't exist.
	(Trac# 3309, git 16a6ed6e48a6a950670c4874a2e81b1faf287d99)

746.	[func]		tomek
	IOAddress no longer exposes underlying asio objects. The getAddress()
	method has been removed and replaced with several convenience methods.
	(Trac #1485, git ecdb62db16b3f3d447db4a9d2a4079d5260431f0)

745.	[bug]*		muks
	b10-auth now returns rcode=REFUSED for all questions with
	qtype=RRSIG (i.e., where RRSIGs are queried directly). This is
	because RRSIGs are meaningless without being bundled alongside the
	RRs they cover.
	(Trac #2226, git 68d24e65c9c3dfee38adfbe1c93367b0083f9a58)

744.	[func]		marcin
	b10-dhcp6: Refactored the code which is processing Client FQDN
	option.  The major user-visible change is that server generates
	DDNS NameChangeRequest for the first IPv6 address (instead of all)
	acquired by a client. Also, the server generates fully qualified
	domain name from acquired IPv6 address, if the client sends an
	empty name in Client FQDN option.
	(Trac# 3295, git aa1c94a54114e848c64771fde308fc9ac0c00fd0)

743.	[func]		tmark
	b10-dhcp4 now responds with changes in DDNS behavior based upon
	configuration parameters specified through its dhcp-ddns configuration
	element. The parameters now supported are override-no-update,
	override-client-update, replace-client-name, generated-prefix, and
	qualifying-suffix.
	(Trac# 3282, git 42b1f1e4c4f5aa48b7588233402876f5012c043c)

742.	[func]		muks
	The authoritative server now includes the datasource configuration
	when logging some errors with the
	AUTH_DATASRC_CLIENTS_BUILDER_RECONFIGURE_ERROR message ID.
	(Trac #2756, git 31872754f36c840b4ec0b412a86afe9f38be86e0)

741.	[bug]		shane
	Remove hard-coded (and unnecessary) TSIG key from error message.
	This also prevents a crash if the TSIG name is missing.
	(Trac #3099, git 0ba8bbabe09756a4627e80aacdbb5050407faaac)

740.	[func]		muks
	When displaying messages about mismatched configuration data types
	in entered values (between the supplied value type and expected
	schema type), bindctl now includes both the supplied and expected
	configuration data types in the returned error. The user has more
	information on what caused the error now.
	(Trac #3239, git 84d5eda2a6ae0d737aef68d56023fc33fef623e6)

739.	[bug]		muks
	Various minor updates were made to the SSHFP RDATA parser. Mainly,
	the SSHFP constructor no longer throws an isc::BadValue exception.
	generic::SSHFP::getFingerprintLen() was also renamed to
	getFingerprintLength().
	(Trac #3287, git 2f26d781704618c6007ba896ad3d9e0c107d04b0)

738.	[bug]		muks
	b10-auth now correctly processes NXDOMAIN results in the root zone
	when using a SQLite3 data source.
	(Trac #2951, git 13685cc4580660eaf5b041b683a2d2f31fd24de3)

737.	[func]		muks
	b10-auth now additionally logs the source address and port when
	DNS messages with unsupported opcodes are received.
	(Trac #1516, git 71611831f6d1aaaea09143d4837eddbd1d67fbf4)

736.	[bug]		wlodek
	b10-dhcp6 is now capable to determine if a received
	message is addressed to it, using server identifier option.
	The messages with non-matching server identifier are dropped.
	(Trac #2892, git 3bd69e9b4ab9be231f7c966fd62b95a4e1595901)

735.	[doc]		stephen
	Expanded Developer's Guide to include chapter on logging.
	(Trac #2566, git a08d702839d9df6cddefeccab1e7e657377145de)

734.	[bug]		marcin
	libdhcp++: fixed a bug which caused an error when setting boolean
	values for an option. Also, bind10-guide has been updated with the
	examples how to set the boolean values for an option.
	(Trac# 3292, git 7c4c0514ede3cffc52d8c2874cdbdb74ced5f4ac)

733.	[bug]		marcin
	libdhcp++: a function which opens IPv6/UDPv6 sockets for the
	DHCPv6 server, gracefully handles errors to bind socket to
	a multicast address.
	(Trac #3288, git 76ace0c46a5fe0e53a29dad093b817ad6c891f1b)

732.	[func]		tomek
	b10-dhcp4, b10-dhcp6: Support for simplified client classification
	added. Incoming packets are now assigned to a client class based
	on the content of the packet's user class option (DHCPv4) or vendor
	class option (DHCPv6). Two classes (docsis3.0 and eRouter1.0) have
	class specific behavior in b10-dhcp4. See DHCPv4 Client
	Classification and DHCPv6 Client Classification in BIND10
	Developer's Guide for details.  This is a first ticket in a series
	of planned at least three tickets.
	(Trac #3203, git afea612c23143f81a4201e39ba793bc837c5c9f1)

731.	[func]		tmark
	b10-dhcp4 now parses parameters which support DHCP-DDNS updates
	via the DHCP-DDNS module, b10-dhcp-ddns.  These parameters are
	part of new configuration element, dhcp-ddns, defined in
	dhcp4.spec.  The parameters parse, store and retrieve but do not
	yet govern behavior.  That will be provided under separate ticket.
	(Trac# 3033, git 0ba859834503f2b9b908cd7bc572e0286ca9201f)

730.	[bug]		tomek
	b10-dhcp4, b10-dhcp6: Both servers used to unnecessarily increase
	subnet-id values after reconfiguration. The subnet-ids are now reset
	to 1 every time a server is reconfigured.
	(Trac #3234, git 31e416087685a6dadc3047fdbb0927bbf60095aa)

729.	[bug]		marcin
	b10-dhcp4 discards DHCPv4 messages carrying server identifiers
	which don't match server identifiers used by the server.
	(Trac #3279, git 805d2b269c6bf3e7be68c13f1da1709d8150a666)

728.	[func]		marcin
	b10-dhcp6: If server fails to open a socket on one interface it
	will log a warning and continue to open sockets on other interfaces.
	The warning message is communicated from the libdhcp++ via the
	error handler function supplied by the DHCPv6 server.
	(Trac #3252, git af5eada1bba906697ee92df3fcc25cc0e3979221)

727.	[func]		muks
	RRset::setName() has now been removed.
	(Trac #2335, git c918027a387da8514acf7e125fd52c8378113662)

726.	[bug]*		muks
	Don't print trailing newlines in Question::toText() output by
	default.  This fixes some logging that were split with a line
	feed.  It is possible to get the old behavior by passing
	toText(true).  Message::toText() output is unchanged.
	(Trac #571, git 7286499d5206c6d2aa8a59a5247c3841a772a43e)

725.	[func]		tmark
	b10-dhcp-ddns D2UpdateMgr now uses the newly implemented
	NameAddTransaction and NameRemoveTransaction classes.  This allows
	it to conduct actual DNS update exchanges based upon queued
	NameChangeRequests.
	(Trac# 3089, git 9ff948a169e1c1f3ad9e1bad1568375590a3ef42)

724.	[bug]		marcin
	b10-dhcp4: Different server identifiers are used for the packets
	being sent through different interfaces. The server uses IPv4 address
	assigned to the particular interface as a server identifier. This
	guarantees that the unicast packet sent by a relay or a client, to
	the address being a server identifier, will reach the server.
	(Trac #3231, git c7a229f15089670d2bfde6e9f0530c30ce6f8cf8)

723.	[bug]		marcin
	libdhcp++: Implemented unit tests for the IfaceMgr's routine
	which opens IPv6 sockets on detected interfaces. The IfaceMgr
	logic performing low level operations on sockets has been
	moved to a separate class. By providing a custom implementation
	of this class, the unit tests may use fake interfaces with
	custom configuration and thus cover wide range of test
	scenarios for the function.
	(Trac #3251, git 21d2f7ec425f8461b545687104cd76a42da61b2e)

722.	[bug]		muks
	b10-cmdctl now prints a more operator-friendly message when the
	address+port that b10-cmdctl listens on is already in use.
	(Trac #3227, git 5ec35e37dbb46f66ff0f6a9d9a6a87a393b37934)

721.	[func]		tmark
	Updates the user_chk example hooks shared library with callouts
	for packet receive and packet send.  Decision outcome now includes
	the lease or prefix assigned.  The user registry now supports a
	default user entry.
	(Trac #3207, git 34fddf2e75b80d9e517a8f9c3321aa4878cda795)

720.	[func]		tmark
	Added the initial implementation of the class, NameAddTransaction,
	to b10-dhcp-ddns.  This class provides a state machine which
	implements the logic required to remove forward and reverse DNS
	entries as described in RFC 4703, section 5.5. This includes the
	ability to construct the necessary DNS requests.
	(Trac# 3088, git ca58ac00fce4cb5f46e534d7ffadb2db4e4ffaf3)

719.	[func]		tomek
	b10-dhcp4: Support for sending back client-id (RFC6842) has been
	added now. Also a configuration parameter (echo-client-id) has
	been added, so it is possible to enable backward compatibility
	("echo-client-id false").
	(Trac #3210, git 88a4858db206dfcd53a227562198f308f7779a72)

718.	[func]		dclink, tomek
	libdhcp++: Interface detection implemented for FreeBSD, NetBSD,
	OpenBSD, Mac OS X and Solaris 11. Thanks to David Carlier for
	contributing a patch.
	(Trac #2246, git d8045b5e1580a1d0b89a232fd61c10d25a95e769)

717.	[bug]		marcin
	Fixed the bug which incorrectly treated DHCPv4 option codes 224-254 as
	standard options, barring them from being used as custom options.
	(Trac #2772, git c6158690c389d75686545459618ae0bf16f2cdb8)

716.	[func]		marcin
	perfdhcp: added support for sending DHCPv6 Release messages
	at the specified rate and measure performance. The orphan
	messages counters are not displayed for individual exchanges
	anymore. The following ticket: #3261 has been submitted to
	implement global orphan counting for all exchange types.
	(Trac #3181, git 684524bc130080e4fa31b65edfd14d58eec37e50)

715.	[bug]		marcin
	libdhcp++: Used the CMSG_SPACE instead of CMSG_LEN macro to calculate
	msg_controllen field of the DHCPv6 message. Use of CMSG_LEN causes
	sendmsg failures on OpenBSD due to the bug kernel/6080 on OpenBSD.
	(Trac #1824, git 39c9499d001a98c8d2f5792563c28a5eb2cc5fcb)

714.	[doc]		tomek
	BIND10 Contributor's Guide added.
	(Trac #3109, git 016bfae00460b4f88adbfd07ed26759eb294ef10)

713.	[func]		tmark
	Added DNS update request construction to d2::NameAddTransaction
	in b10-dhcp-ddns.  The class now generates all DNS update
	request variations needed to fulfill its state machine in
	compliance with RFC 4703, sections 5.3 and 5.4.
	(Trac# 3241, git dceca9554cb9410dd8d12371b68198b797cb6cfb)

712.	[func]		marcin, dclink
	b10-dhcp4: If server fails to open a socket on one interface it
	will log a warning and continue to open sockets on other interfaces.
	The warning message is communicated from the libdhcp++ via the
	error handler function supplied by the DHCPv4 server. Thanks to
	David Carlier for providing a patch.
	(Trac #2765, git f49c4b8942cdbafb85414a1925ff6ca1d381f498)

711.	[func]		tmark
	Added the initial implementation of the class, NameAddTransaction,
	to b10-dhcp-ddns.  This class provides the state model logic
	described in the DHCP_DDNS design to add or replace forward and
	reverse DNS entries for a given FQDN.  It does not yet construct
	the actual DNS update requests, this will be added under Trac#
	3241.
	(Trac# 3087, git 8f99da735a9f39d514c40d0a295f751dc8edfbcd)

710.	[build]		jinmei
	Fixed various build time issues for MacOS X 10.9.  Those include
	some general fixes and improvements:
	- (libdns++) masterLoad() functions now use the generic MasterLoader
	  class as backend, eliminating the restrictions of the previous
	  versions.
	- (libcc) fixed a minor portability bug in the JSON parser.  Although
	  the only known affected system is OS X 10.9 at the moment, that
	  could potentially cause disruption on other existing and future
	  systems.
	Other notes:
	- if built with googletest, gtest 1.7 (and possibly higher) is
	  required.
	- many older versions of Boost don't work.  A known workable version
	  is 1.54.
	(Trac #3213, git d4e570f097fe0eb9009b177a4af285cde0c636cc)

709.	[bug]		marcin
	b10-dhcp6: Server crashed when the client sent FQDN option and did
	not request FQDN option to be returned.
	(Trac #3220, git 0f1ed4205a46eb42ef728ba6b0955c9af384e0be)

708.	[bug]		dclink, marcin
	libdhcpsrv: Fixed a bug in Memfile lease database backend which
	caused DHCPv4 server crashes when leases with NULL client id
	were present. Thanks to David Carlier for submitting the patch.
	(Trac #2940, git a232f3d7d92ebcfb7793dc6b67914299c45c715b)

707.	[bug]		muks
	Using very large numbers (out of bounds) in config values caused
	BIND 10 to throw an exception. This has been fixed in a patch
	contributed by David Carlier.
	(Trac #3114, git 9bd776e36b7f53a6ee2e4d5a2ea79722ba5fe13b)

706.	[func]		marcin
	b10-dhcp4: Server processes the DHCPv4 Client FQDN and Host Name
	options sent by a client and generates the response. As a result
	of processing, the server generates NameChangeRequests which
	represent changes to DNS mappings for a particular lease (addition
	or removal of DNS mappings).
	Currently all generated NameChangeRequests are dropped. Sending
	them to b10-dhcp-ddns will be implemented with the future tickets.
	(Trac #3035, git f617e6af8cdf068320d14626ecbe14a73a6da22)

705.	[bug]*		kean
	When commands are piped into bindctl, no longer attempt to query the
	user name and password if no default user name and password file is
	present, or it contains no valid entries.
	(Trac #264, git 4921d7de6b5623c7e85d2baf8bc978686877345b)

704.	[func]		naokikambe
	New statistics items related to IP sockets added into b10-xfrin:
	open, openfail, close, connfail, conn, senderr, and recverr.
	Their values can be obtained by invoking "Stats show Xfrin" via
	bindctl while b10-xfrin is running.
	(Trac #2300, git 4655c110afa0ec6f5669bf53245bffe6b30ece4b)

703.	[bug]		kean
	A bug in b10-msgq was fixed where it would remove the socket file if
	there was an existing copy of b10-msgq running. It now correctly
	detects and reports this without removing the socket file.
	(Trac #433, git c18a49b0435c656669e6f87ef65d44dc98e0e726)

702.	[func]		marcin
	perfdhcp: support for sending DHCPv6 Renew messages at the specified
	rate and measure performance.
	(Trac #3183, git 66f2939830926f4337623b159210103b5a8e2434)

701.	[bug]		tomek
	libdhcp++: Incoming DHCPv6 IAPREFIX option is now parsed properly.
	(Trac #3211, git ed43618a2c7b2387d76f99a5a4b1a3e05ac70f5e)

700.	[func]		tomek, marcin
	b10-dhcp4, b10-dhcp6: Support for vendor options has been added. It
	is now possible to configure vendor options. Server is able to
	parse some CableLabs vendor options and send configured	vendor
	options	in response. The support is not complete.
	(Trac #3194, git 243ded15bbed0d35e230d00f4e3ee42c3609616c)

699.	[bug]		marcin
	libdhcp++: Options with defined suboptions are now handled properly.
	In particular, Relay Agent Info options is now echoed back properly.
	(Trac #3102, git 6f6251bbd761809634aa470f36480d046b4d2a20)

698.	[bug]		muks
	A bug was fixed in the interaction between b10-init and b10-msgq
	that caused BIND 10 failures after repeated start/stop of
	components.
	(Trac #3094, git ed672a898d28d6249ff0c96df12384b0aee403c8

697.	[func]		tmark
	Implements "user_check" hooks shared library which supports subnet
	selection based upon the contents of a list of known DHCP lease users
	(i.e. clients).  Adds the following subdirectories to the bind10 src
	directory for maintaining hooks shared libraries:
	bind10/src/hooks - base directory for hooks shared libraries;
	bind10/src/hooks/dhcp - base directory for all hooks libs
	pertaining to DHCP (Kea);
	bind10/src/hooks/dhcp/user_check - directory containing the
	user_check hooks library.
	(Trac #3186, git f36aab92c85498f8511fbbe19fad5e3f787aef68)

696.	[func]		tomek
	b10-dhcp4: It is now possible to specify value of siaddr field
	in DHCPv4 responses. It is used to point out to the next
	server in the boot process (that typically is TFTP server).
	(Trac #3191, git 541922b5300904a5de2eaeddc3666fc4b654ffba)

695.	[func]		tomek
	b10-dhcp6 is now able to listen on global IPv6 unicast addresses.
	(Trac #3195, git 72e601f2a57ab70b25d50877c8e49242739d1c9f)

694.	[bug]		tomek
	b10-dhcp6 now handles exceptions better when processing initial
	configuration. In particular, errors with socket binding do not
	prevent b10-dhcp6 from establishing configuration session anymore.
	(Trac #3195, git 72e601f2a57ab70b25d50877c8e49242739d1c9f)

693.	[bug]		tomek
	b10-dhcp6 now handles IPv6 interface enabling correctly.
	(Trac #3195, git 72e601f2a57ab70b25d50877c8e49242739d1c9f)

692.	[bug]		marcin
	b10-dhcp4: Fix a bug whereby the Parameter Request List was not parsed
	by the server and requested DHCPv4 options were not returned to the
	client. Options are not sent back to the client if server failed to
	assign a lease.
	(Trac #3200, git 50d91e4c069c6de13680bfaaee3c56b68d6e4ab1)

691.	[bug]		marcin
	libdhcp++: Created definitions for standard DHCPv4 options:
	tftp-server-name (66) and boot-file-name (67). Also, fixed definition
	of DHCPv4 option time-offset (2).
	(Trac #3199, git 6e171110c4dd9ae3b1be828b9516efc65c33460b)

690.	[bug]		tomek
	b10-dhcp4: Relay Agent Info option is now echoed back in
	DHCPv4 responses.
	(Trac #3184, git 287389c049518bff66bdf6a5a49bb8768be02d8e)

689.	[func]*		marcin
	b10-dhcp4 and b10-dhcp6 install callback functions which parse options
	in the received DHCP packets.
	(Trac #3180, git f73fba3cde9421acbeb9486c615900b0af58fa25)

688.	[func]		tomek
	b10-dhcp6: Prefix Delegation support is now extended to
	Renew and Release messages.
	(Trac #3153, #3154, git 3207932815f58045acea84ae092e0a5aa7c4bfd7)

687.	[func]		tomek
	b10-dhcp6: Prefix Delegation (IA_PD and IAPREFIX options) is now
	supported in Solicit and Request messages.
	(Trac #3152, git a0e73dd74658f2deb22fad2c7a1f56d122aa9021)

686.	[bug]		tomek
	b10-dhcp6 now sends back relayed traffic to proper port.
	(Trac #3177, git 6b33de4bea92eecb64b6c673bf1b8ae51f8edcf1)

685.	[func]		tomek
	libdhcpsrv: Allocation Engine is now able to handle IPv6 prefixes.
	This will be used in Prefix Delegation.
	(Trac #3171, git 7d1431b4c887f0c7ee1b26b9b82d3d3b8464b34f)

684.	[func]		muks, vorner
	API support to delete zone data has been added. With this,
	DomainTree and RdataSet which form the central zone data
	structures of b10-auth allow deletion of names and RR data
	respectively.
	(Trac #2750, git d3dbe8e1643358d4f88cdbb7a16a32fd384b85b1)
	(Trac #2751, git 7430591b4ae4c7052cab86ed17d0221db3b524a8)

683.	[bug]		stephen
	Modifications to fix problems running unit tests if they
	are statically linked.  This includes provision of an
	initialization function that must be called by user-written
	hooks libraries if they are loaded by a statically-linked
	image.
	(Trac #3113, git 3d19eee4dbfabc7cf7ae528351ee9e3a334cae92)

682.	[func]		naokikambe
	New statistics items added into b10-xfrin : ixfr_running,
	axfr_running, and soa_in_progress.  Their values can be
	obtained by invoking "Stats show Xfrin" via bindctl when
	b10-xfrin is running.
	(Trac #2274, git ca691626a2be16f08754177bb27983a9f4984702)

681.	[func]		tmark
	Added support for prefix delegation configuration to b10-dhcp6
	subnets.
	(Trac# 3151, git 79a22be33825bafa1a0cdfa24d5cb751ab1ae2d3)

680.	[func]		marcin
	perfdhcp: Added support for requesting IPv6 prefixes using IA_PD
	option being sent to the server.
	(Trac #3173, git 4cc844f7cc82c8bd749296a2709ef67af8d9ba87)

679.	[func]		tmark
	b10-dhcp-ddns: Finite state machine logic was refactored
	into its own class, StateModel.
	(Trac# 3156, git 6e9227b1b15448e834d1f60dd655e5633ff9745c)

678.	[func]		tmark
	MySQL backend used by b10-dhcp6 now uses lease type as a
	filtering parameter in all IPv6 lease queries.
	(Trac# 3147, git 65b6372b783cb1361fd56efe2b3247bfdbdc47ea)

677.	[func]		tomek
	libdhcpsrv: CfgMgr is now able to store IA, TA and PD pools in
	Subnet6 structures.
	(Trac #3150, git e6f0e89162bac0adae3ce3141437a282d5183162)

676.	[bug]		muks
	We now also allow the short name ("hmac-md5"), along with the long
	name ("hmac-md5.sig-alg.reg.int") that was allowed before for
	HMAC-MD5, so that it is more convenient to configure TSIG keys
	using it.
	(Trac #2762, git c543008573eba65567e9c189824322954c6dd43b)

675.	[func]		vorner
	If there's an exception not handled in a Python BIND10 component,
	it is now stored in a temporary file and properly logged, instead
	of dumping to stderr.
	(Trac #3095, git 18cf54ed89dee1dd1847053c5210f0ca220590c2)

674.	[func]		tomek
	Preparatory work for prefix delegation in LeaseMgr. getLease6()
	renamed to getLeases6(). It now can return more than one lease.
	(Trac #3146, git 05a05d810be754e7a4d8ca181550867febf6dcc6)

673.	[func]		tomek
	libdhcp: Added support for IA_PD and IAPREFIX options. New class
	for IAPREFIX (Option6_IAPrefix) has been added.
	(Trac #3145, git 3a844e85ecc3067ccd1c01841f4a61366cb278f4)

672.	[func]		tmark
	Added b10-dhcp-ddns transaction base class, NameChangeTransaction.
	This class provides the common structure and methods to implement
	the state models described in the DHCP_DDNS design, plus
	integration with DNSClient and its callback mechanism for
	asynchronous IO with the DNS servers.
	(Trac #3086, git 079b862c9eb21056fdf957e560b8fe7b218441b6)

671.	[func]		dclink, tomek
	The memfile backend now supports getLease4(hwaddr) and
	getLease4(client-id) methods. Thanks to David Carlier for
	contributing a patch.
	(Trac #2592, git a11683be53db2f9f8f9b71c1d1c163511e0319b3)

670.	[func]		marcin
	libdhcpsrv: Added support to MySQL lease database backend to
	store FQDN data for the lease.
	(Trac #3084, git 79b7d8ee017b57a81cec5099bc028e1494d7e2e9)

669.	[func]		tmark
	Added main process event loop to D2Process which is the primary
	application object in b10-dhcp-ddns. This allows DHCP-DDNS
	to queue requests received from clients for processing while
	listening for command control events.
	(Trac #3075 git e2f9d2e4c1b36f01eb5bfa2c4f8d55cf139c7e02)

668.	[func]		marcin
	libdhcpsrv: Implemented changes to lease allocation engine to
	propagate information about client's FQDN.
	(Trac #3083, git 37af28303d1cd61f675faea969cd1159df65bf9d)

667.	[func]		tomek
	Additional hooks (buffer4_receive, lease4_renew,
	lease4_release, buffer4_send) added to the DHCPv4 server.
	(Trac #2983, git fd47f18f898695b98623a63a0a1c68d2e4b37568)

666.	[func]		vorner
	The CmdCtl's command "print_settings" was removed. It served no real
	purpose and was just experimental leftover from early development.
	(Trac #3028, git 0d22246092ad4822d48f5a52af5f644f5ae2f5e2)

665.	[doc]		stephen
	Added the "Hook's Maintenance Guide" to the BIND 10 developer
	documentation.
	(Trac #3063, git 5d1ee7b7470fc644b798ac47db1811c829f5ac24)

664.	[bug]		tmark
	Corrects a bug in Hooks processing that was improperly
	creating a new callout handle on every call, rather
	than maintaining it throughout the context of the
	packet being processed.
	(Trac #3062, git 28684bcfe5e54ad0421d75d4445a04b75358ce77)

663.	[func]		marcin
	b10-dhcp6: Server processes the DHCPv6 Client FQDN Option
	sent by a client and generates the response. The DHCPv6 Client
	FQDN Option is represented by the new class in the libdhcp++.
	As a result of FQDN Option processing, the server generates
	NameChangeRequests which represent changes to DNS mappings for
	a particular lease (addition or removal of DNS mappings).
	Currently all generated NameChangeRequests are dropped. Sending
	them to b10-dhcp-ddns will be implemented with the future tickets.
	(Trac #3036, git 209f3964b9f12afbf36f3fa6b62964e03049ec6e)

662.	[func]		marcin
	libdhcp++: Implemented an Option4ClientFqdn class which represents
	DHCPv4 Client FQDN Option (code 81) defined in RFC4702. This class
	supports the domain name encoding in canonical FQDN format as well
	as in deprecated ASCII format.
	(Trac# 3082, git 1b434debfbf4a43070eb480fa0975a6eff6429d4)

661.	[func]		stephen
	Copy additional header files to the BIND 10 installation directory
	to allow the building of DHCP hooks libraries against an installed
	version of BIND 10.
	(Trac #3092, git e9beef0b435ba108af9e5979476bd2928808b342)

660.	[func]		fujiwara
	src/lib/cc: Integer size of C++ CC library is changed to int64_t.
	b10-auth: The size of statistics counters is changed to uint64_t.
	b10-auth sends lower 63 bit of counter values to b10-stats.
	(Trac #3015,  git e5b3471d579937f19e446f8a380464e0fc059567
	 and Trac #3016, git ffbcf9833ebd2f1952664cc0498608b988628d53)

659.	[func]		stephen
	Added capability to configure the hooks libraries for the
	b10-dhcp4 and b10-dhcp6 servers through the BIND 10
	configuration mechanism.
	(Trac #2981, git aff6b06b2490fe4fa6568e7575a9a9105cfd7fae)

658.	[func]*		vorner
	The resolver, being experimental, is no longer installed by default.
	If you really want to use it, even when it is known to be buggy, use
	the ./configure --enable-experimental-resolver option.
	(Trac #3064, git f5f07c976d2d42bdf80fea4433202ecf1f260648)

657.	[bug]		vorner
	Due to various problems with older versions of boost and
	shared memory, the server rejects to compile with combination
	of boost < 1.48 and shared memory enabled. Most users don't
	need shared memory, admins of large servers are asked to
	upgrade boost.
	(Trac #3025, git 598e458c7af7d5bb81131112396e4c5845060ecd)

656.	[func]		tomek
	Additional hooks (buffer6_receive, lease6_renew,
	lease6_release, buffer6_send) added to the DHCPv6 server.
	(Trac #2984, git 540dd0449121094a56f294c500c2ed811f6016b6)

655.	[func]		tmark
	Added D2UpdateMgr class to b10-dhcp-ddns. This class is
	the b10-dhcp-ddns task master, instantiating and supervising
	transactions that carry out the DNS updates needed to
	fulfill the requests (NameChangeRequests) received from
	b10-dhcp-ddns clients (e.g. DHCP servers).
	(Trac #3059 git d72675617d6b60e3eb6160305738771f015849ba)

654.	[bug]		stephen
	Always clear "skip" flag before calling any callouts on a hook.
	(Trac# 3050, git ff0b9b45869b1d9a4b99e785fbce421e184c2e93)

653.	[func]		tmark
	Added initial implementation of D2QueueMgr to
	b10-dhcp-ddns.  This class manages the receipt and
	queueing of requests received by b10-dhcp-ddns from
	its clients (e.g. DHCP servers)
	(Trac# 3052, git a970f6c5255e000c053a2dc47926cea7cec2761c)

652.	[doc]		stephen
	Added the "Hook Developer's Guide" to the BIND 10 developer
	documentation.
	(Trac# 2982, git 26a805c7e49a9ec85ee825f179cda41a2358f4c6)

651.	[bug]		muks
	A race condition when creating cmdctl certificates caused corruption
	of these certificates in rare cases. This has now been fixed.
	(Trac# 2962, git 09f557d871faef090ed444ebeee7f13e142184a0)

650.	[func]		muks
	The DomainTree rebalancing code has been updated to be more
	understandable. This ChangeLog entry is made just to make a note
	of this change. The change should not cause any observable
	difference whatsoever.
	(Trac# 2811, git 7c0bad1643af13dedf9356e9fb3a51264b7481de)

649.	[func]		muks
	The default b10-xfrout also_notify port has been changed from
	0 to 53.
	(Trac# 2925, git 8acbf043daf590a9f2ad003e715cd4ffb0b3f979)

648.	[func]		tmark
	Moved classes pertaining to sending and receiving
	NameChangeRequests from src/bin/d2 into their own library,
	libdhcp_ddns, in src/lib/dhcp_ddns.  This allows the
	classes to be shared between DHDCP-DDNS and its clients,
	such as the DHCP servers.
	(Trac# 3065, git 3d39bccaf3f0565152ef73ec3e2cd03e77572c56)

647.	[func]		tmark
	Added initial implementation of classes for sending
	and receiving NameChangeRequests between DHCP-DDNS
	and its clients such as DHCP. This includes both
	abstract classes and a derivation which traffics
	requests across UDP sockets.
	(Trac #3008, git b54530b4539cec4476986442e72c047dddba7b48)

646.	[func]		stephen
	Extended the hooks framework to add a "validate libraries" function.
	This will be used to check libraries specified during BIND 10
	configuration.
	(Trac #3054, git 0f845ed94f462dee85b67f056656b2a197878b04)

645.	[func]		tomek
	Added initial set of hooks (pkt4_receive, subnet4_select,
	lease4_select, pkt4_send) to the DHCPv4 server.
	(Trac #2994, git be65cfba939a6a7abd3c93931ce35c33d3e8247b)

644.	[func]		marcin
	b10-dhcp4, b10-dhcp6: Implemented selection of the interfaces
	that server listens on, using Configuration Manager. It is
	possible to specify interface names explicitly or use asterisk
	to specify that server should listen on all available interfaces.
	Sockets are reopened according to the new configuration as
	soon as it is committed.
	(Trac #1555, git f48a3bff3fbbd15584d788a264d5966154394f04)

643.	[bug]		muks
	When running some unittests as root that depended on insufficient
	file permissions, the tests used to fail because the root user
	could still access such files. Such tests are now skipped when
	they are run as the root user.
	(Trac #3056, git 92ebabdbcf6168666b03d7f7fbb31f899be39322)

642.	[func]		tomek
	Added initial set of hooks (pkt6_receive, subnet6_select,
	lease6_select, pkt6_send) to the DHCPv6 server.
	(Trac #2995, git d6de376f97313ba40fef989e4a437d184fdf70cc)

641.	[func]		stephen
	Added the hooks framework. This allows shared libraries of
	user-written functions to be loaded at run-time and the
	functions called during packet processing.
	(Trac #2980, git 82c997a72890a12af135ace5b9ee100e41c5534e)

640.	[func]		marcin
	b10-dhcp-ddns: Implemented DNSClient class which implements
	asynchronous DNS updates using UDP. The TCP and TSIG support
	will be	implemented at later time. Nevertheless, class API
	accommodates the use of TCP and TSIG.
	(Trac #2977, git 5a67a8982baa1fd6b796c063eeb13850c633702c)

639.	[bug]		muks
	Added workaround for build failure on Fedora 19 between GCC 4.8.x
	and boost versions less than 1.54. Fedora 19 currently ships
	boost-1.53.
	(Trac #3039, git 4ef6830ed357ceb859ebb3e5e821a064bd8797bb)

638.	[bug]*		naokikambe
	Per-zone statistics counters are distinguished by zone class,
	e.g. IN, CH, and HS. A class name is added onto a zone name in
	structure of per-zone statistics.
	(Trac #2884, git c0153581c3533ef045a92e68e0464aab00947cbb)

637.	[func]		tmark
	Added initial implementation of NameChangeRequest,
	which embodies DNS update requests sent to DHCP-DDNS
	by its clients.
	(trac3007 git f33bdd59c6a8c8ea883f11578b463277d01c2b70)

636.	[func]		tmark
	Added the initial implementation of configuration parsing for
	DHCP-DDNS.
	(Trac #2957, git c04fb71fa44c2a458aac57ae54eeb1711c017a49)

635.	[func]		marcin
	b10-dhcp-ddns: Implemented DNS Update message construction.
	(Trac #2796, git eac5e751473e238dee1ebf16491634a1fbea25e2)

634.	[bug]		muks
	When processing DDNS updates, we now check the zone more
	thoroughly with the received zone data updates to check if it is
	valid.  If the zone fails validation, we reply with SERVFAIL
	rcode. So, while previously we may have allowed more zone data
	cases without checking which resulted in invalid zones, such
	update requests are now rejected.
	(Trac #2759, git d8991bf8ed720a316f7506c1dd9db7de5c57ad4d)

633.	[func]		jinmei
	b10-memmgr: a new BIND 10 module that manages shared memory
	segments for DNS zone data.  At this point it's runnable but does
	nothing really meaningful for end users; it was added to the
	master branch for further development.
	(Trac #2854, git d05d7aa36d0f8f87b94dba114134b50ca37eabff)

632.	[bug]		marcin
	perfdhcp: Fixed a bug in whereby the application was sporadically
	crashing when timed out packets were garbage collected.
	(Trac #2979, git 6d42b333f446eccc9d0204bcc04df38fed0c31db)

631.	[bug]		muks
	Applied a patch by Tomas Hozza to fix a couple of compile errors
	on Fedora 19 development release.
	(Trac #3001, git 6e42b90971b377261c72d51c38bf4a8dc336664a)

630.	[bug]		muks
	If there is a problem loading the backend module for a type of
	data source, b10-auth would not serve any zones. This behaviour
	has been changed now so that it serves zones from all other usable
	data sources that were configured.
	(Trac #2947, git 9a3ddf1e2bfa2546bfcc7df6d9b11bfbdb5cf35f)

629.	[func]		stephen
	Added first part of the hooks framework.
	(Trac #2794, git d2b107586db7c2deaecba212c891d231d7e54a07)

628.	[func]		y-aharen
	b10-auth: A new statistics item 'qryrecursion' has been introduced.
	The counter is for the number of queries (OpCode=Query) with Recursion
	Desired (RD) bit on.
	(Trac #2796, git 3d291f42cdb186682983aa833a1a67cb9e6a8434)

627.	[func]		tmark
	Logger name for DHCP-DDNS has been changed from "d2_logger" to
	"dhcpddns".  In addition, its log messages now use two suffixes,
	DCTL_ for logs the emanate from the underlying base classes, and
	DHCP_DDNS_ for logs which emanate from DHCP-DDNS specific code
	(Trac #2978, git 5aec5fb20b0486574226f89bd877267cb9116921)

626.	[func]		tmark
	Created the initial implementation of DHCP-DDNS service
	controller class, D2Controller, and the abstract class from
	which it derives, DControllerBase. D2Controller manages the
	lifecycle and BIND10 integration of the DHCP-DDNS application
	process, D2Process. Also note, module name is now
	b10-dhcp-ddns.
	(Trac #2956, git a41cac582e46213c120b19928e4162535ba5fe76)

625.	[bug]*		jinmei
	b10-xfrin/b10-loadzone: b10-xfrin now refers to the unified
	"data_sources" module configuration instead of almost-deprecated
	the Auth/database_file configuration (Note: zonemgr still uses the
	latter, so a secondary server would still need it for the moment).
	Due to this change, b10-xfrin does not auto-generate an initial
	zone for the very first transfer anymore; b10-loadzone has been
	extended with a new -e option for the initial setup.
	(Trac #2946, git 8191aec04c5279c199909f00f0a0b2b8f7bede94)

624.	[bug]		jinmei
	logging: prevented multiple BIND 10 processes from generating
	multiple small log files when they dumped logs to files and try
	to roll over them simultaneously.  This fix relies on a feature of
	underling logging library (log4cplus) version 1.1.0 or higher,
	so the problem can still happen if BIND 10 is built with an older
	version of log4cplus. (But this is expected to happen rarely in
	any case unless a verbose debug level is specified).
	(Trac #1622, git 5da8f8131b1224c99603852e1574b2a1adace236)

623.	[func]		tmark
	Created the initial, bare-bones implementation of DHCP-DDNS
	service process class, D2Process, and the abstract class
	from which it derives, DProcessBase. D2Process will provide
	the DHCP-DDNS specific event loop and business logic.
	(Trac #2955, git dbe4772246039a1257b6492936fda2a8600cd245)

622.	[func]*		jinmei
	b10-xfrin now has tighter control on the choice of IXFR or AXFR
	through zones/request_ixfr configuration item.  It includes
	the new "IXFR only" behavior for some special cases.  b10-xfrin
	now also uses AXFR whenever necessary, so it is now safe to try
	IXFR by default and it's made the default.  The previous
	use_ixfr configuration item was deprecated and triggers startup
	failure if specified; configuration using use_ixfr should be
	updated.
	(Trac #2911, git 8118f8e4e9c0ad3e7b690bbce265a163e4f8767a)

621.	[func]		team
	libdns++: All Rdata classes now use the generic lexer in
	constructors from text. This means that the name fields in such
	RRs in a zone file can now be non-absolute (the origin name in that
	context will be used), e.g., when loaded by b10-loadzone. Note
	that the existing string constructors for these Rdata classes also
	use the generic lexer, and they now expect an absolute name (with
	the trailing '.') in the name fields.
	(Trac #2522, git ea97070cf6b41299351fc29af66fa39c6465d56a)
	(Trac #2521, git c6603decaadcd33ccf9aee4a7b22447acec4b7f6)
	(See also ChangeLog 594, 564, 545)

620.	[bug]		jinmei
	b10-auth now returns SERVFAIL to queries for a zone that is
	configured to be loaded in-memory but isn't due to load time
	errors (missing zone file or errors in the zone file, etc).
	Such zones were previously treated as non existent and would
	result in REFUSED or unintentional match against less specific
	zones.  The revised behavior is also compatible with BIND 9.
	(Trac #2905, git 56ee9810fdfb5f86bd6948e6bf26545ac714edd8)

619.	[bug]		jinmei
	b10-xfrout now uses blocking send for xfr response messages
	to prevent abrupt termination of the stream due to a slower
	client or narrower network bandwidth.
	(Trac #2934, git bde0e94518469557c8b455ccbecc079a38382afd)

618.	[func]*		marcin
	b10-dhcp4: Added the ability for the server to respond to a
	directly connected client which does not yet have an IP address.
	On Linux, the server will unicast the response to the client's
	hardware address and the 'yiaddr' (the client's new IP
	address). Sending a response to the unicast address prevents other
	(not interested) hosts from receiving the server response. This
	capability is not yet implemented on non-Linux Operating Systems
	where, in all cases, the server responds to the broadcast
	address. The logic conforms to section 4.1 of RFC 2131.
	(Trac #2902, git c2d40e3d425f1e51647be6a717c4a97d7ca3c29c)

617.	[bug]		marcin
	b10-dhcp4: Fixed a bug whereby the domain-name option was encoded
	as FQDN (using technique described in RFC1035) instead of a string.
	Also, created new class which represents an option carrying a single
	string value. This class is now used for all standard options of
	this kind.
	(Trac #2786, git 96b1a7eb31b16bf9b270ad3d82873c0bd86a3530)

616.	[doc]		stephen
	Added description to the DHCP "Database Back-Ends" section of the
	BIND 10 Developer's Guide about how to set up a MySQL database for
	testing the DHCP MySQL backend.
	(Trac #2653, git da3579feea036aa2b7d094b1c260a80a69d2f9aa)

615.	[bug]		jinmei
	b10-auth: Avoid referencing to a freed object when authoritative
	server addresses are reconfigured.  It caused a crash on a busy
	server during initial startup time, and the same crash could also
	happen if listen_on parameters are reconfigured at run time.
	(Trac #2946, git d5f2a0d0954acd8bc33aabb220fab31652394fcd)

614.	[func]		tmark
	b10-d2: Initial DHCP-DDNS (a.k.a. D2) module implemented.
	Currently it does nothing useful, except for providing the
	skeleton implementation to be expanded in the future.
	(Trac #2954, git 392c5ec5d15cd8c809bc9c6096b9f2bfe7b8c66a)

613.	[func]		jinmei
	datasrc: Error handling in loading zones into memory is now more
	consistent and convenient: data source configuration does not fail
	due to zones configured to be loaded into memory but not available
	in the data source, just like the case of missing zone file for
	the MasterFiles type of data source.  Also, zones that aren't
	loaded into memory due to errors can now be reloaded for b10-auth
	using the bindctl Auth loadzone command after fixing the error,
	without reconfiguring the entire data source.
	(Trac #2851, git a3d4fe8a32003534150ed076ea0bbf80e1fcc43c)

612.	[func]		tomek
	b10-dhcp6: Support for relayed DHCPv6 traffic has been added.
	(Trac #2898, git c3f6b67fa16a07f7f7ede24dd85feaa7c157e1cb)

611.	[func]		naokikambe
	Added Xfrin statistics items such as the number of successful
	transfers.  These are per-zone type counters.  Their values can be
	obtained with zone names by invoking "Stats show Xfrin" via bindctl
	while Xfrin is running.
	(Trac #2252, git e1a0ea8ef5c51b9b25afa111fbfe9347afbe5413)

bind10-1.1.0beta2 released on May 10, 2013

610.	[bug]		muks
	When the sqlite3 program is not available on the system (in
	PATH), we no longer attempt to run some tests which depend
	on it.
	(Trac #1909, git f85b274b85b57a094d33ca06dfbe12ae67bb47df)

609.	[bug]		jinmei
	Handled some rare error cases in DNS server classes correctly.
	This fix specifically solves occasional crash of b10-auth due to
	errors caused by TCP DNS clients.  Also, as a result of cleanups
	with the fix, b10-auth should now be a little bit faster in
	handling UDP queries: in some local experiments it ran about 5%
	faster.
	(Trac #2903, git 6d3e0f4b36a754248f8a03a29e2c36aef644cdcc)

608.	[bug]		jinmei
	b10-cmdctl: fixed a hangup problem on receiving the shutdown
	command from bindctl.  Note, however, that cmdctl is defined as
	a "needed" module by default, so shutting down cmdctl would cause
	shutdown of the entire BIND 10 system anyway, and is therefore
	still not very useful in practice.
	(Trac #2712, git fa392e8eb391a17d30550d4b290c975710651d98)

607.	[bug]		jinmei
	Worked around some unit test regressions on FreeBSD 9.1 due to
	a binary compatibility issue between standard and system
	libraries (http://www.freebsd.org/cgi/query-pr.cgi?pr=175453).
	While not all tests still pass, main BIND 10 programs should
	generally work correctly.  Still, there can be odd run time
	behavior such as abrupt crash instead of graceful shutdown
	when some fatal event happens, so it's generally discouraged to
	use BIND 10 on FreeBSD 9.1 RELEASE.  According to the above
	bug report for FreeBSD, it seems upgrading or downgrading the
	FreeBSD version will solve this problem.
	(Trac #2887, git 69dfb4544d9ded3c10cffbbfd573ae05fdeb771f)

606.	[bug]		jinmei
	b10-xfrout now correctly stops sending notify requests once it
	receives a valid response.  It previously handled it as if the
	requests are timed out and resent it a few times in a short
	period.
	(Trac #2879, git 4c45f29f28ae766a9f7dc3142859f1d0000284e1)

605.	[bug]		tmark
	Modified perfdhcp to calculate the times displayed for packet sent
	and received as time elapsed since perfdhcp process start time.
	Previously these were times since the start of the epoch.
	However the large numbers involved caused loss of precision
	in the calculation of the test statistics.
	(Trac #2785, git e9556924dcd1cf285dc358c47d65ed7c413e02cf)

604.	[func]		marcin
	libdhcp++: abstracted methods which open sockets and send/receive
	DHCP4 packets to a separate class. Other classes will be derived
	from it to implement OS-specific methods of DHCPv4 packets filtering.
	The primary purpose for this change is to add support for Direct
	DHCPv4 response to a client which doesn't have an address yet on
	different OSes.
	(Trac #991, git 33ffc9a750cd3fb34158ef676aab6b05df0302e2)

603.	[func]		tmark
	The directory in which the b10-dhcp4 and b10-dhcp6 server id files has
	been changed from the local state directory (set by the "configure"
	--localstatedir switch) to the "bind10" subdirectory of it. After an
	upgrade, server id files in the former location will be orphaned and
	should be manually removed.
	(Trac #2770, git a622140d411b3f07a68a1451e19df36118a80650)

602.	[bug]		tmark
	Perfdhcp will now exit gracefully if the command line argument for
	IP version (-4 or -6) does not match the command line argument
	given for the server. Prior to this perfdhcp would core when given
	an IP version of -6 but a valid IPv4 address for server.
	(Trac #2784, git 96b66c0c79dccf9a0206a45916b9b23fe9b94f74)

601.	[bug]*		jinmei, vorner
	The "delete record" interface of the database based data source
	was extended so that the parameter includes reversed name in
	addition to the actual name.  This may help the underlying
	accessor implementation if reversed names are more convenient
	for the delete operation.  This was the case for the SQLite3
	accessor implementation, and it now performs delete operations
	much faster.  At a higher level, this means IXFR and DDNS Updates
	to the sqlite3 database are no longer so slow on large zones as
	they were before.
	(Trac #2877, git 33bd949ac7288c61ed0a664b7329b50b36d180e5)

600.	[bug]		tmark
	Changed mysql_lease_mgr to set the SQL mode option to STRICT. This
	causes mysql it to treat invalid input data as an error. Rather than
	"successfully" inserting a too large value by truncating it, the
	insert will fail, and the lease manager will throw an exception.
	Also, attempts to create a HWAddr (hardware address) object with
	too long an array of data now throw an exception.
	(Trac #2387, git cac02e9290600407bd6f3071c6654c1216278616)

599.	[func]		tomek
	libdhcp++: Pkt6 class is now able to parse and build relayed DHCPv6
	messages.
	(Trac #2827, git 29c3f7f4e82d7e85f0f5fb692345fd55092796b4)

bind10-1.1.0beta1 released on April 4, 2013

598.	[func]*		jinmei
	The separate "static" data source is now deprecated as it can be
	served in the more generic "MasterFiles" type of data source.
	This means existing configuration may not work after an update.
	If "config show data_sources/classes/CH[0]" on bindctl contains a
	"static" type of data source, you'll need to update it as follows:
	> config set data_sources/classes/CH[0]/type MasterFiles
	> config set data_sources/classes/CH[0]/params {"BIND": =>
	  "<the value of current data_sources/classes/CH[0]/params>"}
	> config set data_sources/classes/CH[0]/cache-enable true
	> config commit
	(Same for CH[1], CH[2], IN[0], etc, if applicable, although it
	should be very unlikely in practice.  Also note: '=>' above
	indicates the next line is actually part of the command.  Do
	not type in this "arrow").
	(Part of Trac #2833, git 0363b4187fe3c1a148ad424af39e12846610d2d7)

597.	[func]		tmark
	b10-dhcp6: Added unit tests for handling requests when no
	IPv6 subnets are configured/defined. Testing these conditions
	was overlooked during implementation of Trac #2719.
	(Trac #2721, git ce7f53b2de60e2411483b4aa31c714763a36da64)

596.	[bug]		jinmei
	Added special handling for the case where b10-auth receives a
	NOTIFY message, but zonemgr isn't running. Previously this was
	logged as a communications problem at the ERROR level, resulting
	in increasing noise when zonemgr is intentionally stopped. Other
	than the log level there is no change in externally visible
	behavior.
	(Trac #2562, git 119eed9938b17cbad3a74c823aa9eddb7cd337c2)

595.	[bug]		tomek
	All DHCP components now gracefully refuse to handle too short
	DUIDs and client-id.
	(Trac #2723, git a043d8ecda6aff57922fe98a33c7c3f6155d5d64)

594.	[func]		muks, pselkirk
	libdns++: the NSEC, DS, DLV, and AFSDB Rdata classes now use the
	generic lexer in constructors from text.  This means that the name
	fields in such RRs in a zone file can now be non-absolute (the
	origin name in that context will be used), e.g., when loaded by
	b10-loadzone.
	(Trac #2386, git dc0f34afb1eccc574421a802557198e6cd2363fa)
	(Trac #2391, git 1450d8d486cba3bee8be46e8001d66898edd370c)

593.	[func]		jelte
	Address + port output and logs is now consistent according to our
	coding guidelines, e.g. <address>:<port> in the case of IPv4, and
	[<address>]:<port> in the case of IPv6, instead of <address>#<port>
	(Trac #1086, git bcefe1e95cdd61ee4a09b20522c3c56b315a1acc)

592.	[bug]		jinmei
	b10-auth and zonemgr now handle some uncommon NOTIFY messages more
	gracefully: auth immediately returns a NOTAUTH response if the
	server does not have authority for the zone (the behavior
	compatible with BIND 9) without bothering zonemgr; zonemgr now
	simply skips retransfer if the specified zone is not in its
	secondary zone list, instead of producing noisy error logs.
	(Trac #1938, git 89d7de8e2f809aef2184b450e7dee1bfec98ad14)

591.	[func]		vorner
	Ported the remaining tests from the old shell/perl based system to
	lettuce. Make target `systest' is now gone. Currently, the lettuce
	tests are in git only, not part of the release tarball.
	(Trac #2624, git df1c5d5232a2ab551cd98b77ae388ad568a683ad)

590.	[bug]		tmark
	Modified "include" statements in DHCP MySQL lease manager code to
	fix build problems if MySQL is installed in a non-standard location.
	(Trac #2825, git 4813e06cf4e0a9d9f453890557b639715e081eca)

589.	[bug]		jelte
	b10-cmdctl now automatically re-reads the user accounts file when
	it is updated.
	(Trac #2710, git 16e8be506f32de668699e6954f5de60ca9d14ddf)

588.	[bug]*		jreed
	b10-xfrout: Log message id XFROUT_QUERY_QUOTA_EXCCEEDED
	changed to XFROUT_QUERY_QUOTA_EXCEEDED.
	(git be41be890f1349ae4c870a887f7acd99ba1eaac5)

587.	[bug]		jelte
	When used from python, the dynamic datasource factory now
	explicitly loads the logging messages dictionary, so that correct
	logging messages does not depend on incidental earlier import
	statements. Also, the sqlite3-specific log messages have been moved
	from the general datasource library to the sqlite3 datasource
	(which also explicitly loads its messages).
	(Trac #2746, git 1c004d95a8b715500af448683e4a07e9b66ea926)

586.	[func]		marcin
	libdhcp++: Removed unnecessary calls to the function which
	validates option definitions used to create instances of options
	being decoded in the received packets. Eliminating these calls
	lowered the CPU utilization by the server by approximately 10%.
	Also, added the composite search indexes on the container used to
	store DHCP leases by Memfile backend. This resulted in the
	significant performance rise when using this backend to store
	leases.
	(Trac #2701, git b96a30b26a045cfaa8ad579b0a8bf84f5ed4e73f)

585.	[func]		jinmei, muks
	The zone data loader now accepts RRs in any order during load.
	Before it used to reject adding non-consecutive RRsets. It
	expected records for a single owner name and its type to be
	grouped together. These restrictions are now removed.  It now also
	suppresses any duplicate RRs in the zone file when loading them
	into memory.
	(Trac #2440, git 232307060189c47285121f696d4efb206f632432)
	(Trac #2441, git 0860ae366d73314446d4886a093f4e86e94863d4)

584.	[bug]		jinmei
	Fixed build failure with Boost 1.53 (and probably higher) in the
	internal utility library.  Note that with -Werror it may still
	fail, but it's due to a Boost bug that is reportedly fixed in their
	development trunk.  See https://svn.boost.org/trac/boost/ticket/8080
	Until the fix is available in a released Boost version you may need
	to specify the --without-werror configure option to build BIND 10.
	(Trac #2764, git ca1da8aa5de24358d7d4e7e9a4625347457118cf)

583.	[func]*		jelte
	b10-cmdctl-usermgr has been updated and its options and arguments
	have changed; it now defaults to the same accounts file as
	b10-cmdctl defaults to. It can now be used to remove users from the
	accounts file as well, and it now accepts command-line arguments to
	specify the username and password to add or remove, in which case
	it will not prompt for them.
	Note that using a password on the command line is not recommended,
	as this can be viewed by other users.
	(Trac #2713, git 9925af3b3f4daa47ba8c2eb66f556b01ed6f0502)

582.	[func]		naokikambe
	New statistics items related unixdomain sockets added into Xfrout :
	open, openfail, close, bindfail, acceptfail, accept, senderr, and
	recverr.  Their values can be obtained by invoking "Stats show Xfrout"
	via bindctl while Xfrout is running.
	(Trac #2225, git 6df60554683165adacc2d1c3d29aa42a0c9141a1)

581.	[func]*		y-aharen
	Added statistics items in b10-auth based on
	http://bind10.isc.org/wiki/StatisticsItems. Qtype counters are
	dropped as it requires further spec design discussion.
	(Trac #2154, Trac #2155,
	             git 61d7c3959eb991b22bc1c0ef8f4ecb96b65d9325)
	(Trac #2157, git e653adac032f871cbd66cd500c37407a56d14589)

bind10-1.0.0-rc released on February 14, 2013

580.	[func]*		muks
	There is no longer a default user account. The old default account
	with username 'root' has been removed. In a fresh installation of
	BIND 10, the administrator has to configure a user account using
	the b10-cmdctl-usermgr program.
	(Trac #2641, git 54e8f4061f92c2f9e5b8564240937515efa6d934)

579.	[bug]		jinmei
	libdatasrc/b10-auth: corrected some corner cases in query handling
	of in-memory data source that led to the following invalid/odd
	responses from b10-auth:
	- duplicate RRs in answer and additional for type ANY query
	- incorrect NSEC for no error, no data (NXRRSET) response that
	  matches a wildcard
	(Trac #2585, git abe78fae4ba3aca5eb01806dd4e05607b1241745)

578.	[bug]		jinmei
	b10-auth now returns closest encloser NSEC3 proof to queries for
	an empty non terminal derived from an Opt-Out NSEC3 RR, as clarified
	in errata 3441 for RFC5155.  Previously it regarded such case as
	broken zone and returned SERVFAIL.
	(Trac #2659, git 24c235cb1b379c6472772d340e21577c3460b742)

577.	[func]		muks
	Added an SQLite3 index on records(rname, rdtype). This decreases
	insert performance by ~28% and adds about ~20% to the file size,
	but increases zone iteration performance. As it introduces a new
	index, a database upgrade would be required.
	(Trac #1756, git 9b3c959af13111af1fa248c5010aa33ee7e307ee)

576.	[bug]		tmark, tomek
	b10-dhcp6: Fixed bug when the server aborts operation when
	receiving renew and there are no IPv6 subnets configured.
	(Trac #2719, git 3132b8b19495470bbfd0f2ba0fe7da443926034b)

575.	[bug]		marcin
	b10-dhcp6: Fixed the bug whereby the subnet for the incoming
	packet was selected using only its source address. The subnet
	is now selected using either source address or the name of the
	server's interface on which the packet has been received.
	(Trac #2704, git 1cbacf19a28bdae50bb9bd3767bca0147fde37ed)

574.	[func]		tmark
	b10-dhcp4, b10-dhcp6: Composite key indexes were added to the lease
	tables to reduce lease search time. The lease4 table now has two
	additional indexes: a) hwaddr/subnet_id and b) client_id/subnet_id.
	The lease6 now has the one additional index: iaid/subnet_id/duid.
	Adding these indexes significantly improves lease acquisition
	performance.
	(Trac #2699, #2703, git 54bbed5fcbe237c5a49b515ae4c55148723406ce)

573.	[bug]		stephen
	Fixed problem whereby the DHCP server crashed if it ran out of
	addresses.  Such a condition now causes a packet to be returned
	to the client refusing the allocation of an address.
	(Trac #2681, git 87ce14cdb121b37afb5b1931af51bed7f6323dd6)

572.	[bug]		marcin
	perfdhcp: Fixed bug where the command line switches used to
	run the perfdhcp where printed as ASCII codes.
	(Trac #2700, git b8d6b949eb7f4705e32fbdfd7694ca2e6a6a5cdc)

571.	[build]		jinmei
	The ./configure script can now handle output from python-config
	--ldflags that contains a space after -L switches.  This fixes
	failure reported on some Solaris environments.
	(Trac #2661, git e6f86f2f5eec8e6003c13d36804a767a840d96d6)

570.	[bug]		tmark, marcin, tomek
	b10-dhcp4: Address renewal now works properly for DHCPv4 clients
	that do not send client ID.
	(Trac #2702, git daf2abe68ce9c111334a15c14e440730f3a085e2)

569.	[bug]		tomek
	b10-dhcp4: Fix bug whereby a DHCP packet without a client ID
	could crash the MySQL lease database backend.
	(Trac #2697, git b5e2be95d21ed750ad7cf5e15de2058aa8bc45f4)

568.	[func]		muks
	Various message IDs have been renamed to remove the word 'ERROR'
	from them when they are not logged at ERROR severity level.
	(Trac #2672, git 660a0d164feaf055677f375977f7ed327ead893e)

567.	[doc]		marcin, stephen, tomek
	Update DHCP sections of the BIND 10 guide.
	(Trac #2657, git 1d0c2004865d1bf322bf78d13630d992e39179fd)

566.	[func]*		jinmei
	libdns++/Python isc.dns: In Python isc.dns, function style
	constants for RRType, RRClass, Rcode and Opcode were deprecated
	and replaced with straightforward object constants, e.g., from
	RRType.AAAA() to RRType.AAAA.  This is a backward incompatible
	change (see the Trac ticket for a conversion script if needed).
	Also, these constants are now more consistent between C++
	and Python, and RRType constants for all currently standardized
	types are now supported (even if Rdata for these are not yet
	available).
	(Trac #1866 and #2409, git e5005185351cf73d4a611407c2cfcd163f80e428)

565.	[func]*		jelte
	The main initializer script (formerly known as either 'bind10',
	'boss', or 'bob'), has been renamed to b10-init (and Init in
	configuration). Configuring which components are run is henceforth
	done through '/Init/components', and the sbin/bind10 script is now
	simply a shellscript that runs b10-init. Existing configuration is
	automatically updated. NOTE: once configuration with this update
	has been saved (by committing any new change with bindctl), you
	cannot run older versions of BIND 10 anymore with this configuration.
	(Trac #1901, git bae3798603affdb276f370c1ac6b33b011a5ed4f)

564.	[func]		muks
	libdns++: the CNAME, DNAME, MX, NS, PTR and SRV Rdata classes now
	use the generic lexer in constructors from text.  This means that
	the name fields in such RRs in a zone file can now be non-absolute
	(the origin name in that context will be used), e.g., when loaded
	by b10-loadzone. One additional change to the libdns++ API is that
	the existing string constructors for these Rdata classes also use
	the generic lexer, and they now expect an absolute name (with the
	trailing '.') in the name fields.
	(Trac #2390, git a01569277cda3f78b1171bbf79f15ecf502e81e2)
	(Trac #2656, git 5a0d055137287f81e23fbeedd35236fee274596d)

563.	[build]		jinmei
	Added --disable-rpath configure option to avoid embedding library
	paths to binaries.  Patch from Adam Tkac.
	(Trac #2667, git 1c50c5a6ee7e9675e3ab154f2c7f975ef519fca2)

562.	[func]*		vorner
	The b10-xfrin now performs basic sanity check on just received
	zone. It'll reject severely broken zones (such as missing NS
	records).
	(Trac #2439, git 44699b4b18162581cd1dd39be5fb76ca536012e6)

561.	[bug]		kambe, jelte
	b10-stats-httpd no longer dumps request information to the console,
	but uses the bind10 logging system. Additionally, the logging
	identifiers have been changed from STATHTTPD_* to STATSHTTPD_*
	(Trac #1897, git 93716b025a4755a8a2cbf250a9e4187741dbc9bb)

560.	[bug]		jinmei
	b10-auth now sets the TTL of SOA RR for negative responses to
	the minimum of the RR TTL and the minimum TTL of the SOA RDATA
	as specified in RFC2308; previously the RR TTL was always used.
	The ZoneFinder class was extended partly for implementing this
	and partly for allowing further optimization.
	(Trac #2309 and #2635, git ee17e979fcde48b59d91c74ac368244169065f3b)

559.	[bug]		jelte
	b10-cmdctl no longer aborts on basic file issues with its https
	certificate or private key file. It performs additional checks, and
	provides better error logs if these fail. Additionally, bindctl
	provides a better error report if it is unable to connect over
	https connection. This issue could occur if BIND 10 was installed
	with root privileges but then started as a normal user.
	(Trac #2595, git 09b1a2f927483b407d70e98f5982f424cc872149)

558.	[func]		marcin
	b10-dhcp4: server now adds configured options to its
	responses to a client when client requests them.
	A few basic options: Routers, Domain Name, Domain
	Name Servers and Subnet Mask are added regardless
	if client requested them or not.
	(Trac #2591, git aeec2dc1b9c511d17971ac63138576c37e7c5164)

557.	[doc]		stephen
	Update DHCP sections of the BIND 10 guide.
	(Trac #2642, git e5faeb5fa84b7218fde486347359504cf692510e)

556.	[bug]		marcin
	Fixed DHCP servers configuration whereby the servers did not
	receive a configuration stored in the database on their startup.
	Also, the configuration handler function now uses full configuration
	instead of partial to configure the server. This guarantees that
	dependencies between various configuration parameters are
	fulfilled.
	(Trac #2637, git 91aa998226f1f91a232f2be59a53c9568c4ece77)

555.	[func]		marcin
	The encapsulated option space name can be specified for
	a DHCP option. It comprises sub-options being sent within
	an option that encapsulates this option space.
	(Trac #2314, git 27e6119093723a1e46a239ec245a8b4b10677635)

554.	[func]		jinmei
	b10-loadzone: improved completion log message and intermediate
	reports: It now logs the precise number of loaded RRs on
	completion, and intermediate reports show additional information
	such as the estimated progress in percentage and estimated time
	to complete.
	(Trac #2574, git 5b8a824054313bdecb8988b46e55cb2e94cb2d6c)

553.	[func]		stephen
	Values of the parameters to access the DHCP server lease database
	can now be set through the BIND 10 configuration mechanism.
	(Trac #2559, git 6c6f405188cc02d2358e114c33daff58edabd52a)

552.	[bug]		shane
	Build on Raspberry PI.
	The main issue was use of char for reading from input streams,
	which is incorrect, as EOF is returned as an int -1, which would
	then get cast into a char -1.
	A number of other minor issues were also fixed.
	(Trac #2571, git 525333e187cc4bbbbde288105c9582c1024caa4a)

551.	[bug]		shane
	Kill msgq if we cannot connect to it on startup.
	When the boss process was unable to connect to the msgq, it would
	exit. However, it would leave the msgq process running. This has
	been fixed, and the msgq is now stopped in this case.
	(Trac #2608, git 016925ef2437e0396127e135c937d3a55539d224)

550.	[func]		tomek
	b10-dhcp4: The DHCPv4 server now generates a server identifier
	the first time it is run. The identifier is preserved in a file
	across server restarts.
	b10-dhcp6: The server identifier is now preserved in a file across
	server restarts.
	(Trac #2597, git fa342a994de5dbefe32996be7eebe58f6304cff7)

549.	[func]		tomek
	b10-dhcp6: It is now possible to specify that a configured subnet
	is reachable locally over specified interface (see "interface"
	parameter in Subnet6 configuration).
	(Trac #2596, git a70f6172194a976b514cd7d67ce097bbca3c2798)

548.	[func]		vorner
	The message queue daemon now appears on the bus. This has two
	effects, one is it obeys logging configuration and logs to the
	correct place like the rest of the modules. The other is it
	appears in bindctl as module (but it doesn't have any commands or
	configuration yet).
	(Trac #2582, git ced31d8c5a0f2ca930b976d3caecfc24fc04634e)

547.	[func]*		vorner
	The b10-loadzone now performs more thorough sanity check on the
	loaded data.  Some of the checks are now fatal and zone failing
	them will be rejected.
	(Trac #2436, git 48d999f1cb59f308f9f30ba2639521d2a5a85baa)

546.	[func]		marcin
	DHCP option definitions can be now created using the
	Configuration Manager. The option definition specifies
	the option code, name and the types of the data being
	carried by the option.  The Configuration Manager
	reports an error on attempt to override standard DHCP
	option definition.
	(Trac #2317, git 71e25eb81e58a695cf3bad465c4254b13a50696e)

545.	[func]		jinmei
	libdns++: the SOA Rdata class now uses the generic lexer in
	constructors from text.  This means that the MNAME and RNAME of an
	SOA RR in a zone file can now be non absolute (the origin name
	in that context will be used), e.g., when loaded by b10-loadzone.
	(Trac #2500, git 019ca218027a218921519f205139b96025df2bb5)

544.	[func]		tomek
	b10-dhcp4: Allocation engine support for IPv4 added. Currently
	supported operations are server selection (Discover/Offer),
	address assignment (Request/Ack), address renewal (Request/Ack),
	and address release (Release). Expired leases can be reused.
	Some options (e.g. Router Option) are still hardcoded, so the
	DHCPv4 server is not yet usable, although its address allocation
	is operational.
	(Trac #2320, git 60606cabb1c9584700b1f642bf2af21a35c64573)

543.	[func]*		jelte
	When calling getFullConfig() as a module, , the configuration is now
	returned as properly-structured JSON.  Previously, the structure had
	been flattened, with all data being labelled by fully-qualified
	element names.
	(Trac #2619, git bed3c88c25ea8f7e951317775e99ebce3340ca22)

542.	[func]		marcin
	Created OptionSpace and OptionSpace6 classes to represent DHCP
	option spaces. The option spaces are used to group instances
	and definitions of options having unique codes. A special type
	of option space is the so-called "vendor specific option space"
	which groups sub-options sent within Vendor Encapsulated Options.
	The new classes are not used yet but they will be used once
	the creation of option spaces by configuration manager is
	implemented.
	(Trac #2313, git 37a27e19be874725ea3d560065e5591a845daa89)

541.	[func]		marcin
	Added routines to search for configured DHCP options and their
	definitions using name of the option space they belong to.
	New routines are called internally from the DHCPv4 and DHCPv6
	servers code.
	(Trac #2315, git 741fe7bc96c70df35d9a79016b0aa1488e9b3ac8)

540.	[func]		marcin
	DHCP Option values can be now specified using a string of
	tokens separated with comma sign. Subsequent tokens are used
	to set values for corresponding data fields in a particular
	DHCP option. The format of the token matches the data type
	of the corresponding option field: e.g. "192.168.2.1" for IPv4
	address, "5" for integer value etc.
	(Trac #2545, git 792c129a0785c73dd28fd96a8f1439fe6534a3f1)

539.	[func]		stephen
	Add logging to the DHCP server library.
	(Trac #2524, git b55b8b6686cc80eed41793c53d1779f4de3e9e3c)

538.	[bug]		muks
	Added escaping of special characters (double-quotes, semicolon,
	backslash, etc.) in text-like RRType's toText() implementation.
	Without this change, some TXT and SPF RDATA were incorrectly
	stored in SQLite3 datasource as they were not escaped.
	(Trac #2535, git f516fc484544b7e08475947d6945bc87636d4115)

537.	[func]		tomek
	b10-dhcp6: Support for RELEASE message has been added. Clients
	are now able to release their non-temporary IPv6 addresses.
	(Trac #2326, git 0974318566abe08d0702ddd185156842c6642424)

536.	[build]		jinmei
	Detect a build issue on FreeBSD with g++ 4.2 and Boost installed via
	FreeBSD ports at ./configure time.  This seems to be a bug of
	FreeBSD	ports setup and has been reported to the maintainer:
	http://www.freebsd.org/cgi/query-pr.cgi?pr=174753
	Until it's fixed, you need to build BIND 10 for FreeBSD that has
	this problem with specifying --without-werror, with clang++
	(development version), or with manually extracted Boost header
	files (no compiled Boost library is necessary).
	(Trac #1991, git 6b045bcd1f9613e3835551cdebd2616ea8319a36)

535.	[bug]		jelte
	The log4cplus internal logging mechanism has been disabled, and no
	output from the log4cplus library itself should be printed to
	stderr anymore. This output can be enabled by using the
	compile-time option --enable-debug.
	(Trac #1081, git db55f102b30e76b72b134cbd77bd183cd01f95c0)

534.	[func]*		vorner
	The b10-msgq now uses the same logging format as the rest
	of the system. However, it still doesn't obey the common
	configuration, as due to technical issues it is not able
	to read it yet.
	(git 9e6e821c0a33aab0cd0e70e51059d9a2761f76bb)

bind10-1.0.0-beta released on December 20, 2012

533.	[build]*		jreed
	Changed the package name in configure.ac from bind10-devel
	to bind10. This means the default sub-directories for
	etc, include, libexec, share, share/doc, and var are changed.
	If upgrading from a previous version, you may need to move
	and update your configurations or change references for the
	old locations.
	(git bf53fbd4e92ae835280d49fbfdeeebd33e0ce3f2)

532.	[func]		marcin
	Implemented configuration of DHCPv4 option values using
	the configuration manager. In order to set values for the
	data fields carried by a particular option, the user
	specifies a string of hexadecimal digits that is converted
	to binary data and stored in the option buffer. A more
	user-friendly way of specifying option content is planned.
	(Trac #2544, git fed1aab5a0f813c41637807f8c0c5f8830d71942)

531.	[func]		tomek
	b10-dhcp6: Added support for expired leases. Leases for IPv6
	addresses that are past their valid lifetime may be recycled, i.e.
	relocated to other clients if needed.
	(Trac #2327, git 62a23854f619349d319d02c3a385d9bc55442d5e)

530.	[func]*		team
	b10-loadzone was fully overhauled.  It now uses C++-based zone
	parser and loader library, performing stricter checks, having
	more complete support for master file formats, producing more
	helpful logs, is more extendible for various types of data
	sources, and yet much faster than the old version.  In
	functionality the new version should be generally backwards
	compatible to the old version, but there are some
	incompatibilities: name fields of RDATA (in NS, SOA, etc) must
	be absolute for now; due to the stricter checks some input that was
	(incorrectly) accepted by the old version may now be rejected;
	command line options and arguments are not compatible.
	(Trac #2380, git 689b015753a9e219bc90af0a0b818ada26cc5968)

529.	[func]*		team
	The in-memory data source now uses a more complete master
	file parser to load textual zone files.  As of this change
	it supports multi-line RR representation and more complete
	support for escaped and quoted strings.  It also produces
	more helpful log messages when there is an error in the zone
	file.  It will be enhanced as more specific tasks in the
	#2368 meta ticket are completed.  The new parser is generally
	backward compatible to the previous one, but due to the
	tighter checks some input that has been accepted so far
	could now be rejected, so it's advisable to check if you
	use textual zone files directly loaded to memory.
	(Trac #2470, git c4cf36691115c15440b65cac16f1c7fcccc69521)

528.	[func]		marcin
	Implemented definitions for DHCPv4 option definitions identified
	by option codes: 1 to 63, 77, 81-82, 90-92, 118-119, 124-125.
	These definitions are now used by the DHCPv4 server to parse
	options received from a client.
	(Trac #2526, git 50a73567e8067fdbe4405b7ece5b08948ef87f98)

527.	[bug]		jelte
	Fixed a bug in the synchronous UDP server code where unexpected
	errors from ASIO or the system libraries could cause b10-auth to
	stop. In asynchronous mode these errors would be ignored
	completely. Both types have been updated to report the problem with
	an ERROR log message, drop the packet, and continue service.
	(Trac #2494, git db92f30af10e6688a7dc117b254cb821e54a6d95)

526.	[bug]		stephen
	Miscellaneous fixes to DHCP code including rationalisation of
	some methods in LeaseMgr and resolving some Doxygen/cppcheck
	issues.
	(Trac #2546, git 0140368ed066c722e5d11d7f9cf1c01462cf7e13)

525.	[func]		tomek
	b10-dhcp4: DHCPv4 server is now able to parse configuration. It
	is possible to specify IPv4 subnets with dynamic pools within
	them. Although configuration is accepted, it is not used yet. This
	will be implemented shortly.
	(Trac #2270, git de29c07129d41c96ee0d5eebdd30a1ea7fb9ac8a)

524.	[func]		tomek
	b10-dhcp6 is now able to handle RENEW messages. Leases are
	renewed and REPLY responses are sent back to clients.
	(Trac #2325, git 7f6c9d057cc0a7a10f41ce7da9c8565b9ee85246)

523.	[bug]		muks
	Fixed a problem in inmem NSEC3 lookup (for, instance when using a
	zone with no non-apex names) which caused exceptions when the zone
	origin was not added as an explicit NSEC3 record.
	(Trac #2503, git 6fe86386be0e7598633fe35999112c1a6e3b0370)

522.	[func]*		jelte
	Configuration of TSIG keys for b10-xfrin has changed; instead of
	specifying the full TSIG key (<name>:<base64>:<algo>) it now expects
	just the name, and uses the global TSIG Key Ring like all the other
	components (configuration list /tsig_keys/keys).
	Note: this is not automatically updated, so if you use TSIG in
	xfrin, you need to update your configuration.
	(Trac #1351, git e65b7b36f60f14b7abe083da411e6934cdfbae7a)

521.	[func]		marcin
	Implemented definitions for DHCPv6 standard options identified
	by codes up to 48. These definitions are now used by the DHCPv6
	server to create instances of options being sent to a client.
	(Trac #2491, git 0a4faa07777189ed9c25211987a1a9b574015a95)

520.	[func]		jelte
	The system no longer prints initial log messages to stdout
	regardless of what logging configuration is present, but it
	temporarily stores any log messages until the configuration is
	processed. If there is no specific configuration, or if the
	configuration cannot be accessed, it will still fall back to stdout.
	Note that there are still a few instances where output is printed,
	these shall be addressed separately.
	Note also that, currently, in case it falls back to stdout (such as
	when it cannot connect to b10-cfgmgr), all log messages are always
	printed (including debug messages), regardless of whether -v was
	used. This shall also be addressed in a future change.
	(Trac #2445, git 74a0abe5a6d10b28e4a3e360e87b129c232dea68)

519.	[bug]		muks
	Fixed a problem in inmem NSEC lookup which caused returning an
	incorrect NSEC record or (in rare cases) assert failures
	when a non-existent domain was queried, which was a sub-domain of
	a domain that existed.
	(Trac #2504, git 835553eb309d100b062051f7ef18422d2e8e3ae4)

518.	[func]		stephen
	Extend DHCP MySQL backend to handle IPv4 addresses.
	(Trac #2404, git ce7db48d3ff5d5aad12b1da5e67ae60073cb2607)

517.	[func]		stephen
	Added IOAddress::toBytes() to get byte representation of address.
	Also added convenience methods for V4/V6 address determination.
	(Trac #2396, git c23f87e8ac3ea781b38d688f8f7b58539f85e35a)

516.	[bug]		marcin
	Fixed 'make distcheck' failure when running perfdhcp unit tests.
	The unit tests used to read files from the folder specified
	with the path relative to current folder, thus when the test was
	run from a different folder the files could not be found.
	(Trac #2479, git 4e8325e1b309f1d388a3055ec1e1df98c377f383)

515.	[bug]		jinmei
	The in-memory data source now accepts an RRSIG provided without
	a covered RRset in loading.  A subsequent query for its owner name
	of the covered type would generally result in NXRRSET; if the
	covered RRset is of type NSEC3, the corresponding NSEC3 processing
	would result in SERVFAIL.
	(Trac #2420, git 6744c100953f6def5500bcb4bfc330b9ffba0f5f)

514.	[bug]		jelte
	b10-msgq now handles socket errors more gracefully when sending data
	to clients. It no longer exits with 'broken pipe' errors, and is
	also better at resending data on temporary error codes from send().
	(Trac #2398, git 9f6b45ee210a253dca608848a58c824ff5e0d234)

513.	[func]		marcin
	Implemented the OptionCustom class for DHCPv4 and DHCPv6.
	This class represents an option which has a defined
	structure: a set of data fields of specific types and order.
	It is used to represent those options that can't be
	represented by any other specialized class.
	(Trac #2312, git 28d885b457dda970d9aecc5de018ec1120143a10)

512.	[func]		jelte
	Added a new tool b10-certgen, to check and update the self-signed
	SSL certificate used by b10-cmdctl. The original certificate
	provided has been removed, and a fresh one is generated upon first
	build. See the b10-certgen manpage for information on how to update
	existing installed certificates.
	(Trac #1044, git 510773dd9057ccf6caa8241e74a7a0b34ca971ab)

511.	[bug]		stephen
	Fixed a race condition in the DHCP tests whereby the test program
	spawned a subprocess and attempted to read (without waiting) from
	the interconnecting pipe before the subprocess had written
	anything.  The lack of output was being interpreted as a test
	failure.
	(Trac #2410, git f53e65cdceeb8e6da4723730e4ed0a17e4646579)

510.	[func]		marcin
	DHCP option instances can be created using a collection of strings.
	Each string represents a value of a particular data field within
	an option. The data field values, given as strings, are validated
	against the actual types of option fields specified in the options
	definitions.
	(Trac #2490, git 56cfd6612fcaeae9acec4a94e1e5f1a88142c44d)

509.	[func]		muks
	Log messages now include the pid of the process that logged the
	message.
	(Trac #1745, git fc8bbf3d438e8154e7c2bdd322145a7f7854dc6a)

508.	[bug]		stephen
	Split the DHCP library into two directories, each with its own
	Makefile.  This properly solves the problem whereby a "make"
	operation with multiple threads could fail because of the
	dependencies between two libraries in the same directory.
	(Trac #2475, git 834fa9e8f5097c6fd06845620f68547a97da8ff8)

bind10-devel-20121115 released on November 15, 2012

507.	[doc]		jelte
	Added a chapter about the use of the bindctl command tool to
	to the BIND 10 guide.
	(Trac #2305, git c4b0294b5bf4a9d32fb18ab62ca572f492788d72)

506.	[security]		jinmei
	Fixed a use-after-free case in handling DNAME record with the
	in-memory data source.  This could lead to a crash of b10-auth
	if it serves a zone containing a DNAME RR from the in-memory
	data source.  This bug was introduced at bind10-devel-20120927.
	(Trac #2471, git 2b1793ac78f972ddb1ae2fd092a7f539902223ff)

505.	[bug]		jelte
	Fixed a bug in b10-xfrin where a wrong call was made during the
	final check of a TSIG-signed transfer, incorrectly rejecting the
	transfer.
	(Trac #2464, git eac81c0cbebee72f6478bdb5cda915f5470d08e1)

504.	[bug]*		naokikambe
	Fixed an XML format viewed from b10-stats-httpd. Regarding
	per-zone counters as zones of Xfrout, a part of the item
	values wasn't an exact XML format. A zone name can be
	specified in URI as
	/bind10/statistics/xml/Xfrout/zones/example.org/xfrreqdone.
	XSD and XSL formats are also changed to constant ones due
	to these changes.
	(Trac #2298, git 512d2d46f3cb431bcdbf8d90af27bff8874ba075)

503.	[func]		Stephen
	Add initial version of a MySQL backend for the DHCP code.  This
	implements the basic IPv6 lease access functions - add lease, delete
	lease and update lease.  The backend is enabled by specifying
	--with-dhcp-mysql on the "configure" command line: without this
	switch, the MySQL code is not compiled, so leaving BIND 10 able to
	be built on systems without MySQL installed.
	(Trac #2342, git c7defffb89bd0f3fdd7ad2437c78950bcb86ad37)

502.	[func]		vorner
	TTLs can be specified with units as well as number of seconds now.
	This allows specifications like "1D3H".
	(Trac #2384, git 44c321c37e17347f33ced9d0868af0c891ff422b)

501.	[func]		tomek
	Added DHCPv6 allocation engine, now used in the processing of DHCPv6
	messages.
	(Trac #2414, git b3526430f02aa3dc3273612524d23137b8f1fe87)

500.	[bug]		jinmei
	Corrected the autoconf example in the examples directory so it can
	use the configured path to Boost to check availability of the BIND 10
	library.  Previously the sample configure script could fail if
	Boost is installed in an uncommon place.  Also, it now provides a
	helper m4 function and example usage for embedding the library
	path to executable (using linker options like -Wl,-R) to help
	minimize post-build hassles.
	(Trac #2356, git 36514ddc884c02a063e166d44319467ce6fb1d8f)

499.	[func]		team
	The b10-auth 'loadzone' command now uses the internal thread
	introduced in 495 to (re)load a zone in the background, so that
	query processing isn't blocked while loading a zone.
	(Trac #2213, git 686594e391c645279cc4a95e0e0020d1c01fba7e)

498.	[func]		marcin
	Implemented DHCPv6 option values configuration using configuration
	manager. In order to set values for data fields carried by the
	particular option, user specifies the string of hexadecimal digits
	that is in turn converted to binary data and stored into option
	buffer. More user friendly way of option content specification is
	planned.
	(Trac #2318, git e75c686cd9c14f4d6c2a242a0a0853314704fee9)

497.	[bug]		jinmei
	Fixed several issues in isc-sysinfo:
	- make sure it doesn't report a negative value for free memory
	  size (this happened on FreeBSD, but can possibly occur on other
	  BSD variants)
	- correctly identifies the SMP support in kernel on FreeBSD
	- print more human readable uptime as well as the time in seconds
	(Trac #2297, git 59a449f506948e2371ffa87dcd19059388bd1657)

496.	[func]		tomek
	DHCPv6 Allocation Engine implemented. It allows address allocation
	from the configured subnets/pools. It currently features a single
	allocator: IterativeAllocator, which assigns addresses iteratively.
	Other allocators (hashed, random) are planned.
	(Trac #2324, git 8aa188a10298e3a55b725db36502a99d2a8d638a)

495.	[func]		team
	b10-auth now handles reconfiguration of data sources in
	background using a separate thread.  This means even if the new
	configuration includes a large amount of data to be loaded into
	memory (very large zones and/or a very large number of zones),
	the reconfiguration doesn't block query handling.
	(Multiple Trac tickets up to #2211)

494.	[bug]		jinmei
	Fixed a problem that shutting down BIND 10 kept some of the
	processes alive.  It was two-fold: when the main bind10 process
	started as a root, started b10-sockcreator with the privilege, and
	then dropped the privilege, the bind10 process cannot kill the
	sockcreator via signal any more (when it has to), but it kept
	sending the signal and didn't stop.  Also, when running on Python
	3.1 (or older), the sockcreator had some additional file
	descriptor open, which prevented it from exiting even after the
	bind10 process terminated.  Now the bind10 process simply gives up
	killing a subprocess if it fails due to lack of permission, and it
	makes sure the socket creator is spawned without any unnecessary
	FDs open.
	(Trac #1858, git 405d85c8a0042ba807a3a123611ff383c4081ee1)

493.	[build]		jinmei
	Fixed build failure with newer versions of clang++.  These
	versions are stricter regarding "unused variable" and "unused
	(driver) arguments" warnings, and cause fatal build error
	with -Werror.  The affected versions of clang++ include Apple's
	customized version 4.1 included in Xcode 4.5.1.  So this fix
	will solve build errors for Mac OS X that uses newer versions of
	Xcode.
	(Trac #2340, git 55be177fc4f7537143ab6ef5a728bd44bdf9d783,
	3e2a372012e633d017a97029d13894e743199741 and commits before it
	with [2340] in the commit log)

492.	[func]		tomek
	libdhcpsrv: The DHCP Configuration Manager is now able to store
	information about IPv4 subnets and pools. It is still not possible
	to configure that information. Such capability will be implemented
	in a near future.
	(Trac #2237, git a78e560343b41f0f692c7903c938b2b2b24bf56b)

491.	[func]		tomek
	b10-dhcp6: Configuration for DHCPv6 has been implemented.
	Currently it is possible to configure IPv6 subnets and pools
	within those subnets, global and per subnet values of renew,
	rebind, preferred and valid lifetimes. Configured parameters
	are accepted, but are not used yet by the allocation engine yet.
	(Trac #2269, git 028bed9014b15facf1a29d3d4a822c9d14fc6411)

490.	[func]		tomek
	libdhcpsrv: An abstract API for lease database has been
	implemented. It offers a common interface to all concrete
	database backends.
	(Trac #2140, git df196f7609757253c4f2f918cd91012bb3af1163)

489.	[func]		muks
	The isc::dns::RRsetList class has been removed. It was now unused
	inside the BIND 10 codebase, and the interface was considered
	prone to misuse.
	(Trac #2266, git 532ac3d0054f6a11b91ee369964f3a84dabc6040)

488.	[build]		jinmei
	On configure, changed the search order for Python executable.
	It first tries more specific file names such as "python3.2" before
	more generic "python3".  This will prevent configure failure on
	Mac OS X that installs Python3 via recent versions of Homebrew.
	(Trac #2339, git 88db890d8d1c64de49be87f03c24a2021bcf63da)

487.	[bug]		jinmei
	The bind10 process now terminates a component (subprocess) by the
	"config remove Boss/components" bindctl command even if the
	process crashes immediately before the command is sent to bind10.
	Previously this led to an inconsistent state between the
	configuration and an internal component list of bind10, and bind10
	kept trying to restart the component.  A known specific case of
	this problem is that b10-ddns could keep failing (due to lack of
	dependency modules) and the administrator couldn't stop the
	restart via bindctl.
	(Trac #2244, git 7565788d06f216ab254008ffdfae16678bcd00e5)

486.	[bug]*		jinmei
	All public header files for libb10-dns++ are now installed.
	Template configure.ac and utility AC macros for external projects
	using the library are provided under the "examples" directory.
	The src/bin/host was moved as part of the examples (and not
	installed with other BIND 10 programs any more).
	(Trac #1870, git 4973e638d354d8b56dcadf71123ef23c15662021)

485.	[bug]		jelte
	Several bugs have been fixed in bindctl; tab-completion now works
	within configuration lists, the problem where sometimes the
	completion added a part twice has been solved, and it no longer
	suggests the confusing value 'argument' as a completion-hint for
	configuration items. Additionally, bindctl no longer crashes upon
	input like 'config remove Boss'.
	(Trac #2254, git 9047de5e8f973e12e536f7180738e6b515439448)

484.	[func]		tomek
	A new library (libb10-dhcpsrv) has been created. At present, it
	only holds the code for the DHCP Configuration Manager. Currently
	this object only supports basic configuration storage for the DHCPv6
	server, but that capability will be expanded.
	(Trac #2238, git 6f29861b92742da34be9ae76968e82222b5bfd7d)

bind10-devel-20120927 released on September 27, 2012

483.	[func]		marcin
	libdhcp++: Added new parameter to define sub-second timeout
	for DHCP packet reception. The total timeout is now specified
	by two parameters:  first specifies integral number of
	seconds, second (which defaults to 0) specifies fractional
	seconds with microsecond resolution.
	(Trac #2231, git 15560cac16e4c52129322e3cb1787e0f47cf7850)

482.	[func]		team
	Memory footprint of the in-memory data source has been
	substantially improved.  For example, b10-auth now requires much
	less memory than BIND 9 named for loading and serving the same
	zone in-memory.  This is a transparent change in terms of user
	operation; there's no need to update or change the configuration
	to enable this feature.
	Notes: multiple instances of b10-auth still make separate copies
	of the memory image.  Also, loading zones in memory still suspends
	query processing, so manual reloading or reloading after incoming
	transfer may cause service disruption for huge zones.
	(Multiple Trac tickets, Summarized in Trac #2101)

481.	[bug]		vorner
	The abbreviated form of IP addresses in ACLs is accepted
	(eg. "from": ["127.0.0.1", "::1"] now works).
	(Trac #2191, git 48b6e91386b46eed383126ad98dddfafc9f7e75e)

480.	[doc]		vorner
	Added documentation about global TSIG key ring to the Guide.
	(Trac #2189, git 52177bb31f5fb8e134aecb9fd039c368684ad2df)

479.	[func]		marcin
	Refactored perfdhcp tool to C++, added missing unit tests and removed
	the old code. The new code uses libdhcp++ (src/lib/dhcp) for DHCP
	packet management, network interface management and packet
	transmission.
	(Trac #1954, git 8d56105742f3043ed4b561f26241f3e4331f51dc)
	(Trac #1955, git 6f914bb2c388eb4dd3e5c55297f8988ab9529b3f)
	(Trac #1956, git 6f914bb2c388eb4dd3e5c55297f8988ab9529b3f)
	(Trac #1957, git 7fca81716ad3a755bf5744e88c3adeef15b04450)
	(Trac #1958, git 94e17184270cda58f55e6da62e845695117fede3)
	(Trac #1959, git a8cf043db8f44604c7773e047a9dc2861e58462a)
	(Trac #1960, git 6c192e5c0903f349b4d80cf2bb6cd964040ae7da)

478.	[func]		naokikambe
	New statistics items added into b10-xfrout: ixfr_running and
	axfr_running.  Their values can be obtained by invoking "Stats show
	Xfrout" via bindctl while b10-xfrout is running.
	(Trac #2222, git 91311bdbfea95f65c5e8bd8294ba08fac12405f1)

477.	[bug]		jelte
	Fixed a problem with b10-msgq on OSX when using a custom Python
	installation, that offers an unreliable select.poll() interface.
	(Trac #2190, git e0ffa11d49ab949ee5a4ffe7682b0e6906667baa)

476.	[bug]		vorner
	The Xfrin now accepts transfers with some TSIG signatures omitted, as
	allowed per RFC2845, section 4.4. This solves a compatibility
	issues with Knot and NSD.
	(Trac #1357, git 7ca65cb9ec528118f370142d7e7b792fcc31c9cf)

475.	[func]		naokikambe
	Added Xfrout statistics counters: notifyoutv4, notifyoutv6,
	xfrrej, and xfrreqdone. These are per-zone type counters.
	The value of these counters can be seen with zone name by
	invoking "Stats show Xfrout" via bindctl.
	(Trac #2158, git e68c127fed52e6034ab5309ddd506da03c37a08a)

474.	[func]		stephen
	DHCP servers now use the BIND 10 logging system for messages.
	(Trac #1545, git de69a92613b36bd3944cb061e1b7c611c3c85506)

473.	[bug]		jelte
	TCP connections now time out in b10-auth if no (or not all) query
	data is sent by the client. The timeout value defaults to 5000
	milliseconds, but is configurable in Auth/tcp_recv_timeout.
	(Trac #357, git cdf3f04442f8f131542bd1d4a2228a9d0bed12ff)

472.	[build]		jreed
	All generated documentation is removed from the git repository.
	The ./configure --enable-man option is removed. A new option
	-enable-generate-docs is added; it checks for required
	documentation building dependencies. Dummy documentation is
	built and installed if not used. Distributed tarballs will
	contain the generated documentation.
	(Trac #1687, git 2d4063b1a354f5048ca9dfb195e8e169650f43d0)

471.	[bug]		vorner
	Fixed a problem when b10-loadzone tried to tread semicolon
	in string data as start of comment, which caused invalid
	data being loaded.
	(Trac #2188, git 12efec3477feb62d7cbe36bdcfbfc7aa28a36f57)

470.	[func]		naokikambe
	The stats module now supports partial statistics updates. Each
	module can return only statistics data which have been updated since
	the last time it sent them to the stats module. The purpose of partial
	updates is to reduce the amount of statistics data sent through the
	message queue.
	(Trac #2179, git d659abdd9f3f369a29830831297f64484ac7b051)

469.	[bug]		jelte
	libdatasrc: the data source client list class now ignores zone
	content problems (such as out-of-zone data) in MasterFiles type
	zones, instead of aborting the entire configuration.  It only logs
	an error, and all other zones and datasources are still loaded. The
	error log message has been improved to include the zone origin and
	source file name.  As a result of this change, b10-auth no longer
	exits upon encountering such errors during startup.
	(Trac #2178, git a75ed413e8a1c8e3702beea4811a46a1bf519bbd)

468.	[func]*		naokikambe, fujiwara
	b10-stats polls the bind10 and b10-auth with new 'getstats' command
	to retrieve statistics data.  The "poll-interval" parameter in
	b10-stats is for configuring the polling interval.  All statistics
	data collected once are preserved while b10-stats is running.
	The "sendstats" command was removed from bind10 and b10-auth. The
	"statistics-interval" configuration item was removed from b10-auth.
	(Trac #2136, git dcb5ce50b4b4e50d28247d5f8b5cb8d90bda942a)
	(Trac #2137, git d53bb65a43f6027b15a6edc08c137951e3ce5e0e)
	(Trac #2138, git b34e3313460eebc9c272ca8c1beb27297c195150)

bind10-devel-20120816 released on August 16, 2012

467.	[bug]		jelte
	For configurations, allow named sets to contain lists of items.
	(Trac #2114, git 712637513505f7afb8434292ca2a98c3517dffd3)

466.	[func]		jelte
	Allow bindctl to add and remove items to and from lists
	and dicts for items of type "any". This is for easier
	configurations.
	(Trac #2184, git ad2d728d1496a9ff59d622077850eed0638b54eb)

465.	[doc]		vorner
	Improved documentation about ACLs in the Guide.
	(Trac #2066, git 76f733925b3f3560cfc2ee96d2a19905b623bfc3)

464.	[func]		jelte, muks
	libdns++: The LabelSequence class has been extended with some new
	methods.  These are mainly intended for internal development, but
	the class is public, so interested users may want to look into the
	extensions.
	(Trac #2052, git 57c61f2^..dbef0e2)
	(Trac #2053, git 1fc2b06b57a008ec602daa2dac79939b3cc6b65d)
	(Trac #2086, git 3fac7d5579c5f51b8e952b50db510b45bfa986f3)
	(Trac #2087, git 49ad6346f574d00cfbd1d12905915fd0dd6a0bac)
	(Trac #2148, git 285c2845ca96e7ef89f9158f1dea8cda147b6566)

463.	[func]		jinmei
	Python isc.dns: the Name, RRType and RRClass classes are now
	hashable.  So, for example, objects of these classes can be used
	as a dictionary key.
	(Trac #1883, git 93ec40dd0a1df963c676037cc60c066c748b3030)

462.	[build]		jreed
	BIND 10 now compiles against googletest-1.6.0 versions that are
	installed on the system as source code. For such versions, use the
	--with-gtest-source configure switch.
	(Trac #1999, git 6a26d459a40d7eed8ebcff01835377b3394a78de)

461.	[bug]		muks
	We now set g+w and g+s permissions (mode 02770) during
	installation for the BIND 10 local state directory
	($prefix/var/bind10-devel/) so that permissions to files
	and sub-directories created in that directory are inherited.
	(Trac #2171, git ab4d20907abdb3ce972172463dcc73405b3dee79)

460.	[bug]		muks
	SSHFP's algorithm and fingerprint type checks have been relaxed
	such that they will accept any values in [0,255]. This is so that
	future algorithm and fingerprint types are accommodated.
	(Trac #2124, git 49e6644811a7ad09e1326f20dd73ab43116dfd21)

459.	[func]		tomek
	b10-dhcp6: DHCPv6 server component is now integrated into
	BIND 10 framework. It can be started from BIND 10 (using bindctl)
	and can receive commands. The only supported command for now
	is 'Dhcp6 shutdown'.
	b10-dhcp4: Command line-switch '-s' to disable msgq was added.
	b10-dhcp6: Command line-switch '-s' to disable msgq was added.
	(Trac #1708, git e0d7c52a71414f4de1361b09d3c70431c96daa3f)

458.	[build]*		jinmei
	BIND 10 now relies on Boost offset_ptr, which caused some new
	portability issues.  Such issues are detected at ./configure time.
	If ./configure stops due to this, try the following workaround:
	- If it's about the use of mutable for a reference with clang++,
	  upgrade Boost version to 1.44 or higher, or try a different
	  compiler (e.g. g++ generally seems to be free from this issue)
	- If it's about the use of "variadic templates", specify
	  --without-werror so the warning won't be promoted to an error.
	  Specifying BOOST_NO_USER_CONFIG in CXXFLAGS may also work
	  (which would be the case if Boost is installed via pkgsrc)
	(Trac #2147, git 30061d1139aad8716e97d6b620c259752fd0a3cd)

457.	[build]*		muks
	BIND 10 library names now have a "b10-" prefix. This is to avoid
	clashes with other similarly named libraries on the system.
	(Trac #2071, git ac20a00c28069804edc0a36050995df52f601efb)

456.	[build]		muks
	BIND 10 now compiles against log4cplus-1.1.0 (RC releases)
	also.  Note: some older versions of log4cplus don't work any more;
	known oldest workable version is 1.0.4.  Thanks to John Lumby for
	sending a patch.
	(Trac #2169, git 7d7e5269d57451191c0aef1b127d292d3615fe2c)

455.	[func]*		vorner
	The server now uses newer API for data sources. This would be an
	internal change, however, the data sources are now configured
	differently. Please, migrate your configuration to the top-level
	"data_sources" module.  Also the bind10 -n and --no-cache
	and b10-auth -n options are removed.
	(Trac #1976, git 0d4685b3e7603585afde1b587cbfefdfaf6a1bb3)

454.	[bug]		jelte
	b10-cfgmgr now loads its configuration check plugins directly from
	the plugin search path, as opposed to importing them from the
	general python system module path list; this prevents naming
	conflicts with real python modules.
	(Trac #2119, git 2f68d7ac5c3c7cc88a3663191113eece32d46a3d)

453.	[bug]		jelte
	b10-auth no longer tries to send DDNS UPDATE messages to b10-ddns if
	b10-ddns is not running. Sending an UPDATE to BIND 10 that is not
	configured to run DDNS will now result in a response with rcode
	NOTIMP instead of SERVFAIL.
	(Trac #1986, git bd6b0a5ed3481f78fb4e5cb0b18c7b6e5920f9f8)

452.	[func]		muks, jelte
	isc-sysinfo: An initial implementation of the isc-sysinfo
	tool is now available for Linux, OpenBSD, FreeBSD, and Mac
	OS X. It gathers and outputs system information which can
	be used by future tech support staff. This includes a
	generic Python "sysinfo" module.
	(Trac #2062, #2121, #2122, #2172,
	git 144e80212746f8d55e6a59edcf689fec9f32ae95)

451.	[bug]		muks, jinmei
	libdatasrc: the database-based data source now correctly returns
	glue records on (not under) a zone cut, such as in the case where
	the NS name of an NS record is identical to its owner name. (Note:
	libdatasrc itself doesn't judge what kind of record type can be a
	"glue"; it's the caller's responsibility.)
	(Trac #1771, git 483f1075942965f0340291e7ff7dae7806df22af)

450.	[func]		tomek
	b10-dhcp4: DHCPv4 server component is now integrated into
	BIND 10 framework. It can be started from BIND 10 (using bindctl)
	and can receive commands. The only supported command for now
	is 'Dhcp4 shutdown'.
	(Trac #1651, git 7e16a5a50d3311e63d10a224ec6ebcab5f25f62c)

bind10-devel-20120621 released on June 21, 2012

449.	[bug]		muks
	b10-xfin: fixed a bug where xfrin sent the wrong notification
	message to zonemgr on successful zone transfer. This also
	solves other reported problems such as too frequent attempts
	of zone refreshing (see Trac #1786 and #1834).
	(Trac #2023, git b5fbf8a408a047a2552e89ef435a609f5df58d8c)

448.	[func]		team
	b10-ddns is now functional and handles dynamic update requests
	per RFC 2136.  See BIND 10 guide for configuration and operation
	details.
	(Multiple Trac tickets)

447.	[bug]		jinmei
	Fixed a bug in b10-xfrout where a helper thread could fall into
	an infinite loop if b10-auth stops while the thread is waiting for
	forwarded requests from b10-auth.
	(Trac #988 and #1833, git 95a03bbefb559615f3f6e529d408b749964d390a)

446.	[bug]		muks
	A number of warnings reported by Python about unclosed file and
	socket objects were fixed. Some related code was also made safer.
	(Trac #1828, git 464682a2180c672f1ed12d8a56fd0a5ab3eb96ed)

445.	[bug]*		jinmei
	The pre-install check for older SQLite3 DB now refers to the DB
	file with the prefix of DESTDIR.  This ensures that 'make install'
	with specific DESTDIR works regardless of the version of the DB
	file installed in the default path.
	(Trac #1982, git 380b3e8ec02ef45555c0113ee19329fe80539f71)

444.	[bug]		jinmei
	libdatasrc: fixed ZoneFinder for database-based data sources so
	that it handles type DS query correctly, i.e., treating it as
	authoritative data even on a delegation point.
	(Trac #1912, git 7130da883f823ce837c10cbf6e216a15e1996e5d)

443.	[func]*		muks
	The logger now uses a lockfile named `logger_lockfile' that is
	created in the local state directory to mutually separate
	individual logging operations from various processes. This is
	done so that log messages from different processes don't mix
	together in the middle of lines. The `logger_lockfile` is created
	with file permission mode 0660. BIND 10's local state directory
	should be writable and perhaps have g+s mode bit so that the
	`logger_lockfile` can be opened by a group of processes.
	(Trac #1704, git ad8d445dd0ba208107eb239405166c5c2070bd8b)

442.	[func]		tomek
	b10-dhcp4, b10-dhcp6: Both DHCP servers now accept -p parameter
	that can be used to specify listening port number. This capability
	is useful only for testing purposes.
	(Trac #1503, git e60af9fa16a6094d2204f27c40a648fae313bdae)

441.	[func]		tomek
	libdhcp++: Stub interface detection (support for interfaces.txt
	file) was removed.
	(Trac #1281, git 900fc8b420789a8c636bcf20fdaffc60bc1041e0)

bind10-devel-20120517 released on May 17, 2012

440.	[func]		muks
	bindctl: improved some error messages so they will be more
	helpful.  Those include the one when the zone name is unspecified
	or the name is invalid in the b10-auth configuration.
	(Trac #1627, git 1a4d0ae65b2c1012611f4c15c5e7a29d65339104)

439.	[func]		team
	The in-memory data source can now load zones from the
	sqlite3 data source, so that zones stored in the database
	(and updated for example by xfrin) can be served from memory.
	(Trac #1789, #1790, #1792, #1793, #1911,
	git 93f11d2a96ce4dba9308889bdb9be6be4a765b27)

438.	[bug]		naokikambe
	b10-stats-httpd now sends the system a notification that
	it is shutting down if it encounters a fatal error during
	startup.
	(Trac #1852, git a475ef271d4606f791e5ed88d9b8eb8ed8c90ce6)

437.	[build]		jinmei
	Building BIND 10 may fail on MacOS if Python has been
	installed via Homebrew unless --without-werror is specified.
	The configure script now includes a URL that explains this
	issue when it detects failure that is possibly because of
	this problem.
	(Trac #1907, git 0d03b06138e080cc0391fb912a5a5e75f0f97cec)

436.	[bug]		jelte
	The --config-file option now works correctly with relative paths if
	--data-path is not given.
	(Trac #1889, git ce7d1aef2ca88084e4dacef97132337dd3e50d6c)

435.	[func]		team
	The in-memory datasource now supports NSEC-signed zones.
	(Trac #1802-#1810, git 2f9aa4a553a05aa1d9eac06f1140d78f0c99408b)

434.	[func]		tomek
	libdhcp++: Linux interface detection refactored. The code is
	now cleaner. Tests better support certain versions of ifconfig.
	(Trac #1528, git 221f5649496821d19a40863e53e72685524b9ab2)

433.	[func]		tomek
	libdhcp++: Option6 and Pkt6 now follow the same design as
	options and packet for DHCPv4. General code refactoring after
	end of 2011 year release.
	(Trac #1540, git a40b6c665617125eeb8716b12d92d806f0342396)

432.	[bug]*		muks
	BIND 10 now installs its header files in a BIND 10 specific
	sub-directory in the install prefix.
	(Trac #1930, git fcf2f08db9ebc2198236bfa25cf73286821cba6b)

431.	[func]*		muks
	BIND 10 no longer starts b10-stats-httpd by default.
	(Trac #1885, git 5c8bbd7ab648b6b7c48e366e7510dedca5386f6c)

430.	[bug]		jelte
	When displaying configuration data, bindctl no longer treats
	optional list items as an error, but shows them as an empty list.
	(Trac #1520, git 0f18039bc751a8f498c1f832196e2ecc7b997b2a)

429.	[func]		jelte
	Added an 'execute' component to bindctl, which executes either a set
	of commands from a file or a built-in set of commands. Currently,
	only 'init_authoritative_server' is provided as a built-in set, but
	it is expected that more will be added later.
	(Trac #1843, git 551657702a4197ef302c567b5c0eaf2fded3e121)

428.	[bug]		marcin
	perfdhcp: bind to local address to allow reception of
	replies from IPv6 DHCP servers.
	(Trac #1908, git 597e059afaa4a89e767f8f10d2a4d78223af3940)

427.	[bug]		jinmei
	libdatasrc, b10-xfrin: the zone updater for database-based data
	sources now correctly distinguishes NSEC3-related RRs (NSEC3 and
	NSEC3-covering RRSIG) from others, and the SQLite3 implementation
	now manipulates them in the separate table for the NSEC3 namespace.
	As a result b10-xfrin now correctly updates NSEC3-signed zones by
	inbound zone transfers.
	(Trac #1781, #1788, #1891,
	git 672f129700dae33b701bb02069cf276238d66be3)

426.	[bug]		vorner
	The NSEC3 records are now included when transferring a
	signed zone out.
	(Trac #1782, git 36efa7d10ecc4efd39d2ce4dfffa0cbdeffa74b0)

425.	[func]*		muks
	Don't autostart b10-auth, b10-xfrin, b10-xfrout and b10-zonemgr in
	the default configuration.
	(Trac #1818, git 31de885ba0409f54d9a1615eff5a4b03ed420393)

424.	[bug]		jelte
	Fixed a bug in bindctl where in some cases, configuration settings
	in a named set could disappear, if a child element is modified.
	(Trac #1491, git 00a36e752802df3cc683023d256687bf222e256a)

423.	[bug]		jinmei
	The database based zone iterator now correctly resets mixed TTLs
	of the same RRset (when that happens) to the lowest one.  The
	previous implementation could miss lower ones if it appears in a
	later part of the RRset.
	(part of Trac #1791, git f1f0bc00441057e7050241415ee0367a09c35032)

422.	[bug]		jinmei
	The database based zone iterator now separates RRSIGs of the same
	name and type but for different covered types.
	(part of Trac #1791, git b4466188150a50872bc3c426242bc7bba4c5f38d)

421.	[build]		jinmei
	Made sure BIND 10 can be built with clang++ 3.1.  (It failed on
	MacOS 10.7 using Xcode 4.3, but it's more likely to be a matter of
	clang version.)
	(Trac #1773, git ceaa247d89ac7d97594572bc17f005144c5efb8d)

420.	[bug]*		jinmei, stephen
	Updated the DB schema used in the SQLite3 data source so it can
	use SQL indices more effectively.  The previous schema had several
	issues in this sense and could be very slow for some queries on a
	very large zone (especially for negative answers).  This change
	requires a major version up of the schema; use b10-dbutil to
	upgrade existing database files.  Note: 'make install' will fail
	unless old DB files installed in the standard location have been
	upgraded.
	(Trac #324, git 8644866497053f91ada4e99abe444d7876ed00ff)

419.	[bug]		jelte
	JSON handler has been improved; escaping now works correctly
	(including quotes in strings), and it now rejects more types of
	malformed input.
	(Trac #1626, git 3b09268518e4e90032218083bcfebf7821be7bd5)

418.	[bug]		vorner
	Fixed crash in bindctl when config unset was called.
	(Trac #1715, git 098da24dddad497810aa2787f54126488bb1095c)

417.	[bug]		jelte
	The notify-out code now looks up notify targets in their correct
	zones (and no longer just in the zone that the notify is about).
	(Trac #1535, git 66300a3c4769a48b765f70e2d0dbf8bbb714435b)

416.	[func]*		jelte
	The implementations of ZoneFinder::find() now throw an OutOfZone
	exception when the name argument is not in or below the zone this
	zonefinder contains.
	(Trac #1535, git 66300a3c4769a48b765f70e2d0dbf8bbb714435b)

bind10-devel-20120329 released on March 29, 2012

415.	[doc]		jinmei, jreed
	BIND 10 Guide updated to now describe the in-memory data source
	configurations for b10-auth.
	(Trac #1732, git 434d8db8dfcd23a87b8e798e5702e91f0bbbdcf6)

414.	[bug]		jinmei
	b10-auth now correctly handles delegation from an unsigned zone
	(defined in the in-memory data source) when the query has DNSSEC
	DO bit on.  It previously returned SERVFAIL.
	(Trac #1836, git 78bb8f4b9676d6345f3fdd1e5cc89039806a9aba)

413.	[func]		stephen, jelte
	Created a new tool b10-dbutil, that can check and upgrade database
	schemas, to be used when incompatible changes are introduced in the
	backend database schema. Currently it only supports sqlite3 databases.
	Note: there's no schema change that requires this utility as of
	the March 29th release.  While running it shouldn't break
	an existing database file, it should be even more advisable not to
	run it at the moment.
	(Trac #963, git 49ba2cf8ac63246f389ab5e8ea3b3d081dba9adf)

412.	[func]		jelte
	Added a command-line option '--clear-config' to bind10, which causes
	the system to create a backup of the existing configuration database
	file, and start out with a clean default configuration. This can be
	used if the configuration file is corrupted to the point where it
	cannot be read anymore, and BIND 10 refuses to start. The name of
	the backup file can be found in the logs (CFGMGR_RENAMED_CONFIG_FILE).
	(Trac #1443, git 52b36c921ee59ec69deefb6123cbdb1b91dc3bc7)

411.	[func]		muks
	Add a -i/--no-kill command-line argument to bind10, which stops
	it from sending SIGTERM and SIGKILL to other b10 processes when
	they're shutting down.
	(Trac #1819, git 774554f46b20ca5ec2ef6c6d5e608114f14e2102)

410.	[bug]		jinmei
	Python CC library now ensures write operations transmit all given
	data (unless an error happens).  Previously it didn't check the
	size of transmitted data, which could result in partial write on
	some systems (notably on OpenBSD) and subsequently cause system
	hang up or other broken state.  This fix specifically solves start
	up failure on OpenBSD.
	(Trac #1829, git 5e5a33213b60d89e146cd5e47d65f3f9833a9297)

409.	[bug]		jelte
	Fixed a parser bug in bindctl that could make bindctl crash. Also
	improved 'command help' output; argument order is now shown
	correctly, and parameter descriptions are shown as well.
	(Trac #1172, git bec26c6137c9b0a59a3a8ca0f55a17cfcb8a23de)

408.	[bug]		stephen, jinmei
	b10-auth now filters out duplicate RRsets when building a
	response message using the new query handling logic.  It's
	currently only used with the in-memory data source, but will
	also be used for others soon.
	(Trac #1688, git b77baca56ffb1b9016698c00ae0a1496d603d197)

407.	[build]		haikuo
	Remove "--enable-boost-threads" switch in configure command. This
	thread lock mechanism is useless for bind10 and causes performance
	hits.
	(Trac #1680, git 9c4d0cadf4adc802cc41a2610dc2c30b25aad728)

406.	[bug]		muks
	On platforms such as OpenBSD where pselect() is not available,
	make a wrapper around select() in perfdhcp.
	(Trac #1639, git 6ea0b1d62e7b8b6596209291aa6c8b34b8e73191)

405.	[bug]		jinmei
	Make sure disabling Boost threads if the default configuration is
	to disable it for the system.  This fixes a crash and hang up
	problem on OpenBSD, where the use of Boost thread could be
	different in different program files depending on the order of
	including various header files, and could introduce inconsistent
	states between a library and a program.  Explicitly forcing the
	original default throughout the BIND 10 build environment will
	prevent this from happening.
	(Trac #1727, git 23f9c3670b544c5f8105958ff148aeba050bc1b4)

404.	[bug]		naokikambe
	The statistic counters are now properly accumulated across multiple
	instances of b10-auth (if there are multiple instances), instead of
	providing result for random instance.
	(Trac #1751, git 3285353a660e881ec2b645e1bc10d94e5020f357)

403.	[build]*		jelte
	The configure option for botan (--with-botan=PATH) is replaced by
	--with-botan-config=PATH, which takes a full path to a botan-config
	script, instead of the botan 'install' directory. Also, if not
	provided, configure will try out config scripts and pkg-config
	options until it finds one that works.
	(Trac #1640, git 582bcd66dbd8d39f48aef952902f797260280637)

402.	[func]		jelte
	b10-xfrout now has a visible command to send out notifies for
	a given zone, callable from bindctl. Xfrout notify <zone> [class]
	(Trac #1321, git 0bb258f8610620191d75cfd5d2308b6fc558c280)

401.	[func]*		jinmei
	libdns++: updated the internal implementation of the
	MessageRenderer class.  This is mostly a transparent change, but
	the new version now doesn't allow changing compression mode in the
	middle of rendering (which shouldn't be an issue in practice).
	On the other hand, name compression performance was significantly
	improved: depending on the number of names, micro benchmark tests
	showed the new version is several times faster than the previous
	version .
	(Trac #1603, git 9a2a86f3f47b60ff017ce1a040941d0c145cfe16)

400.	[bug]		stephen
	Fix crash on Max OS X 10.7 by altering logging so as not to allocate
	heap storage in the static initialization of logging objects.
	(Trac #1698, git a8e53be7039ad50d8587c0972244029ff3533b6e)

399.	[func]		muks
	Add support for the SSHFP RR type (RFC 4255).
	(Trac #1136, git ea5ac57d508a17611cfae9d9ea1c238f59d52c51)

398.	[func]		jelte
	The b10-xfrin module now logs more information on successful
	incoming transfers. In the case of IXFR, it logs the number of
	changesets, and the total number of added and deleted resource
	records. For AXFR (or AXFR-style IXFR), it logs the number of
	resource records. In both cases, the number of overhead DNS
	messages, runtime, amount of wire data, and transfer speed are logged.
	(Trac #1280, git 2b01d944b6a137f95d47673ea8367315289c205d)

397.	[func]		muks
	The boss process now gives more helpful description when a
	sub-process exits due to a signal.
	(Trac #1673, git 1cd0d0e4fc9324bbe7f8593478e2396d06337b1e)

396.	[func]*		jinmei
	libdatasrc: change the return type of ZoneFinder::find() so it can
	contain more context of the search, which can be used for
	optimizing post find() processing.  A new method getAdditional()
	is added to it for finding additional RRsets based on the result
	of find().  External behavior shouldn't change.  The query
	handling code of b10-auth now uses the new interface.
	(Trac #1607, git 2e940ea65d5b9f371c26352afd9e66719c38a6b9)

395.	[bug]		jelte
	The log message compiler now errors (resulting in build failures) if
	duplicate log message identifiers are found in a single message file.
	Renamed one duplicate that was found (RESOLVER_SHUTDOWN, renamed to
	RESOLVER_SHUTDOWN_RECEIVED).
	(Trac #1093, git f537c7e12fb7b25801408f93132ed33410edae76)
	(Trac #1741, git b8960ab85c717fe70ad282e0052ac0858c5b57f7)

394.	[bug]		jelte
	b10-auth now catches any exceptions during response building; if any
	datasource either throws an exception or causes an exception to be
	thrown, the message processing code will now catch it, log a debug
	message, and return a SERVFAIL response.
	(Trac #1612, git b5740c6b3962a55e46325b3c8b14c9d64cf0d845)

393.	[func]		jelte
	Introduced a new class LabelSequence in libdns++, which provides
	lightweight accessor functionality to the Name class, for more
	efficient comparison of parts of names.
	(Trac #1602, git b33929ed5df7c8f482d095e96e667d4a03180c78)

392.	[func]*		jinmei
	libdns++: revised the (Abstract)MessageRenderer class so that it
	has a default internal buffer and the buffer can be temporarily
	switched.  The constructor interface was modified, and a new
	method setBuffer() was added.
	(Trac #1697, git 9cabc799f2bf9a3579dae7f1f5d5467c8bb1aa40)

391.	[bug]*		vorner
	The long time unused configuration options of Xfrout "log_name",
	"log_file", "log_severity", "log_version" and "log_max_bytes" were
	removed, as they had no effect (Xfrout uses the global logging
	framework).  However, if you have them set, you need to remove
	them from the configuration file or the configuration will be
	rejected.
	(Trac #1090, git ef1eba02e4cf550e48e7318702cff6d67c1ec82e)

bind10-devel-20120301 released on March 1, 2012

390.	[bug]		vorner
	The UDP IPv6 packets are now correctly fragmented for maximum
	guaranteed MTU, so they won't get lost because being too large
	for some hop.
	(Trac #1534, git ff013364643f9bfa736b2d23fec39ac35872d6ad)

389.	[func]*		vorner
	Xfrout now uses the global TSIG keyring, instead of its own. This
	means the keys need to be set only once (in tsig_keys/keys).
	However, the old configuration of Xfrout/tsig_keys need to be
	removed for Xfrout to work.
	(Trac #1643, git 5a7953933a49a0ddd4ee1feaddc908cd2285522d)

388.	[func]		jreed
	Use prefix "sockcreator-" for the private temporary directory
	used for b10-sockcreator communication.
	(git b98523c1260637cb33436964dc18e9763622a242)

387.	[build]		muks
	Accept a --without-werror configure switch so that some builders can
	disable the use of -Werror in CFLAGS when building.
	(Trac #1671, git 8684a411d7718a71ad9fb616f56b26436c4f03e5)

386.	[bug]		jelte
	Upon initial sqlite3 database creation, the 'diffs' table is now
	always created. This already happened most of the time, but there
	are a few cases where it was skipped, resulting in potential errors
	in xfrout later.
	(Trac #1717, git 30d7686cb6e2fa64866c983e0cfb7b8fabedc7a2)

385.	[bug]		jinmei
	libdns++: masterLoad() didn't accept comments placed at the end of
	an RR.  Due to this the in-memory data source cannot load a master
	file for a signed zone even if it's preprocessed with BIND 9's
	named-compilezone.
	Note: this fix is considered temporary and still only accepts some
	limited form of such comments.  The main purpose is to allow the
	in-memory data source to load any signed or unsigned zone files as
	long as they are at least normalized with named-compilezone.
	(Trac #1667, git 6f771b28eea25c693fe93a0e2379af924464a562)

384.	[func]		jinmei, jelte, vorner, haikuo, kevin
	b10-auth now supports NSEC3-signed zones in the in-memory data
	source.
	(Trac #1580, #1581, #1582, #1583, #1584, #1585, #1587, and
	other related changes to the in-memory data source)

383.	[build]		jinmei
	Fixed build failure on MacOS 10.7 (Lion) due to the use of
	IPV6_PKTINFO; the OS requires a special definition to make it
	visible to the compiler.
	(Trac #1633, git 19ba70c7cc3da462c70e8c4f74b321b8daad0100)

382.	[func]		jelte
	b10-auth now also experimentally supports statistics counters of
	the rcode responses it sends. The counters can be shown as
	rcode.<code name>, where code name is the lowercase textual
	representation of the rcode (e.g. "noerror", "formerr", etc.).
	Same note applies as for opcodes, see changelog entry 364.
	(Trac #1613, git e98da500d7b02e11347431a74f2efce5a7d622aa)

381.	[bug]		jinmei
	b10-auth: honor the DNSSEC DO bit in the new query handler.
	(Trac #1695, git 61f4da5053c6a79fbc162fb16f195cdf8f94df64)

380.	[bug]		jinmei
	libdns++: miscellaneous bug fixes for the NSECPARAM RDATA
	implementation, including incorrect handling for empty salt and
	incorrect comparison logic.
	(Trac #1638, git 966c129cc3c538841421f1e554167d33ef9bdf25)

379.	[bug]		jelte
	Configuration commands in bindctl now check for list indices if
	the 'identifier' argument points to a child element of a list
	item. Previously, it was possible to 'get' non-existent values
	by leaving out the index, e.g. "config show Auth/listen_on/port,
	which should be config show Auth/listen_on[<index>]/port, since
	Auth/listen_on is a list. The command without an index will now
	show an error. It is still possible to show/set the entire list
	("config show Auth/listen_on").
	(Trac #1649, git 003ca8597c8d0eb558b1819dbee203fda346ba77)

378.	[func]		vorner
	It is possible to start authoritative server or resolver in multiple
	instances, to use more than one core. Configuration is described in
	the guide.
	(Trac #1596, git 17f7af0d8a42a0a67a2aade5bc269533efeb840a)

377.	[bug]		jinmei
	libdns++: miscellaneous bug fixes for the NSEC and NSEC3 RDATA
	implementation, including a crash in NSEC3::toText() for some RR
	types, incorrect handling of empty NSEC3 salt, and incorrect
	comparison logic in NSEC3::compare().
	(Trac #1641, git 28ba8bd71ae4d100cb250fd8d99d80a17a6323a2)

376.	[bug]		jinmei, vorner
	The new query handling module of b10-auth did not handle type DS
	query correctly: It didn't look for it in the parent zone, and
	it incorrectly returned a DS from the child zone if it
	happened to exist there.  Both were corrected, and it now also
	handles the case of having authority for the child and a grand
	ancestor.
	(Trac #1570, git 2858b2098a10a8cc2d34bf87463ace0629d3670e)

375.	[func]		jelte
	Modules now inform the system when they are stopping. As a result,
	they are removed from the 'active modules' list in bindctl, which
	can then inform the user directly when it tries to send them a
	command or configuration update.  Previously this would result
	in a 'not responding' error instead of 'not running'.
	(Trac #640, git 17e78fa1bb1227340aa9815e91ed5c50d174425d)

374.	[func]*		stephen
	Alter RRsetPtr and ConstRRsetPtr to point to AbstractRRset (instead
	of RRset) to allow for specialised implementations of RRsets in
	data sources.
	(Trac #1604, git 3071211d2c537150a691120b0a5ce2b18d010239)

373.	[bug]		jinmei
	libdatasrc: the in-memory data source incorrectly rejected loading
	a zone containing a CNAME RR with RRSIG and/or NSEC.
	(Trac #1551, git 76f823d42af55ce3f30a0d741fc9297c211d8b38)

372.	[func]		vorner
	When the allocation of a socket fails for a different reason than the
	socket not being provided by the OS, the b10-auth and b10-resolver
	abort, as the system might be in inconsistent state after such error.
	(Trac #1543, git 49ac4659f15c443e483922bf9c4f2de982bae25d)

371.	[bug]		jelte
	The new query handling module of b10-auth (currently only used with
	the in-memory data source) now correctly includes the DS record (or
	the denial of its existence if NSEC is used) when returning a
	delegation from a signed zone.
	(Trac #1573, git bd7a3ac98177573263950303d4b2ea7400781d0f)

370.	[func]		jinmei
	libdns++: a new class NSEC3Hash was introduced as a utility for
	calculating NSEC3 hashes for various purposes.  Python binding was
	provided, too.  Also fixed a small bug in the NSEC3PARAM RDATA
	implementation that empty salt in text representation was
	rejected.
	(Trac #1575, git 2c421b58e810028b303d328e4e2f5b74ea124839)

369.	[func]		vorner
	The SocketRequestor provides more information about what error
	happened when it throws, by using subclasses of the original
	exception. This way a user not interested in the difference can
	still use the original exception, while it can be recognized if
	necessary.
	(Trac #1542, git 2080e0316a339fa3cadea00e10b1ec4bc322ada0)

368.	[func]*		jinmei
	libdatasrc: the interface of ZoneFinder() was changed: WILDCARD
	related result codes were deprecated and removed, and the
	corresponding information is now provided via a separate accessor
	method on FindResult.  Other separate FindResult methods will
	also tell the caller whether the zone is signed with NSEC or NSEC3
	(when necessary and applicable).
	(Trac #1611, git c175c9c06034b4118e0dfdbccd532c2ebd4ba7e8)

367.	[bug]		jinmei
	libdatasrc: in-memory data source could incorrectly reject to load
	zones containing RRSIG records.  For example, it didn't allow
	RRSIG that covers a CNAME RR.  This fix also makes sure find()
	will return RRsets with RRSIGs if they are signed.
	(Trac #1614, git e8241ea5a4adea1b42a60ee7f2c5cfb87301734c)

366.	[bug]		vorner
	Fixed problem where a directory named "io" conflicted with the python3
	standard module "io" and caused the installation to fail.  The
	offending directory has been renamed to "cio".
	(Trac #1561, git d81cf24b9e37773ba9a0d5061c779834ff7d62b9)

365.	[bug]		jinmei
	libdatasrc: in-memory datasource incorrectly returned delegation
	for DS lookups.
	(Trac #1571, git d22e90b5ef94880183cd652e112399b3efb9bd67)

364.	[func]		jinmei
	b10-auth experimentally supports statistics counters of incoming
	requests per opcode.  The counters can be (e.g.) shown as
	opcode.<code name> in the output of the bindctl "Stats show"
	command, where <code name> is lower-cased textual representation
	of opcodes ("query", "notify", etc).
	Note: This is an experimental attempt of supporting more
	statistics counters for b10-auth, and the interface and output may
	change in future versions.
	(Trac #1399, git 07206ec76e2834de35f2e1304a274865f8f8c1a5)

bind10-devel-20120119 released on January 19, 2012

363.	[func]		jelte
	Added dummy DDNS module b10-ddns. Currently it does not
	provide any functionality, but it is a skeleton implementation
	that will be expanded later.
	(Trac #1451, git b0d0bf39fbdc29a7879315f9b8e6d602ef3afb1b)

362.	[func]*		vorner
	Due to the socket creator changes, b10-auth and b10-resolver
	are no longer needed to start as root. They are started as
	the user they should be running, so they no longer have
	the -u flag for switching the user after initialization.
	Note: this change broke backward compatibility to boss component
	configuration.  If your b10-config.db contains "setuid" for
	Boss.components, you'll need to remove that entry by hand before
	starting BIND 10.
	(Trac #1508, #1509, #1510,
	git edc5b3c12eb45437361484c843794416ad86bb00)

361.	[func]		vorner, jelte, jinmei
	The socket creator is now used to provide sockets. It means you can
	reconfigure the ports and addresses at runtime even when the rest
	of the bind10 runs as non root user.
	(Trac #805, #1522, git 1830215f884e3b5efda52bd4dbb120bdca863a6a)

360.	[bug]		vorner
	Fixed problem where bindctl crashed when a duplicate non-string
	item was added  to a list.  This error is now properly reported.
	(Trac #1515, git a3cf5322a73e8a97b388c6f8025b92957e5d8986)

359.	[bug]		kevin
	Corrected SOA serial check in xfrout.  It now compares the SOA
	serial of an IXFR query with that of the server based serial
	number arithmetic, and replies with a single SOA record of the
	server's current version if the former is equal to or newer
	than the latter.
	(Trac #1462, git ceeb87f6d539c413ebdc66e4cf718e7eb8559c45)

358.	[bug]		jinmei
	b10-resolver ignored default configuration parameters if listen_on
	failed (this can easily happen especially for a test environment
	where the run time user doesn't have root privilege), and even if
	listen_on was updated later the resolver wouldn't work correctly
	unless it's fully restarted (for example, all queries would be
	rejected due to an empty ACL).
	(Trac #1424, git 2cba8cb83cde4f34842898a848c0b1182bc20597)

357.	[bug]		jinmei
	ZoneFinder::find() for database based data sources didn't
	correctly identify out-of-zone query name and could return a
	confusing result such as NXRRSET.  It now returns NXDOMAIN with an
	empty RRset.  Note: we should rather throw an exception in such a
	case, which should be revisited later (see Trac #1536).
	(Trac #1430, git b35797ba1a49c78246abc8f2387901f9690b328d)

356.	[doc]		tomek
	BIND 10 Guide updated. It now describes DHCPv4 and DHCPv6
	components, including their overview, usage, supported standard
	and limitations. libdhcp++ is also described.
	(Trac #1367, git 3758ab360efe1cdf616636b76f2e0fb41f2a62a0)

355.	[bug]		jinmei
	Python xfrin.diff module incorrectly combined RRSIGs of different
	type covered, possibly merging different TTLs.  As a result a
	secondary server could store different RRSIGs than those at the
	primary server if it gets these records via IXFR.
	(Trac #1502, git 57b06f8cb6681f591fa63f25a053eb6f422896ef)

354.	[func]		tomek
	dhcp4: Support for DISCOVER and OFFER implemented. b10-dhcp4 is
	now able to offer hardcoded leases to DHCPv4 clients.
	dhcp6: Code refactored to use the same approach as dhcp4.
	(Trac #1230, git aac05f566c49daad4d3de35550cfaff31c124513)

353.	[func]		tomek
	libdhcp++: Interface detection in Linux implemented. libdhcp++
	is now able (on Linux systems) to detect available network
	interfaces, its link-layer addresses, flags and configured
	IPv4 and IPv6 addresses. Interface detection on other
	systems is planned.
	(Trac #1237, git 8a040737426aece7cc92a795f2b712d7c3407513)

352.	[func]		tomek
	libdhcp++: Transmission and reception of DHCPv4 packets is now
	implemented. Low-level hacks are not implemented for transmission
	to hosts that don't have IPv4 address yet, so currently the code
	is usable for communication with relays only, not hosts on the
	same link.
	(Trac #1239, #1240, git f382050248b5b7ed1881b086d89be2d9dd8fe385)

351.	[func]		fdupont
	Alpha version of DHCP benchmarking tool added.  "perfdhcp" is able to
	test both IPv4 and IPv6 servers: it can time the four-packet exchange
	(DORA and SARR) as well as time the initial two-packet exchange (DO
	and SA).  More information can be obtained by invoking the utility
	(in tests/tools/perfdhcp) with the "-h" flag.
	(Trac #1450, git 85083a76107ba2236732b45524ce7018eefbaf90)

350.	[func]*		vorner
	The target parameter of ZoneFinder::find is no longer present, as the
	interface was awkward. To get all the RRsets of a single domain, use
	the new findAll method (the same applies to python version, the method
	is named find_all).
	(Trac #1483, #1484, git 0020456f8d118c9f3fd6fc585757c822b79a96f6)

349.	[bug]		dvv
	resolver: If an upstream server responds with FORMERR to an EDNS
	query, try querying it without EDNS.
	(Trac #1386, git 99ad0292af284a246fff20b3702fbd7902c45418)

348.	[bug]		stephen
	By default the logging output stream is now flushed after each write.
	This fixes a problem seen on some systems where the log output from
	different processes was jumbled up.  Flushing can be disabled by
	setting the appropriate option in the logging configuration.
	(Trac #1405, git 2f0aa20b44604b671e6bde78815db39381e563bf)

347.	[bug]		jelte
	Fixed a bug where adding Zonemgr/secondary_zones without explicitly
	setting the class value of the added zone resulted in a cryptic
	error in bindctl ("Error: class"). It will now correctly default to
	IN if not set. This also adds better checks on the name and class
	values, and better errors if they are bad.
	(Trac #1414, git 7b122af8489acf0f28f935a19eca2c5509a3677f)

346.	[build]*		jreed
	Renamed libdhcp to libdhcp++.
	(Trac #1446, git d394e64f4c44f16027b1e62b4ac34e054b49221d)

345.	[func]		tomek
	dhcp4: Dummy DHCPv4 component implemented. Currently it does
	nothing useful, except providing skeleton implementation that can
	be expanded in the future.
	(Trac #992, git d6e33479365c8f8f62ef2b9aa5548efe6b194601)

344.	[func]		y-aharen
	src/lib/statistics: Added statistics counter library for entire server
	items and per zone items. Also, modified b10-auth to use it. It is
	also intended to use in the other modules such as b10-resolver.
	(Trac #510, git afddaf4c5718c2a0cc31f2eee79c4e0cc625499f)

343.	[func]		jelte
	Added IXFR-out system tests, based on the first two test sets of
	http://bind10.isc.org/wiki/IxfrSystemTests.
	(Trac #1314, git 1655bed624866a766311a01214597db01b4c7cec)

342.	[bug]		stephen
	In the resolver, a FORMERR received from an upstream nameserver
	now results in a SERVFAIL being returned as a response to the original
	query.  Additional debug messages added to distinguish between
	different errors in packets received from upstream nameservers.
	(Trac #1383, git 9b2b249d23576c999a65d8c338e008cabe45f0c9)

341.	[func]		tomek
	libdhcp++: Support for handling both IPv4 and IPv6 added.
	Also added support for binding IPv4 sockets.
	(Trac #1238, git 86a4ce45115dab4d3978c36dd2dbe07edcac02ac)

340.	[build]		jelte
	Fixed several linker issues related to recent gcc versions, botan
	and gtest.
	(Trac #1442, git 91fb141bfb3aadfdf96f13e157a26636f6e9f9e3)

339.	[bug]		jinmei
	libxfr, used by b10-auth to share TCP sockets with b10-xfrout,
	incorrectly propagated ASIO specific exceptions to the application
	if the given file name was too long.  This could lead to
	unexpected shut down of b10-auth.
	(Trac #1387, git a5e9d9176e9c60ef20c0f5ef59eeb6838ed47ab2)

338.	[bug]		jinmei
	b10-xfrin didn't check SOA serials of SOA and IXFR responses,
	which resulted in unnecessary transfer or unexpected IXFR
	timeouts (these issues were not overlooked but deferred to be
	fixed until #1278 was completed).  Validation on responses to SOA
	queries were tightened, too.
	(Trac #1299, git 6ff03bb9d631023175df99248e8cc0cda586c30a)

337.	[func]		tomek
	libdhcp++: Support for DHCPv4 option that can store a single
	address or a list of IPv4 addresses added. Support for END option
	added.
	(Trac #1350, git cc20ff993da1ddb1c6e8a98370438b45a2be9e0a)

336.	[func]		jelte
	libdns++ (and its python wrapper) now includes a class Serial, for
	SOA SERIAL comparison and addition. Operations on instances of this
	class follow the specification from RFC 1982.
	Rdata::SOA::getSerial() now returns values of this type (and not
	uint32_t).
	(Trac #1278, git 2ae72d76c74f61a67590722c73ebbf631388acbd)

335.	[bug]*		jelte
	The DataSourceClientContainer class that dynamically loads
	datasource backend libraries no longer provides just a .so file name
	to its call to dlopen(), but passes it an absolute path. This means
	that it is no longer an system implementation detail that depends on
	[DY]LD_LIBRARY_PATH which file is chosen, should there be multiple
	options (for instance, when test-running a new build while a
	different version is installed).
	These loadable libraries are also no longer installed in the default
	library path, but in a subdirectory of the libexec directory of the
	target ($prefix/libexec/[version]/backends).
	This also removes the need to handle b10-xfin and b10-xfrout as
	'special' hardcoded components, and they are now started as regular
	components as dictated by the configuration of the boss process.
	(Trac #1292, git 83ce13c2d85068a1bec015361e4ef8c35590a5d0)

334.	[bug]		jinmei
	b10-xfrout could potentially create an overflow response message
	(exceeding the 64KB max) or could create unnecessarily small
	messages.  The former was actually unlikely to happen due to the
	effect of name compression, and the latter was marginal and at least
	shouldn't cause an interoperability problem, but these were still
	potential problems and were fixed.
	(Trac #1389, git 3fdce88046bdad392bd89ea656ec4ac3c858ca2f)

333.	[bug]		dvv
	Solaris needs "-z now" to force non-lazy binding and prevent
	g++ static initialization code from deadlocking.
	(Trac #1439, git c789138250b33b6b08262425a08a2a0469d90433)

332.	[bug]		vorner
	C++ exceptions in the isc.dns.Rdata wrapper are now converted
	to python ones instead of just aborting the interpreter.
	(Trac #1407, git 5b64e839be2906b8950f5b1e42a3fadd72fca033)

bind10-devel-20111128 released on November 28, 2011

331.	[bug]		shane
	Fixed a bug in data source library where a zone with more labels
	than an out-of-bailiwick name server would cause an exception to
	be raised.
	(Trac #1430, git 81f62344db074bc5eea3aaf3682122fdec6451ad)

330.	[bug]		jelte
	Fixed a bug in b10-auth where it would sometimes fail because it
	tried to check for queued msgq messages before the session was
	fully running.
	(git c35d0dde3e835fc5f0a78fcfcc8b76c74bc727ca)

329.	[doc]		vorner, jreed
	Document the bind10 run control configuration in guide and
	manual page.
	(Trac #1341, git c1171699a2b501321ab54207ad26e5da2b092d63)

328.	[func]		jelte
	b10-auth now passes IXFR requests on to b10-xfrout, and no longer
	responds to them with NOTIMPL.
	(Trac #1390, git ab3f90da16d31fc6833d869686e07729d9b8c135)

327.	[func]		jinmei
	b10-xfrout now supports IXFR.  (Right now there is no user
	configurable parameter about this feature; b10-xfrout will
	always respond to IXFR requests according to RFC1995).
	(Trac #1371 and #1372, git 80c131f5b0763753d199b0fb9b51f10990bcd92b)

326.	[build]*		jinmei
	Added a check script for the SQLite3 schema version.  It will be
	run at the beginning of 'make install', and if it detects an old
	version of schema, installation will stop.  You'll then need to
	upgrade the database file by following the error message.
	(Trac #1404, git a435f3ac50667bcb76dca44b7b5d152f45432b57)

325.	[func]		jinmei
	Python isc.datasrc: added interfaces for difference management:
	DataSourceClient.get_updater() now has the 'journaling' parameter
	to enable storing diffs to the data source, and a new class
	ZoneJournalReader was introduced to retrieve them, which can be
	created by the new DataSourceClient.get_journal_reader() method.
	(Trac #1333, git 3e19362bc1ba7dc67a87768e2b172c48b32417f5,
	git 39def1d39c9543fc485eceaa5d390062edb97676)

324.	[bug]		jinmei
	Fixed reference leak in the isc.log Python module.  Most of all
	BIND 10 Python programs had memory leak (even though the pace of
	leak may be slow) due to this bug.
	(Trac #1359, git 164d651a0e4c1059c71f56b52ea87ac72b7f6c77)

323.	[bug]		jinmei
	b10-xfrout incorrectly skipped adding TSIG RRs to some
	intermediate responses (when TSIG is to be used for the
	responses).  While RFC2845 optionally allows to skip intermediate
	TSIGs (as long as the digest for the skipped part was included
	in a later TSIG), the underlying TSIG API doesn't support this
	mode of signing.
	(Trac #1370, git 76fb414ea5257b639ba58ee336fae9a68998b30d)

322.	[func]		jinmei
	datasrc: Added C++ API for retrieving difference of two versions
	of a zone.  A new ZoneJournalReader class was introduced for this
	purpose, and a corresponding factory method was added to
	DataSourceClient.
	(Trac #1332, git c1138d13b2692fa3a4f2ae1454052c866d24e654)

321.	[func]*		jinmei
	b10-xfrin now installs IXFR differences into the underlying data
	source (if it supports journaling) so that the stored differences
	can be used for subsequent IXFR-out transactions.
	Note: this is a backward incompatibility change for older sqlite3
	database files.  They need to be upgraded to have a "diffs" table.
	(Trac #1376, git 1219d81b49e51adece77dc57b5902fa1c6be1407)

320.	[func]*		vorner
	The --brittle switch was removed from the bind10 executable.
	It didn't work after change #316 (Trac #213) and the same
	effect can be accomplished by declaring all components as core.
	(Trac #1340, git f9224368908dd7ba16875b0d36329cf1161193f0)

319.	[func]		naokikambe
	b10-stats-httpd was updated. In addition of the access to all
	statistics items of all modules, the specified item or the items
	of the specified module name can be accessed.  For example, the
	URI requested by using the feature is showed as
	"/bind10/statistics/xml/Auth" or
	"/bind10/statistics/xml/Auth/queries.tcp". The list of all possible
	module names and all possible item names can be showed in the
	root document, whose URI is "/bind10/statistics/xml".  This change
	is not only for the XML documents but also is for the XSD and
	XSL documents.
	(Trac #917, git b34bf286c064d44746ec0b79e38a6177d01e6956)

318.	[func]		stephen
	Add C++ API for accessing zone difference information in
	database-based data sources.
	(Trac #1330, git 78770f52c7f1e7268d99e8bfa8c61e889813bb33)

317.	[func]		vorner
	datasrc: the getUpdater method of DataSourceClient supports an
	optional 'journaling' parameter to indicate the generated updater
	to store diffs.  The database based derived class implements this
	extension.
	(Trac #1331, git 713160c9bed3d991a00b2ea5e7e3e7714d79625d)

316.	[func]*		vorner
	The configuration of what parts of the system run is more
	flexible now.  Everything that should run must have an
	entry in Boss/components.
	(Trac #213, git 08e1873a3593b4fa06754654d22d99771aa388a6)

315.	[func]		tomek
	libdhcp: Support for DHCPv4 packet manipulation is now implemented.
	All fixed fields are now supported. Generic support for DHCPv4
	options is available (both parsing and assembly). There is no code
	that uses this new functionality yet, so it is not usable directly
	at this time. This code will be used by upcoming b10-dhcp4 daemon.
	(Trac #1228, git 31d5a4f66b18cca838ca1182b9f13034066427a7)

314.	[bug]		jelte
	b10-xfrin would previously initiate incoming transfers upon
	receiving NOTIFY messages from any address (if the zone was
	known to b10-xfrin, and using the configured address). It now
	only starts a transfer if the source address from the NOTIFY
	packet matches the configured master address and port. This was
	really already fixed in release bind10-devel-20111014, but there
	were some deferred cleanups to add.
	(Trac #1298, git 1177bfe30e17a76bea6b6447e14ae9be9e1ca8c2)

313.	[func]		jinmei
	datasrc: Added C++ API for adding zone differences to database
	based data sources.  It's intended to be used for the support for
	IXFR-in and dynamic update (so they can subsequently be retrieved
	for IXFR-out).  The addRecordDiff method of the DatabaseAccessor
	defines the interface, and a concrete implementation for SQLite3
	was provided.
	(Trac #1329, git 1aa233fab1d74dc776899df61181806679d14013)

312.	[func]		jelte
	Added an initial framework for doing system tests using the
	cucumber-based BDD tool Lettuce. A number of general steps are
	included,  for instance running bind10 with specific
	configurations, sending queries, and inspecting query answers. A
	few very basic tests are included as well.
	(Trac #1290, git 6b75c128bcdcefd85c18ccb6def59e9acedd4437)

311.	[bug]		jelte
	Fixed a bug in bindctl where tab-completion for names that
	contain a hyphen resulted in unexpected behaviour, such as
	appending the already-typed part again.
	(Trac #1345, git f80ab7879cc29f875c40dde6b44e3796ac98d6da)

310.	[bug]		jelte
	Fixed a bug where bindctl could not set a value that is optional
	and has no default, resulting in the error that the setting
	itself was unknown. bindctl now correctly sees the setting and
	is able to set it.
	(Trac #1344, git 0e776c32330aee466073771600390ce74b959b38)

309.	[bug]		jelte
	Fixed a bug in bindctl where the removal of elements from a set
	with default values was not stored, unless the set had been
	modified in another way already.
	(Trac #1343, git 25c802dd1c30580b94345e83eeb6a168ab329a33)

308.	[build]		jelte
	The configure script will now use pkg-config for finding
	information about the Botan library. If pkg-config is unavailable,
	or unaware of Botan, it will fall back to botan-config. It will
	also use botan-config when a specific botan library directory is
	given using the '--with-botan=' flag
	(Trac #1194, git dc491833cf75ac1481ba1475795b0f266545013d)

307.	[func]		vorner
	When zone transfer in fails with IXFR, it is retried with AXFR
	automatically.
	(Trac #1279, git cd3588c9020d0310f949bfd053c4d3a4bd84ef88)

306.	[bug]		stephen
	Boss process now waits for the configuration manager to initialize
	itself before continuing with startup.  This fixes a race condition
	whereby the Boss could start the configuration manager and then
	immediately start components that depended on that component being
	fully initialized.
	(Trac #1271, git 607cbae949553adac7e2a684fa25bda804658f61)

305.	[bug]		jinmei
	Python isc.dns, isc.datasrc, xfrin, xfrout: fixed reference leak
	in Message.get_question(), Message.get_section(),
	RRset.get_rdata(), and DataSourceClient.get_updater().
	The leak caused severe memory leak in b10-xfrin, and (although no
	one reported it) should have caused less visible leak in
	b10-xfrout.  b10-xfrin had its own leak, which was also fixed.
	(Trac #1028, git a72886e643864bb6f86ab47b115a55e0c7f7fcad)

304.	[bug]		jelte
	The run_bind10.sh test script now no longer runs processes from
	an installed version of BIND 10, but will correctly use the
	build tree paths.
	(Trac #1246, git 1d43b46ab58077daaaf5cae3c6aa3e0eb76eb5d8)

303.	[bug]		jinmei
	Changed the installation path for the UNIX domain file used
	for the communication between b10-auth and b10-xfrout to a
	"@PACKAGE@" subdirectory (e.g. from /usr/local/var to
	/usr/local/var/bind10-devel).  This should be transparent change
	because this file is automatically created and cleaned up, but
	if the old file somehow remains, it can now be safely removed.
	(Trac #869, git 96e22f4284307b1d5f15e03837559711bb4f580c)

302.	[bug]		jelte
	msgq no longer crashes if the remote end is closed while msgq
	tries to send data. It will now simply drop the message and close
	the connection itself.
	(Trac #1180, git 6e68b97b050e40e073f736d84b62b3e193dd870a)

301.	[func]		stephen
	Add system test for IXFR over TCP.
	(Trac #1213, git 68ee3818bcbecebf3e6789e81ea79d551a4ff3e8)

300.	[func]*		tomek
	libdhcp: DHCP packet library was implemented. Currently it handles
	packet reception, option parsing, option generation and output
	packet building. Generic and specialized classes for several
	DHCPv6 options (IA_NA, IAADDR, address-list) are available. A
	simple code was added that leverages libdhcp. It is a skeleton
	DHCPv6 server. It receives incoming SOLICIT and REQUEST messages
	and responds with proper ADVERTISE and REPLY. Note that since
	LeaseManager is not implemented, server assigns the same
	hardcoded lease for every client. This change removes existing
	DHCPv6 echo server as it was only a proof of concept code.
	(Trac #1186, git 67ea6de047d4dbd63c25fe7f03f5d5cc2452ad7d)

299.	[build]		jreed
	Do not install the libfake_session, libtestutils, or libbench
	libraries. They are used by tests within the source tree.
	Convert all test-related makefiles to build test code at
	regular make time to better work with test-driven development.
	This reverts some of #1901. (The tests are ran using "make
	check".)
	(Trac #1286, git cee641fd3d12341d6bfce5a6fbd913e3aebc1e8e)

bind10-devel-20111014 released on October 14, 2011

298.	[doc]		jreed
	Shorten README. Include plain text format of the Guide.
	(git d1897d3, git 337198f)

297.	[func]		dvv
	Implement the SPF rrtype according to RFC4408.
	(Trac #1140, git 146934075349f94ee27f23bf9ff01711b94e369e)

296.	[build]		jreed
	Do not install the unittest libraries. At this time, they
	are not useful without source tree (and they may or may
	not have googletest support). Also, convert several makefiles
	to build tests at "check" time and not build time.
	(Trac #1091, git 2adf4a90ad79754d52126e7988769580d20501c3)

295.	[bug]		jinmei
	__init__.py for isc.dns was installed in the wrong directory,
	which would now make xfrin fail to start.  It was also bad
	in that it replaced any existing __init__.py in th public
	site-packages directory.  After applying this fix You may want to
	check if the wrong init file is in the wrong place, in which
	case it should be removed.
	(Trac #1285, git af3b17472694f58b3d6a56d0baf64601b0f6a6a1)

294.	[func]		jelte, jinmei, vorner
	b10-xfrin now supports incoming IXFR.  See BIND 10 Guide for
	how to configure it and operational notes.
	(Trac #1212, multiple git merges)

293.	[func]*		tomek
	b10-dhcp6: Implemented DHCPv6 echo server. It joins DHCPv6
	multicast groups and listens to incoming DHCPv6 client messages.
	Received messages are then echoed back to clients. This
	functionality is limited, but it can be used to test out client
	resiliency to unexpected messages. Note that network interface
	detection routines are not implemented yet, so interface name
	and its address must be specified in interfaces.txt.
	(Trac #878, git 3b1a604abf5709bfda7271fa94213f7d823de69d)

292.	[func]		dvv
	Implement the DLV rrtype according to RFC4431.
	(Trac #1144, git d267c0511a07c41cd92e3b0b9ee9bf693743a7cf)

291.	[func]		naokikambe
	Statistics items are specified by each module's spec file.
	Stats module can read these through the config manager. Stats
	module and stats httpd report statistics data and statistics
	schema by each module via both bindctl and HTTP/XML.
	(Trac #928, #929, #930, #1175,
	git 054699635affd9c9ecbe7a108d880829f3ba229e)

290.	[func]		jinmei
	libdns++/pydnspp: added an option parameter to the "from wire"
	methods of the Message class.  One option is defined,
	PRESERVE_ORDER, which specifies the parser to handle each RR
	separately, preserving the order, and constructs RRsets in the
	message sections so that each RRset contains only one RR.
	(Trac #1258, git c874cb056e2a5e656165f3c160e1b34ccfe8b302)

289.	[func]*		jinmei
	b10-xfrout: ACLs for xfrout can now be configured per zone basis.
	A per zone ACL is part of a more general zone configuration.  A
	quick example for configuring an ACL for zone "example.com" that
	rejects any transfer request for that zone is as follows:
	> config add Xfrout/zone_config
	> config set Xfrout/zone_config[0]/origin "example.com"
	> config add Xfrout/zone_config[0]/transfer_acl
	> config set Xfrout/zone_config[0]/transfer_acl[0] {"action": "REJECT"}
	The previous global ACL (query_acl) was renamed to transfer_acl,
	which now works as the default ACL.  Note: backward compatibility
	is not provided, so an existing configuration using query_acl
	needs to be updated by hand.
	Note: the per zone configuration framework is a temporary
	workaround.  It will eventually be redesigned as a system wide
	configuration.
	(Trac #1165, git 698176eccd5d55759fe9448b2c249717c932ac31)

288.	[bug]		stephen
	Fixed problem whereby the order in which component files appeared in
	rdataclass.cc was system dependent, leading to problems on some
	systems where data types were used before the header file in which
	they were declared was included.
	(Trac #1202, git 4a605525cda67bea8c43ca8b3eae6e6749797450)

287.	[bug]*		jinmei
	Python script files for log messages (xxx_messages.py) should have
	been installed under the "isc" package.  This fix itself should
	be a transparent change without affecting existing configurations
	or other operational practices, but you may want to clean up the
	python files from the common directly (such as "site-packages").
	(Trac #1101, git 0eb576518f81c3758c7dbaa2522bd8302b1836b3)

286.	[func]		ocean
	libdns++: Implement the HINFO rrtype support according to RFC1034,
	and RFC1035.
	(Trac #1112, git 12d62d54d33fbb1572a1aa3089b0d547d02924aa)

285.	[bug]		jelte
	sqlite3 data source: fixed a race condition on initial startup,
	when the database has not been initialized yet, and multiple
	processes are trying to do so, resulting in one of them failing.
	(Trac #326, git 5de6f9658f745e05361242042afd518b444d7466)

284.	[bug]		jerry
	b10-zonemgr: zonemgr will not terminate on empty zones, it will
	log a warning and try to do zone transfer for them.
	(Trac #1153, git 0a39659638fc68f60b95b102968d7d0ad75443ea)

283.	[bug]		zhanglikun
	Make stats and boss processes wait for answer messages from each
	other in block mode to avoid orphan answer messages, add an internal
	command "getstats" to boss process for getting statistics data from
	boss.
	(Trac #519, git 67d8e93028e014f644868fede3570abb28e5fb43)

282.	[func]		ocean
	libdns++: Implement the NAPTR rrtype according to RFC2915,
	RFC2168 and RFC3403.
	(Trac #1130, git 01d8d0f13289ecdf9996d6d5d26ac0d43e30549c)

bind10-devel-20110819 released on August 19, 2011

281.	[func]		jelte
	Added a new type for configuration data: "named set". This allows for
	similar configuration as the current "list" type, but with strings
	instead of indices as identifiers. The intended use is for instance
	/foo/zones/example.org/bar instead of /foo/zones[2]/bar. Currently
	this new type is not in use yet.
	(Trac #926, git 06aeefc4787c82db7f5443651f099c5af47bd4d6)

280.	[func]		jerry
	libdns++: Implement the MINFO rrtype according to RFC1035.
	(Trac #1113, git 7a9a19d6431df02d48a7bc9de44f08d9450d3a37)

279.	[func]		jerry
	libdns++: Implement the AFSDB rrtype according to RFC1183.
	(Trac #1114, git ce052cd92cd128ea3db5a8f154bd151956c2920c)

278.	[doc]		jelte
	Add logging configuration documentation to the guide.
	(Trac #1011, git 2cc500af0929c1f268aeb6f8480bc428af70f4c4)

277.	[func]		jerry
	libdns++: Implement the SRV rrtype according to RFC2782.
	(Trac #1128, git 5fd94aa027828c50e63ae1073d9d6708e0a9c223)

276.	[func]		stephen
	Although the top-level loggers are named after the program (e.g.
	b10-auth, b10-resolver), allow the logger configuration to omit the
	"b10-" prefix and use just the module name.
	(Trac #1003, git a01cd4ac5a68a1749593600c0f338620511cae2d)

275.	[func]		jinmei
	Added support for TSIG key matching in ACLs.  The xfrout ACL can
	now refer to TSIG key names using the "key" attribute.  For
	example, the following specifies an ACL that allows zone transfer
	if and only if the request is signed with a TSIG of a key name
	"key.example":
	> config set Xfrout/query_acl[0] {"action": "ACCEPT", \
	                                  "key": "key.example"}
	(Trac #1104, git 9b2e89cabb6191db86f88ee717f7abc4171fa979)

274.	[bug]		naokikambe
	add unittests for functions xml_handler, xsd_handler and xsl_handler
	respectively to make sure their behaviors are correct, regardless of
	whether type which xml.etree.ElementTree.tostring() after Python3.2
	returns is str or byte.
	(Trac #1021, git 486bf91e0ecc5fbecfe637e1e75ebe373d42509b)

273.	[func]		vorner
	It is possible to specify ACL for the xfrout module. It is in the ACL
	configuration key and has the usual ACL syntax. It currently supports
	only the source address. Default ACL accepts everything.
	(Trac #772, git 50070c824270d5da1db0b716db73b726d458e9f7)

272.	[func]		jinmei
	libdns++/pydnspp: TSIG signing now handles truncated DNS messages
	(i.e. with TC bit on) with TSIG correctly.
	(Trac #910, 8e00f359e81c3cb03c5075710ead0f87f87e3220)

271.	[func]		stephen
	Default logging for unit tests changed to severity DEBUG (level 99)
	with the output routed to /dev/null.  This can be altered by setting
	the B10_LOGGER_XXX environment variables.
	(Trac #1024, git 72a0beb8dfe85b303f546d09986461886fe7a3d8)

270.	[func]		jinmei
	Added python bindings for ACLs using the DNS request as the
	context.  They are accessible via the isc.acl.dns module.
	(Trac #983, git c24553e21fe01121a42e2136d0a1230d75812b27)

269.	[bug]		y-aharen
	Modified IntervalTimerTest not to rely on the accuracy of the timer.
	This fix addresses occasional failure of build tests.
	(Trac #1016, git 090c4c5abac33b2b28d7bdcf3039005a014f9c5b)

268.	[func]		stephen
	Add environment variable to allow redirection of logging output during
	unit tests.
	(Trac #1071, git 05164f9d61006869233b498d248486b4307ea8b6)

bind10-devel-20110705 released on July 05, 2011

267.	[func]		tomek
	Added a dummy module for DHCP6. This module does not actually
	do anything at this point, and BIND 10 has no option for
	starting it yet. It is included as a base for further
	development.
	(Trac #990, git 4a590df96a1b1d373e87f1f56edaceccb95f267d)

266.	[func]		Multiple developers
        Convert various error messages, debugging and other output
        to the new logging interface, including for b10-resolver,
        the resolver library, the CC library, b10-auth, b10-cfgmgr,
        b10-xfrin, and b10-xfrout. This includes a lot of new
        documentation describing the new log messages.
        (Trac #738, #739, #742, #746, #759, #761, #762)

265.	[func]*		jinmei
	b10-resolver: Introduced ACL on incoming queries.  By default the
	resolver accepts queries from ::1 and 127.0.0.1 and rejects all
	others.  The ACL can be configured with bindctl via the
	"Resolver/query_acl" parameter.  For example, to accept queries
	from 192.0.2.0/24 (in addition to the default list), do this:
	> config add Resolver/query_acl
	> config set Resolver/query_acl[2]/action "ACCEPT"
	> config set Resolver/query_acl[2]/from "192.0.2.0/24"
	> config commit
	(Trac #999, git e0744372924442ec75809d3964e917680c57a2ce,
	also based on other ACL related work done by stephen and vorner)

264.	[bug]		jerry
	b10-xfrout: fixed a busy loop in its notify-out subthread.  Due to
	the loop, the thread previously woke up every 0.5 seconds throughout
	most of the lifetime of b10-xfrout, wasting the corresponding CPU
	time.
	(Trac #1001, git fb993ba8c52dca4a3a261e319ed095e5af8db15a)

263.	[func]		jelte
	Logging configuration can now also accept a * as a first-level
	name (e.g. '*', or '*.cache'), indicating that every module
	should use that configuration, unless overridden by an explicit
	logging configuration for that module
	(Trac #1004, git 0fad7d4a8557741f953eda9fed1d351a3d9dc5ef)

262.	[func]		stephen
	Add some initial documentation about the logging framework.
	Provide BIND 10 Messages Manual in HTML and DocBook? XML formats.
	This provides all the log message descriptions in a single document.
	A developer tool, tools/system_messages.py (available in git repo),
	was written to generate this.
	(Trac #1012, git 502100d7b9cd9d2300e78826a3bddd024ef38a74)

261.	[func]		stephen
	Add new-style logging messages to b10-auth.
	(Trac #738, git c021505a1a0d6ecb15a8fd1592b94baff6d115f4)

260.	[func]		stephen
	Remove comma between message identification and the message
	text in the new-style logging messages.
	(Trac #1031, git 1c7930a7ba19706d388e4f8dcf2a55a886b74cd2)

259.	[bug]		stephen
	Logging now correctly initialized in b10-auth.  Also, fixed
	bug whereby querying for "version.bind txt ch" would cause
	b10-auth to crash if BIND 10 was started with the "-v" switch.
	(Trac #1022, #1023, git 926a65fa08617be677a93e9e388df0f229b01067)

258.	[build]		jelte
	Now builds and runs with Python 3.2
	(Trac #710, git dae1d2e24f993e1eef9ab429326652f40a006dfb)

257.	[bug]		y-aharen
	Fixed a bug an instance of IntervalTimerImpl may be destructed
	while deadline_timer is holding the handler. This fix addresses
	occasional failure of IntervalTimerTest.destructIntervalTimer.
	(Trac #957, git e59c215e14b5718f62699ec32514453b983ff603)

256.	[bug]		jerry
	src/bin/xfrin: update xfrin to check TSIG before other part of
	incoming message.
	(Trac #955, git 261450e93af0b0406178e9ef121f81e721e0855c)

255.	[func]		zhang likun
	src/lib/cache:  remove empty code in lib/cache and the corresponding
	suppression rule in	src/cppcheck-suppress.lst.
	(Trac #639, git 4f714bac4547d0a025afd314c309ca5cb603e212)

254.	[bug]		jinmei
	b10-xfrout: failed to send notifies over IPv6 correctly.
	(Trac #964, git 3255c92714737bb461fb67012376788530f16e40)

253.	[func]		jelte
	Add configuration options for logging through the virtual module
	Logging.
	(Trac #736, git 9fa2a95177265905408c51d13c96e752b14a0824)

252.	[func]		stephen
	Add syslog as destination for logging.
	(Trac #976, git 31a30f5485859fd3df2839fc309d836e3206546e)

251.	[bug]*		jinmei
	Make sure bindctl private files are non readable to anyone except
	the owner or users in the same group.  Note that if BIND 10 is run
	with changing the user, this change means that the file owner or
	group will have to be adjusted.  Also note that this change is
	only effective for a fresh install; if these files already exist,
	their permissions must be adjusted by hand (if necessary).
	(Trac #870, git 461fc3cb6ebabc9f3fa5213749956467a14ebfd4)

250.	[bug]		ocean
	src/lib/util/encode, in some conditions, the DecodeNormalizer's
	iterator may reach the end() and when later being dereferenced
	it will cause crash on some platform.
	(Trac #838, git 83e33ec80c0c6485d8b116b13045b3488071770f)

249.	[func]		jerry
	xfrout: add support for TSIG verification.
	(Trac #816, git 3b2040e2af2f8139c1c319a2cbc429035d93f217)

248.	[func]		stephen
	Add file and stderr as destinations for logging.
	(Trac #555, git 38b3546867425bd64dbc5920111a843a3330646b)

247.	[func]		jelte
	Upstream queries from the resolver now set EDNS0 buffer size.
	(Trac #834, git 48e10c2530fe52c9bde6197db07674a851aa0f5d)

246.	[func]		stephen
	Implement logging using log4cplus (http://log4cplus.sourceforge.net)
	(Trac #899, git 31d3f525dc01638aecae460cb4bc2040c9e4df10)

245.	[func]		vorner
	Authoritative server can now sign the answers using TSIG
	(configured in tsig_keys/keys, list of strings like
	"name:<base64-secret>:sha1-hmac"). It doesn't use them for
	ACL yet, only verifies them and signs if the request is signed.
	(Trac #875, git fe5e7003544e4e8f18efa7b466a65f336d8c8e4d)

244.	[func]		stephen
	In unit tests, allow the choice of whether unhandled exceptions are
	caught in the unit test program (and details printed) or allowed to
	propagate to the default exception handler.  See the bind10-dev thread
	https://lists.isc.org/pipermail/bind10-dev/2011-January/001867.html
	for more details.
	(Trac #542, git 1aa773d84cd6431aa1483eb34a7f4204949a610f)

243.	[func]*		feng
	Add optional hmac algorithm SHA224/384/512.
	(Trac #782, git 77d792c9d7c1a3f95d3e6a8b721ac79002cd7db1)

bind10-devel-20110519 released on May 19, 2011

242.	[func]		jinmei
	xfrin: added support for TSIG verify.  This change completes TSIG
	support in b10-xfrin.
	(Trac #914, git 78502c021478d97672232015b7df06a7d52e531b)

241.	[func]		jinmei
	pydnspp: added python extension for the TSIG API introduced in
	change 235.
	(Trac #905, git 081891b38f05f9a186814ab7d1cd5c572b8f777f)
	(Trac #915, git 0555ab65d0e43d03b2d40c95d833dd050eea6c23)

240.	[func]*		jelte
	Updated configuration options to Xfrin, so that you can specify
	a master address, port, and TSIG key per zone. Still only one per
	zone at this point, and TSIG keys are (currently) only specified
	by their full string representation. This replaces the
	Xfrin/master_addr, Xfrin/master_port, and short-lived
	Xfrin/tsig_key configurations with a Xfrin/zones list.
	(Trac #811, git 88504d121c5e08fff947b92e698a54d24d14c375)

239.	[bug]		jerry
	src/bin/xfrout: If a zone doesn't have notify slaves (only has
	one apex ns record - the primary master name server) will cause
	b10-xfrout uses 100% of CPU.
	(Trac #684, git d11b5e89203a5340d4e5ca51c4c02db17c33dc1f)

238.	[func]		zhang likun
	Implement the simplest forwarder, which pass everything through
	except QID, port number. The response will not be cached.
	(Trac #598_new, git 8e28187a582820857ef2dae9b13637a3881f13ba)

237.	[bug]		naokikambe
	Resolved that the stats module wasn't configurable in bindctl in
	spite of its having configuration items. The configuration part
	was removed from the original spec file "stats.spec" and was
	placed in a new spec file "stats-schema.spec". Because it means
	definitions of statistics items. The command part is still
	there. Thus stats module currently has no its own configuration,
	and the items in "stats-schema.spec" are neither visible nor
	configurable through bindctl. "stats-schema.spec" is shared with
	stats module and stats-httpd module, and maybe with other
	statistical modules in future. "stats.spec" has own configuration
	and commands of stats module, if it requires.
	(Trac #719, git a234b20dc6617392deb8a1e00eb0eed0ff353c0a)

236.	[func]		jelte
	C++ client side of configuration now uses BIND 10 logging system.
	It also has improved error handling when communicating with the
	rest of the system.
	(Trac #743, git 86632c12308c3ed099d75eb828f740c526dd7ec0)

235.	[func]		jinmei
	libdns++: added support for TSIG signing and verification.  It can
	be done using a newly introduced TSIGContext class.
	Note: we temporarily disabled support for truncated signature
	and modified some part of the code introduced in #226 accordingly.
	We plan to fix this pretty soon.
	(Trac #812, git ebe0c4b1e66d359227bdd1bd47395fee7b957f14)
	(Trac #871, git 7c54055c0e47c7a0e36fcfab4b47ff180c0ca8c8)
	(Trac #813, git ffa2f0672084c1f16e5784cdcdd55822f119feaa)
	(Trac #893, git 5aaa6c0f628ed7c2093ecdbac93a2c8cf6c94349)

234.	[func]		jerry
	src/bin/xfrin: update xfrin to use TSIG. Currently it only supports
	sending a signed TSIG request or SOA request.
	(Trac #815, git a892818fb13a1839c82104523cb6cb359c970e88)

233.	[func]		stephen
	Added new-style logging statements to the NSAS code.
	(Trac #745, git ceef68cd1223ae14d8412adbe18af2812ade8c2d)

232.	[func]		stephen
	To facilitate the writing of extended descriptions in
	message files, altered the message file format.  The message
	is now flagged with a "%" as the first non-blank character
	in the line and the lines in the extended description are
	no longer preceded by a "+".
	(Trac #900, git b395258c708b49a5da8d0cffcb48d83294354ba3)

231.	[func]*		vorner
	The logging interface changed slightly. We use
	logger.foo(MESSAGE_ID).arg(bar); instead of logger.foo(MESSAGE_ID,
	bar); internally. The message definitions use '%1,%2,...'
	instead of '%s,%d', which allows us to cope better with
	mismatched placeholders and allows reordering of them in
	case of translation.
	(Trac #901, git 4903410e45670b30d7283f5d69dc28c2069237d6)

230.	[bug]		naokikambe
	Removed too repeated verbose messages in two cases of:
	 - when auth sends statistics data to stats
	 - when stats receives statistics data from other modules
	(Trac #620, git 0ecb807011196eac01f281d40bc7c9d44565b364)

229.	[doc]		jreed
	Add manual page for b10-host.
	(git a437d4e26b81bb07181ff35a625c540703eee845)

228.	[func]*		jreed
	The host tool is renamed to b10-host. While the utility is
	a work in progress, it is expected to now be shipped with
	tarballs. Its initial goal was to be a host(1) clone,
	rewritten in C++ from scratch and using BIND 10's libdns++.
	It now supports the -a (any), -c class, -d (verbose) switches
	and has improved output.
	(Trac #872, git d846851699d5c76937533adf9ff9d948dfd593ca)

227.	[build]		jreed
	Add missing libdns++ rdata files for the distribution (this
	fixes distcheck error). Change three generated libdns++
	headers to "nodist" so they aren't included in the distribution
	(they were mistakenly included in last tarball).

226.	[func]*		jelte
	Introduced an API for cryptographic operations. Currently it only
	supports HMAC, intended for use with TSIG. The current
	implementation uses Botan as the backend library.
	This introduces a new dependency, on Botan.  Currently only Botan
	1.8.x works; older or newer versions don't.
	(Trac #781, git 9df42279a47eb617f586144dce8cce680598558a)

225.	[func]		naokikambe
	Added the HTTP/XML interface (b10-stats-httpd) to the
	statistics feature in BIND 10. b10-stats-httpd is a standalone
	HTTP server and it requests statistics data to the stats
	daemon (b10-stats) and sends it to HTTP clients in XML
	format. Items of the data collected via b10-stats-httpd
	are almost equivalent to ones which are collected via
	bindctl. Since it also can send XSL (Extensible Stylesheet
	Language) document and XSD (XML Schema definition) document,
	XML document is human-friendly to view through web browsers
	and its data types are strictly defined.
	(Trac #547, git 1cbd51919237a6e65983be46e4f5a63d1877b1d3)

224.	[bug]		jinmei
	b10-auth, src/lib/datasrc: inconsistency between the hot spot
	cache and actual data source could cause a crash while query
	processing.  The crash could happen, e.g., when an sqlite3 DB file
	is being updated after a zone transfer while b10-auth handles a
	query using the corresponding sqlite3 data source.
	(Trac #851, git 2463b96680bb3e9a76e50c38a4d7f1d38d810643)

223.	[bug]		feng
	If ip address or port isn't usable for name server, name
	server process won't exist and give end user chance to
	reconfigure them.
	(Trac #775, git 572ac2cf62e18f7eb69d670b890e2a3443bfd6e7)

222.	[bug]*		jerry
	src/lib/zonemgr: Fix a bug that xfrin not checking for new
	copy of zone on startup.  Imposes some random jitters to
	avoid many zones need to do refresh at the same time. This
	removed the Zonemgr/jitter_scope setting and introduced
	Zonemgr/refresh_jitter and Zonemgr/reload_jitter.
	(Trac #387, git 1241ddcffa16285d0a7bb01d6a8526e19fbb70cb)

221.	[func]*		jerry
	src/lib/util: Create C++ utility library.
	(Trac #749, git 084d1285d038d31067f8cdbb058d626acf03566d)

220.	[func]		stephen
	Added the 'badpacket' program for testing; it sends a set of
	(potentially) bad packets to a nameserver and prints the responses.
	(Trac #703, git 1b666838b6c0fe265522b30971e878d9f0d21fde)

219.	[func]		ocean
	src/lib: move some dns related code out of asiolink library to
	asiodns library
	(Trac #751, git 262ac6c6fc61224d54705ed4c700dadb606fcb1c)

218.	[func]		jinmei
	src/lib/dns: added support for RP RDATA.
	(Trac #806, git 4e47d5f6b692c63c907af6681a75024450884a88)

217.	[bug]		jerry
	src/lib/dns/python: Use a signed version of larger size of
	integer and perform more strict range checks with
	PyArg_ParseTuple() in case of overflows.
	(Trac #363, git ce281e646be9f0f273229d94ccd75bf7e08d17cf)

216.	[func]		vorner
	The BIND10_XFROUT_SOCKET_FILE environment variable can be
	used to specify which socket should be used for communication
	between b10-auth and b10-xfrout. Mostly for testing reasons.
	(Trac #615, git 28b01ad5bf72472c824a7b8fc4a8dc394e22e462)

215.	[func]		vorner
	A new process, b10-sockcreator, is added, which will create
	sockets for the rest of the system.  It is the only part
	which will need to keep the root privileges. However, only
	the process exists, nothing can talk to it yet.
	(Trac #366, git b509cbb77d31e388df68dfe52709d6edef93df3f)

214.	[func]*		vorner
	Zone manager no longer thinks it is secondary master for
	all zones in the database. They are listed in
	Zonemgr/secondary_zones configuration variable (in the form
	[{"name": "example.com", "class": "IN"}]).
	(Trac #670, git 7c1e4d5e1e28e556b1d10a8df8d9486971a3f052)

213.	[bug]		naokikambe
	Solved incorrect datetime of "bind10.boot_time" and also
	added a new command "sendstats" for Bob. This command is
	to send statistics data to the stats daemon immediately.
	The solved problem is that statistics data doesn't surely
	reach to the daemon because Bob sent statistics data to
	the daemon while it is starting. So the daemon invokes the
	command for Bob after it starts up. This command is also
	useful for resending statistics data via bindctl manually.
	(Trac #521, git 1c269cbdc76f5dc2baeb43387c4d7ccc6dc863d2)

212.	[bug]		naokikambe
	Fixed that the ModuleCCSession object may group_unsubscribe in the
	closed CC session in being deleted.
	(Trac #698, git 0355bddc92f6df66ef50b920edd6ec3b27920d61)

211.	[func]		shane
	Implement "--brittle" option, which causes the server to exit
	if any of BIND 10's processes dies.
	(Trac #788, git 88c0d241fe05e5ea91b10f046f307177cc2f5bc5)

210.	[bug]		jerry
	src/bin/auth: fixed a bug where type ANY queries don't provide
	additional glue records for ANSWER section.
	(Trac #699, git 510924ebc57def8085cc0e5413deda990b2abeee)

bind10-devel-20110322 released on March 22, 2011

209.	[func]		jelte
	Resolver now uses the NSAS when looking for a nameserver to
	query for any specific zone. This also includes keeping track of
	the RTT for that nameserver.
	(Trac #495, git 76022a7e9f3ff339f0f9f10049aa85e5784d72c5)

208.	[bug]*		jelte
	Resolver now answers REFUSED on queries that are not for class IN.
	This includes the various CH TXT queries, which will be added
	later.
	(git 012f9e78dc611c72ea213f9bd6743172e1a2ca20)

207.	[func]		jelte
	Resolver now starts listening on localhost:53 if no configuration
	is set.
	(Trac #471, git 1960b5becbba05570b9c7adf5129e64338659f07)

206.	[func]		shane
	Add the ability to list the running BIND 10 processes using the
	command channel. To try this, use "Boss show_processes".
	(Trac #648, git 451bbb67c2b5d544db2f7deca4315165245d2b3b)

205.	[bug]		jinmei
	b10-auth, src/lib/datasrc: fixed a bug where b10-auth could return
	an empty additional section for delegation even if some glue is
	crucial when it fails to find some other glue records in its data
	source.
	(Trac #646, git 6070acd1c5b2f7a61574eda4035b93b40aab3e2b)

204.	[bug]		jinmei
	b10-auth, src/lib/datasrc: class ANY queries were not handled
	correctly in the generic data source (mainly for sqlite3).  It
	could crash b10-auth in the worst case, and could result in
	incorrect responses in some other cases.
	(Trac #80, git c65637dd41c8d94399bd3e3cee965b694b633339)

203.	[bug]		zhang likun
	Fix resolver cache memory leak: when cache is destructed, rrset
	and message entries in it are not destructed properly.
	(Trac #643, git aba4c4067da0dc63c97c6356dc3137651755ffce)

202.	[func]		vorner
	It is possible to specify a different directory where we look for
	configuration files (by -p) and different configuration file to
	use (-c).  Also, it is possible to specify the port on which
	cmdctl should listen (--cmdctl-port).
	(Trac #615, git 5514dd78f2d61a222f3069fc94723ca33fb3200b)

201.	[bug]		jerry
	src/bin/bindctl: bindctl doesn't show traceback on shutdown.
	(Trac #588, git 662e99ef050d98e86614c4443326568a0b5be437)

200.	[bug]		Jelte
	Fixed a bug where incoming TCP connections were not closed.
	(Trac #589, git 1d88daaa24e8b1ab27f28be876f40a144241e93b)

199.	[func]		ocean
	Cache negative responses (NXDOMAIN/NODATA) from authoritative
	server for recursive resolver.
	(Trac #493, git f8fb852bc6aef292555063590c361f01cf29e5ca)

198.	[bug]		jinmei
	b10-auth, src/lib/datasrc: fixed a bug where hot spot cache failed
	to reuse cached SOA for negative responses.  Due to this bug
	b10-auth returned SERVFAIL when it was expected to return a
	negative response immediately after a specific SOA query for
	the zone.
	(Trac #626, git 721a53160c15e8218f6798309befe940b9597ba0)

197.	[bug]		zhang likun
	Remove expired message and rrset entries when looking up them
	in cache, touch or remove the rrset entry in cache properly
	when doing lookup or update.
	(Trac #661, git 9efbe64fe3ff22bb5fba46de409ae058f199c8a7)

196.	[bug]		jinmei
	b10-auth, src/lib/datasrc: the backend of the in-memory data
	source could not handle the root name.  As a result b10-auth could
	not work as a root server when using the in-memory data source.
	(Trac #683, git 420ec42bd913fb83da37b26b75faae49c7957c46)

195.	[func]		stephen
	Resolver will now re-try a query over TCP if a response to a UDP
	query has the TC bit set.
	(Trac #499, git 4c05048ba059b79efeab53498737abe94d37ee07)

194.	[bug]		vorner
	Solved a 100% CPU usage problem after switching addresses in b10-auth
	(and possibly, but unconfirmed, in b10-resolver). It was caused by
	repeated reads/accepts on closed socket (the bug was in the code for a
	long time, recent changes made it show).
	(Trac #657, git e0863720a874d75923ea66adcfbf5b2948efb10a)

193.	[func]*		jreed
	Listen on the IPv6 (::) and IPv4 (0.0.0.0) wildcard addresses
	for b10-auth. This returns to previous behavior prior to
	change #184. Document the listen_on configuration in manual.
	(Trac #649, git 65a77d8fde64d464c75917a1ab9b6b3f02640ca6)

192.	[func]*		jreed
	Listen on standard domain port 53 for b10-auth and
	b10-resolver.
	(Trac #617, #618, git 137a6934a14cf0c5b5c065e910b8b364beb0973f)

191.	[func]		jinmei
	Imported system test framework of BIND 9.  It can be run by
	'make systest' at the top source directory.  Notes: currently it
	doesn't work when built in a separate tree.  It also requires
	perl, an inherited dependency from the original framework.
	Also, mainly for the purpose of tests, a new option "--pid-file"
	was added to BoB, with which the boss process will dump its PID
	to the specified file.
	(Trac #606, git 6ac000df85625f5921e8895a1aafff5e4be3ba9c)

190.	[func]		jelte
	Resolver now sets random qids on outgoing queries using
	the boost::mt19937 prng.
	(Trac #583, git 5222b51a047d8f2352bc9f92fd022baf1681ed81)

189.	[bug]		jreed
	Do not install the log message compiler.
	(Trac #634, git eb6441aca464980d00e3ff827cbf4195c5a7afc5)

188.	[bug]		zhang likun
	Make the rrset trust level ranking algorithm used by
	isc::cache::MessageEntry::getRRsetTrustLevel() follow RFC2181
	section 5.4.1.
	(Trac #595 git 19197b5bc9f2955bd6a8ca48a2d04472ed696e81)

187.	[bug]		zhang likun
	Fix the assert error in class isc::cache::RRsetCache by adding the
	check for empty pointer and test case for it.
	(Trac #638, git 54e61304131965c4a1d88c9151f8697dcbb3ce12)

186.	[bug]		jelte
	b10-resolver could stop with an assertion failure on certain kinds
	of messages (there was a problem in error message creation). This
	fixes that.
	(Trac #607, git 25a5f4ec755bc09b54410fcdff22691283147f32)

185.	[bug]		vorner
	Tests use port from private range (53210), lowering chance of
	a conflict with something else (eg. running bind 10).
	(Trac #523, git 301da7d26d41e64d87c0cf72727f3347aa61fb40)

184.	[func]*		vorner
	Listening address and port configuration of b10-auth is the same as
	for b10-resolver now. That means, it is configured through bindctl
	at runtime, in the Auth/listen_on list, not through command line
	arguments.
	(Trac #575, #576, git f06ce638877acf6f8e1994962bf2dbfbab029edf)

183.	[bug]		jerry
	src/bin/xfrout: Enable parallel sessions between xfrout server and
	multi-Auth. The session needs to be created only on the first time
	or if an error occur.
	(Trac #419, git 1d60afb59e9606f312caef352ecb2fe488c4e751)

182.	[func]		jinmei
	Support cppcheck for static code check on C++ code.  If cppcheck
	is available, 'make cppcheck' on the top source directory will run
	the checker and should cleanly complete with an exit code of 0
	(at least with cppcheck 1.47).
	Note: the suppression list isn't included in the final
	distributions.  It should be created by hand or retrieved from
	the git repository.
	(Trac #613, git b973f67520682b63ef38b1451d309be9f4f4b218)

181.	[func]		feng
	Add stop interface into dns server, so we can stop each running
	server individually. With it, user can reconfigure her running server
	with different ip address or port.
	(Trac #388, git 6df94e2db856c1adc020f658cc77da5edc967555)

180.	[build]		jreed
	Fix custom DESTDIR for make install. Patch from Jan Engelhardt.
	(Trac #629, git 5ac67ede03892a5eacf42ce3ace1e4e376164c9f)

bind10-devel-20110224 released on February 24, 2011

179.	[func]		vorner
	It is possible to start and stop resolver and authoritative
	server without restart of the whole system. Change of the
	configuration (Boss/start_auth and Boss/start_resolver) is
	enough.
	(Trac #565, git 0ac0b4602fa30852b0d86cc3c0b4730deb1a58fe)

178.	[func]		jelte
	Resolver now makes (limited) use of the cache
	(Trac #491, git 8b41f77f0099ddc7ca7d34d39ad8c39bb1a8363c)

177.	[func]		stephen
	The upstream fetch code in asiolink is now protocol agnostic to
	allow for the addition of fallback to TCP if a fetch response
	indicates truncation.
	(Trac #554, git 9739cbce2eaffc7e80640db58a8513295cf684de)

176.	[func]		likun
	src/lib/cache: Rename one interface: from lookupClosestRRset()
	to lookupDeepestNS(), and remove one parameter of it.
	(Trac #492, git ecbfb7cf929d62a018dd4cdc7a841add3d5a35ae)

175.	[bug]		jerry
	src/bin/xfrout: Xfrout use the case-sensitive mode to compress
	names in an AXFR massage.
	(Trac #253, git 004e382616150f8a2362e94d3458b59bb2710182)

174.	[bug]*		jinmei
	src/lib/dns: revised dnssectime functions so that they don't rely
	on the time_t type (whose size varies on different systems, which
	can lead to subtle bugs like some form of "year 2038 problem").
	Also handled 32-bit wrap around issues more explicitly, with more
	detailed tests.  The function API has been changed, but the effect
	should be minimal because these functions are mostly private.
	(Trac #61, git 09ece8cdd41c0f025e8b897b4883885d88d4ba5d)

173.	[bug]		jerry
	python/isc/notify: A notify_out test fails without network
	connectivity, encapsulate the socket behavior using a mock
	socket class to fix it.
	(Trac #346, git 319debfb957641f311102739a15059f8453c54ce)

172.	[func]		jelte
	Improved the bindctl cli in various ways, mainly concerning
	list and map item addressing, the correct display of actual values,
	and internal help.
	(Trac #384, git e5fb3bc1ed5f3c0aec6eb40a16c63f3d0fc6a7b2)

171.	[func]		vorner
	b10-auth, src/lib/datasrc: in memory data source now works as a
	complete data source for authoritative DNS servers and b10-auth
	uses it.  It still misses major features, however, including
	DNSSEC support and zone transfer.
	(Last Trac #553, but many more,
	git 6f031a09a248e7684723c000f3e8cc981dcdb349)

170.	[bug]		jinmei
	Tightened validity checks in the NSEC3 constructors, both "from
	"text" and "from wire".  Specifically, wire data containing
	invalid type bitmaps or invalid lengths of salt or hash is now
	correctly rejected.
	(Trac #117, git 9c690982f24fef19c747a72f43c4298333a58f48)

169.	[func]		jelte
	Added a basic implementation for a resolver cache (though not
	used yet).
	(Trac #449, git 8aa3b2246ae095bbe7f855fd11656ae3bdb98986)

168.	[bug]		vorner
	Boss no longer has the -f argument, which was undocumented and
	stayed as a relict of previous versions, currently causing only
	strange behaviour.
	(Trac #572, git 17f237478961005707d649a661cc72a4a0d612d4)

167.	[bug]		naokikambe
	Fixed failure of termination of msgq_test.py with python3
	coverage (3.3.1).
	(Trac #573, git 0e6a18e12f61cc482e07078776234f32605312e5)

166.	[func]		jelte
	The resolver now sends back a SERVFAIL when there is a client
	timeout (timeout_client config setting), but it will not stop
	resolving (until there is a lookup timeout or a result).
	(Trac #497 and #489, git af0e5cd93bebb27cb5c4457f7759d12c8bf953a6)

165.	[func]		jelte
	The resolver now handles CNAMEs, it will follow them, and include
	them in the answer. The maximum length of CNAME chains that is
	supported is 16.
	(Trac #497, git af0e5cd93bebb27cb5c4457f7759d12c8bf953a6)

164.	[bug]		y-aharen
	IntervalTimer: Modified the interface to accept interval in
	milliseconds. It shortens the time of the tests of IntervalTimer.
	(Trac #452, git c9f6acc81e24c4b8f0eb351123dc7b43f64e0914)

163.	[func]		vorner
	The pimpl design pattern is used in UDPServer, with a shared
	pointer. This makes it smaller to copy (which is done a lot as a
	side effect of being coroutine) and speeds applications of this
	class (notably b10-auth) up by around 10%.
	(Trac #537, git 94cb95b1d508541201fc064302ba836164d3cbe6)

162.	[func]		stephen
	Added C++ logging, allowing logging at different severities.
	Code specifies the message to be logged via a symbol, and the
	logging code picks up the message from an in-built dictionary.
	The contents of the dictionary can be replaced at run-time by
	locale-specific messages.  A message compiler program is provided
	to create message header files and supply the default messages.
	(Trac #438, git 7b1606cea7af15dc71f5ec1d70d958b00aa98af7)

161.	[func]		stephen
	Added ResponseScrubber class to examine response from
	a server and to remove out-of-bailiwick RRsets.  Also
	does cross-section checks to ensure consistency.
	(Trac #496, git b9296ca023cc9e76cda48a7eeebb0119166592c5)

160.	[func]		jelte
	Updated the resolver to take 3 different timeout values;
	timeout_query for outstanding queries we sent while resolving
	timeout_client for sending an answer back to the client
	timeout_lookup for stopping the resolving
	(currently 2 and 3 have the same final effect)
	(Trac #489, git 578ea7f4ba94dc0d8a3d39231dad2be118e125a2)

159.	[func]		smann
	The resolver now has a configurable set of root servers to start
	resolving at (called root_addresses). By default these are not
	(yet) filled in. If empty, a hardcoded address for f-root will be
	used right now.
	(Trac #483, git a07e078b4feeb01949133fc88c9939254c38aa7c)

158.	[func]		jelte
	The Resolver module will now do (very limited) resolving, if not
	set to forwarding mode (i.e. if the configuration option
	forward_addresses is left empty). It only supports referrals that
	contain glue addresses at this point, and does no other processing
	of authoritative answers.
	(Trac #484, git 7b84de4c0e11f4a070e038ca4f093486e55622af)

157.	[bug]		vorner
	One frozen process no longer freezes the whole b10-msgq. It caused the
	whole system to stop working.
	(Trac #420, git 93697f58e4d912fa87bc7f9a591c1febc9e0d139)

156.	[func]		stephen
	Added ResponseClassifier class to examine response from
	a server and classify it into one of several categories.
	(Trac #487, git 18491370576e7438c7893f8551bbb8647001be9c)

bind10-devel-20110120 released on January 20, 2011

155.	[doc]		jreed
	Miscellaneous documentation improvements for man pages and
	the guide, including auth, resolver, stats, xfrout, and
	zonemgr.  (git c14c4741b754a1eb226d3bdc3a7abbc4c5d727c0)

154.	[bug]		jinmei
	b10-xfrin/b10-zonemgr: Fixed a bug where these programs didn't
	receive command responses from CC sessions.  Eventually the
	receive buffer became full, and many other components that rely
	on CC channels would stall (as noted in #420 and #513).  This is
	an urgent care fix due to the severity of the problem; we'll need
	to revisit it for cleaner fix later.
	(Trac #516, git 62c72fcdf4617e4841e901408f1e7961255b8194)

153.	[bug]		jelte
	b10-cfgmgr: Fixed a bug where configuration updates sometimes
	lost previous settings in the configuration manager.
	(Trac #427, git 2df894155657754151e0860e2ca9cdbed7317c70)

152.	[func]*		jinmei
	b10-auth: Added new configuration variable "statistics-interval"
	to allow the user to change the timer interval for periodic
	statistics updates.  The update can also be disabled by setting
	the value to 0.  Disabling statistics updates will also work as
	a temporary workaround of a known issue that b10-auth can block in
	sending statistics and stop responding to queries as a result.
	(Trac #513, git 285c5ee3d5582ed6df02d1aa00387f92a74e3695)

151.	[bug]		smann
	lib/log/dummylog.h:
	lib/log/dummylog.cc: Modify dlog so that it takes an optional
	2nd argument of type bool (true or false). This flag, if
	set, will cause the message to be printed whether or not
	-v is chosen.
        (Trac #432, git 880220478c3e8702d56d761b1e0b21b77d08ee5a)

150.	[bug]		jelte
	b10-cfgmgr: No longer save the configuration on exit. Configuration
	is already saved if it is changed successfully, so writing it on
	exit (and hence, when nothing has changed too) is unnecessary and
	may even cause problems.
	(Trac #435, git fd7baa38c08d54d5b5f84930c1684c436d2776dc)

149.	[bug]		jelte
	bindctl: Check if the user session has disappeared (either by a
	timeout or by a server restart), and reauthenticate if so. This
	fixes the 'cmdctl not running' problem.
        (Trac #431, git b929be82fec5f92e115d8985552f84b4fdd385b9)

148.	[func]		jelte
	bindctl: Command results are now pretty-printed (i.e. printed in
	a more readable form). Empty results are no longer printed at all
	(used to print '{}'), and the message
	'send the command to cmd-ctrl' has also been removed.
	(git 3954c628c13ec90722a2d8816f52a380e0065bae)

147.	[bug]		jinmei
	python/isc/config: Fixed a bug that importing custom configuration
	(in b10-config.db) of a remote module didn't work.
	(Trac #478, git ea4a481003d80caf2bff8d0187790efd526d72ca)

146.	[func]		jelte
	Command arguments were not validated internally against their
	specifications. This change fixes that (on the C++ side, Python
	side depends on an as yet planned addition). Note: this is only
	an added internal check, the cli already checks format.
	(Trac #473, git 5474eba181cb2fdd80e2b2200e072cd0a13a4e52)

145.	[func]*		jinmei
	b10-auth: added a new command 'loadzone' for (re)loading a
	specific zone.  The command syntax is generic but it is currently
	only feasible for class IN in memory data source.  To reload a
	zone "example.com" via bindctl, execute the command as follows:
	> Auth loadzone origin = example.com
	(Trac #467 git 4f7e1f46da1046de527ab129a88f6aad3dba7562
	from 1d7d3918661ba1c6a8b1e40d8fcbc5640a84df12)

144.	[build]		jinmei
	Introduced a workaround for clang++ build on FreeBSD (and probably
	some other OSes).  If building BIND 10 fails with clang++ due to
	a link error about "__dso_handle", try again from the configure
	script with CXX_LIBTOOL_LDFLAGS=-L/usr/lib (the path actually
	doesn't matter; the important part is the -L flag).  This
	workaround is not automatically enabled as it's difficult to
	detect the need for it dynamically, and must be enabled via the
	variable by hand.
	(Trac #474, git cfde436fbd7ddf3f49cbbd153999656e8ca2a298)

143.	[build]		jinmei
	Fixed build problems with clang++ in unit tests due to recent
	changes.  No behavior change. (Trac #448, svn r4133)

142.	[func]		jinmei
	b10-auth: updated query benchmark so that it can test in memory
	data source.  Also fixed a bug that the output buffer isn't
	cleared after query processing, resulting in misleading results
	or program crash.  This is a regression due to change #135.
	(Trac #465, svn r4103)

141.	[bug]		jinmei
	b10-auth: Fixed a bug that the authoritative server includes
	trailing garbage data in responses.  This is a regression due to
	change #135. (Trac #462, svn r4081)

140.	[func]		y-aharen
	src/bin/auth: Added a feature to count queries and send counter
	values to statistics periodically. To support it, added wrapping
	class of asio::deadline_timer to use as interval timer.
	The counters can be seen using the "Stats show" command from
	bindctl.  The result would look like:
	  ... "auth.queries.tcp": 1, "auth.queries.udp": 1 ...
	Using the "Auth sendstats" command you can make b10-auth send the
	counters to b10-stats immediately.
	(Trac #347, svn r4026)

139.	[build]		jreed
	Introduced configure option and make targets for generating
	Python code coverage report. This adds new make targets:
	report-python-coverage and clean-python-coverage. The C++
	code coverage targets were renamed to clean-cpp-coverage
	and report-cpp-coverage. (Trac #362, svn r4023)

138.	[func]*		jinmei
	b10-auth: added a configuration interface to support in memory
	data sources.  For example, the following command to bindctl
	will configure a memory data source containing the "example.com"
	zone with the zone file named "example.com.zone":
	> config set Auth/datasources/ [{"type": "memory", "zones": \
	 [{"origin": "example.com", "file": "example.com.zone"}]}]
	By default, the memory data source is disabled; it must be
	configured explicitly.  To disable it again, specify a null list
	for Auth/datasources:
	> config set Auth/datasources/ []
	Notes: it's currently for class IN only.  The zone files are not
	actually loaded into memory yet (which will soon be implemented).
	This is an experimental feature and the syntax may change in
	future versions.
	(Trac #446, svn r3998)

137.	[bug]		jreed
	Fix run_*.sh scripts that are used for development testing
	so they use a msgq socket file in the build tree.
	(Trac #226, svn r3989)

136.	[bug]		jelte
	bindctl (and the configuration manager in general) now no longer
	accepts 'unknown' data; i.e. data for modules that it does not know
	about, or configuration items that are not specified in the .spec
	files.
	(Trac #202, svn r3967)

135.	[func]		each
	Add b10-resolver. This is an example recursive server that
	currently does forwarding only and no caching.
	(Trac #327, svn r3903)

134.	[func]		vorner
	b10-resolver supports timeouts and retries in forwarder mode.
	(Trac #401, svn r3660)

133.	[func]		vorner
	New temporary logging function available in isc::log. It is used by
	b10-resolver.
	(Trac #393, r3602)

132.	[func]		vorner
	The b10-resolver is configured through config manager.
	It has "listen_on" and "forward_addresses" options.
	(Trac #389, r3448)

131.	[func]		jerry
	src/lib/datasrc: Introduced two template classes RBTree and RBNode
	to provide the generic map with domain name as key and anything as
	the value. Because of some unresolved design issue, the new classes
	are only intended to be used by memory zone and zone table.
	(Trac #397, svn r3890)

130.	[func]		jerry
	src/lib/datasrc: Introduced a new class MemoryDataSrc to provide
	the general interface for memory data source.  For the initial
	implementation, we don't make it a derived class of AbstractDataSrc
	because the interface is so different (we'll eventually
	consider this as part of the generalization work).
	(Trac #422, svn r3866)

129.	[func]		jinmei
	src/lib/dns: Added new functions masterLoad() for loading master
	zone files.  The initial implementation can only parse a limited
	form of master files, but BIND 9's named-compilezone can convert
	any valid zone file into the acceptable form.
	(Trac #423, svn r3857)

128.	[build]		vorner
	Test for query name = '.', type = DS to authoritative nameserver
	for root zone was added.
	(Trac #85, svn r3836)

127.	[bug]		stephen
	During normal operation process termination and resurrection messages
	are now output regardless of the state of the verbose flag.
	(Trac #229, svn r3828)

126.	[func]		ocean
	The Nameserver Address Store (NSAS) component has been added. It takes
	care of choosing an IP address of a nameserver when a zone needs to be
	contacted.
	(Trac #356, Trac #408, svn r3823)

bind10-devel-20101201 released on December 01, 2010

125.	[func]		jelte
	Added support for addressing individual list items in bindctl
	configuration commands; If you have an element that is a list, you
	can use foo[X]		integer
	(starting at 0)
	(Trac #405, svn r3739)

124.	[bug]		jreed
	Fix some wrong version reporting. Now also show the version
	for the component and BIND 10 suite. (Trac #302, svn r3696)

123.	[bug]		jelte
	src/bin/bindctl printed values had the form of python literals
	(e.g. 'True'), while the input requires valid JSON (e.g. 'true').
	Output changed to JSON format for consistency. (svn r3694)

122.	[func]		stephen
	src/bin/bind10: Added configuration options to Boss to determine
	whether to start the authoritative server, recursive server (or
	both). A dummy program has been provided for test purposes.
	(Trac #412, svn r3676)

121.	[func]		jinmei
	src/lib/dns: Added support for TSIG RDATA.  At this moment this is
	not much of real use, however, because no protocol support was
	added yet.  It will soon be added. (Trac #372, svn r3649)

120.	[func]		jinmei
	src/lib/dns: introduced two new classes, TSIGKey and TSIGKeyRing,
	to manage TSIG keys. (Trac #381, svn r3622)

119.	[bug]		jinmei
	The master file parser of the python datasrc module incorrectly
	regarded a domain name beginning with a decimal number as a TTL
	specification.  This confused b10-loadzone and had it reject to
	load a zone file that contains such a name.
	Note: this fix is incomplete and the loadzone would still be
	confused if the owner name is a syntactically indistinguishable
	from a TTL specification.  This is part of a more general issue
	and will be addressed in Trac #413. (Trac #411, svn r3599)

118.	[func]		jinmei
	src/lib/dns: changed the interface of
	AbstractRRset::getRdataIterator() so that the internal
	cursor would point to the first RDATA automatically.  This
	will be a more intuitive and less error prone behavior.
	This is a backward compatible change. (Trac #410, r3595)

117.	[func]		jinmei
	src/lib/datasrc: added new zone and zone table classes for the
	support of in memory data source.  This is an intermediate step to
	the bigger feature, and is not yet actually usable in practice.
	(Trac #399, svn r3590)

116.	[bug]		jerry
	src/bin/xfrout: Xfrout and Auth will communicate by long tcp
	connection, Auth needs to make a new connection only on the first
	time or if an error occurred.
	(Trac #299, svn r3482)

115.	[func]*		jinmei
	src/lib/dns: Changed DNS message flags and section names from
	separate classes to simpler enums, considering the balance between
	type safety and usability.  API has been changed accordingly.
	More documentation and tests were provided with these changes.
	(Trac #358, r3439)

114.	[build]		jinmei
	Supported clang++.  Note: Boost >= 1.44 is required.
	(Trac #365, svn r3383)

113.	[func]*		zhanglikun
	Folder name 'utils'(the folder in /src/lib/python/isc/) has been
	renamed	to 'util'. Programs that used 'import isc.utils.process'
	now need to use 'import isc.util.process'. The folder
	/src/lib/python/isc/Util is removed since it isn't used by any
	program. (Trac #364, r3382)

112.	[func]		zhang likun
	Add one mixin class to override the naive serve_forever() provided
	in python library socketserver. Instead of polling for shutdown
	every poll_interval seconds, one socketpair is used to wake up
	the waiting server. (Trac #352, svn r3366)

111.	[bug]*		Vaner
	Make sure process xfrin/xfrout/zonemgr/cmdctl can be stopped
	properly when user enter "ctrl+c" or 'Boss shutdown' command
	through bindctl.  The ZonemgrRefresh.run_timer and
	NotifyOut.dispatcher spawn a thread themselves.
	(Trac #335, svn r3273)

110.	[func]		Vaner
	Added isc.net.check module to check ip addresses and ports for
	correctness and isc.net.addr to hold IP address. The bind10, xfrin
	and cmdctl programs are modified to use it.
	(Trac #353, svn r3240)

109.	[func]		naokikambe
	Added the initial version of the stats module for the statistics
	feature of BIND 10, which supports the restricted features and
	items and reports via bindctl command. (Trac #191, r3218)
	Added the document of the stats module, which is about how stats
	module collects the data (Trac #170, [wiki:StatsModule])

108.	[func]		jerry
	src/bin/zonemgr: Provide customizable configurations for
	lowerbound_refresh, lowerbound_retry, max_transfer_timeout and
	jitter_scope. (Trac #340, r3205)

107.	[func]		likun
	Remove the parameter 'db_file' for command 'retransfer' of
	xfrin module. xfrin.spec will not be generated by script.
	(Trac #329, r3171)

106.	[bug]		likun
	When xfrin can't connect with one zone's master, it should tell
	the bad news to zonemgr, so that zonemgr can reset the timer for
	that zone. (Trac #329, r3170)

105.	[bug]		Vaner
	Python processes: they no longer take 100% CPU while idle
	due to a busy loop in reading command session in a nonblocking way.
	(Trac #349, svn r3153), (Trac #382, svn r3294)

104.	[bug]		jerry
	bin/zonemgr: zonemgr should be attempting to refresh expired zones.
	(Trac #336, r3139)

103.	[bug]		jerry
	lib/python/isc/log: Fixed an issue with python logging,
	python log shouldn't die with OSError. (Trac #267, r3137)

102.	[build]		jinmei
	Disable threads in ASIO to minimize build time dependency.
	(Trac #345, r3100)

101.	[func]		jinmei
	src/lib/dns: Completed Opcode and Rcode implementation with more
	tests and documentation.  API is mostly the same but the
	validation was a bit tightened. (Trac #351, svn r3056)

100.	[func]		Vaner
	Python processes: support naming of python processes so
	they're not all called python3.
	(Trac #322, svn r3052)

99.	[func]*		jinmei
	Introduced a separate EDNS class to encapsulate EDNS related
	information more cleanly.  The related APIs are changed a bit,
	although it won't affect most of higher level applications.
	(Trac #311, svn r3020)

98.	[build]		jinmei
	The ./configure script now tries to search some common include
	paths for boost header files to minimize the need for explicit
	configuration with --with-boost-include. (Trac #323, svn r3006)

97.	[func]		jinmei
	Added a micro benchmark test for query processing of b10-auth.
	(Trac #308, svn r2982)

96.	[bug]		jinmei
	Fixed two small issues with configure: Do not set CXXFLAGS so that
	it can be customized; Make sure --disable-static works.
	(Trac #325, r2976)

bind10-devel-20100917 released on September 17, 2010

95.	[doc, bug]	jreed
	Add b10-zonemgr manual page. Update other docs to introduce
	this secondary manager.
	bin/xfrout and bin/zonemgr: Fixed some stderr output.
	(Trac #341, svn r2951)
	(Trac #342, svn r2949)

94.	[bug]		jelte
	bin/xfrout:  Fixed a problem in xfrout where only 2 or 3 RRs
	were used per DNS message in the xfrout stream.
	(Trac #334, r2931)

93.	[bug]		jinmei
	lib/datasrc: A DS query could crash the library (and therefore,
	e.g. the authoritative server) if some RR of the same apex name
	is stored in the hot spot cache. (Trac #307, svn r2923)

92.	[func]*		jelte
	libdns_python (the python wrappers for libdns++) has been renamed
	to pydnspp (Python DNS++). Programs and libraries that used
	'import libdns_python' now need to use 'import pydnspp'.
	(Trac #314, r2902)

91.	[func]*		jinmei
	lib/cc: Use const pointers and const member functions for the API
	as much as possible for safer operations.  Basically this does not
	change the observable behavior, but some of the API were changed
	in a backward incompatible manner.  This change also involves more
	copies, but at this moment the overhead is deemed acceptable.
	(Trac #310, r2803)

90.	[build]		jinmei
	(Darwin/Mac OS X specific) Specify DYLD_LIBRARY_PATH for tests and
	experimental run under the source tree.  Without this loadable
	python modules refer to installation paths, which may confuse the
	operation due to version mismatch or even trigger run time errors
	due to missing libraries. (Trac #313, r2782)

89.	[build]		jinmei
	Generate b10-config.db for tests at build time so that the source
	tree does not have to be writable. (Trac #315, r2776)

88.	[func]		jelte
	Blocking reads on the msgq command channel now have a timeout
	(defaults to 4 seconds, modifiable as needed by modules).
	Because of this, modules will no longer block indefinitely
	if they are waiting for a message that is not sent for whatever
	reason. (Trac #296, r2761)

87.	[func]		zhanglikun
	lib/python/isc/notifyout: Add the feature of notify-out, when
	zone axfr/ixfr finishing, the server will notify its slaves.
	(Trac #289, svn r2737)

86.	[func]		jerry
	bin/zonemgr: Added zone manager module. The zone manager is one
	of the co-operating processes of BIND 10, which keeps track of
	timers and other information necessary for BIND 10 to act as a
	slave. (Trac #215, svn r2737)

85.	[build]*		jinmei
	Build programs using dynamic link by default.  A new configure
	option --enable-static-link is provided to force static link for
	executable programs.  Statically linked programs can be run on a
	debugger more easily and would be convenient for developers.
	(Trac #309, svn r2723)

bind10-devel-20100812 released on August 12, 2010

84.	[bug]		jinmei, jerry
	This is a quick fix patch for the issue: AXFR fails half the
	time because of connection problems. xfrout client will make
	a new connection every time. (Trac #299, svn r2697)

83.	[build]*		jreed
	The configure --with-boost-lib option is removed. It was not
	used since the build included ASIO. (svn r2684)

82.	[func]		jinmei
	bin/auth: Added -u option to change the effective process user
	of the authoritative server after invocation.  The same option to
	the boss process will be propagated to b10-auth, too.
	(Trac #268, svn r2675)

81.	[func]		jinmei
	Added a C++ framework for micro benchmark tests.  A supplemental
	library functions to build query data for the tests were also
	provided. (Trac #241, svn r2664)

80.	[bug]		jelte
	bindctl no longer accepts configuration changes for unknown or
	non-running modules (for the latter, this is until we have a
	way to verify those options, at which point it'll be allowed
	again).
	(Trac #99, r2657)

79.	[func]		feng, jinmei
	Refactored the ASIO link interfaces to move incoming XFR and
	NOTIFY processing to the auth server class.  Wrapper classes for
	ASIO specific concepts were also provided, so that other BIND 10
	modules can (eventually) use the interface without including the
	ASIO header file directly.  On top of these changes, AXFR and
	NOTIFY processing was massively improved in terms of message
	validation and protocol conformance.  Detailed tests were provided
	to confirm the behavior.
	Note: Right now, NOTIFY doesn't actually trigger subsequent zone
	transfer due to security reasons. (Trac #221, r2565)

78.	[bug]		jinmei
	lib/dns: Fixed miscellaneous bugs in the base32 (hex) and hex
	(base16) implementation, including incorrect padding handling,
	parser failure in decoding with a SunStudio build, missing
	validation on the length of encoded hex string.  Test cases were
	more detailed to identify these bugs and confirm the fix.  Also
	renamed the incorrect term of "base32" to "base32hex".  This
	changed the API, but they are not intended to be used outside
	libdns++, so we don't consider it a backward incompatible change.
	(Trac #256, r2549)

77.	[func]		zhanglikun
	Make error message be more friendly when running cmdctl and it's
	already running (listening on same port)(Trac #277, r2540)

76.	[bug]		jelte
	Fixed a bug in the handling of 'remote' config modules (i.e.
	modules that peek at the configuration of other modules), where
	they answered 'unknown command' to commands for those other
	modules. (Trac #278, r2506)

75.	[bug]		jinmei
	Fixed a bug in the sqlite3 data source where temporary strings
	could be referenced after destruction.  It caused various lookup
	failures with SunStudio build. (Trac #288, r2494)

74.	[func]*		jinmei
	Refactored the cc::Session class by introducing an abstract base
	class.  Test code can use their own derived mock class so that
	tests can be done without establishing a real CC session.  This
	change also modified some public APIs, mainly in the config
	module. (Trac #275, r2459)

73.	[bug]		jelte
	Fixed a bug where in bindctl, locally changed settings were
	reset when the list of running modules is updated. (Trac #285,
	r2452)

72.	[build]		jinmei
	Added -R when linking python wrapper modules to libpython when
	possible.  This helps build BIND 10 on platforms that install
	libpython whose path is unknown to run-time loader.  NetBSD is a
	known such platform. (Trac #148, r2427)

71.	[func]		each
	Add "-a" (address) option to bind10 to specify an address for
	the auth server to listen on.

70.	[func]		each
	Added a hot-spot cache to libdatasrc to speed up access to
	repeatedly-queried data and reduce the number of queries to
	the underlying database; this should substantially improve
	performance.  Also added a "-n" ("no cache") option to
	bind10 and b10-auth to disable the cache if needed.
	(Trac #192, svn r2383)

bind10-devel-20100701 released on July 1, 2010

69.	[func]*		jelte
	Added python wrappers for libdns++ (isc::dns), and libxfr. This
	removes the dependency on Boost.Python. The wrappers don't
	completely implement all functionality, but the high-level API
	is wrapped, and current modules use it now.
	(Trac #181, svn r2361)

68.	[func]		zhanglikun
	Add options -c (--certificate-chain) to bindctl. Override class
	HTTPSConnection to support server certificate validation.
	Add support to cmdctl.spec file, now there are three configurable
	items for cmdctl: 'key_file', 'cert_file' and 'accounts_file',
	all of them can be changed in runtime.
	(Trac #127, svn r2357)

67.	[func]		zhanglikun
	Make bindctl's command parser only do minimal check.
	Parameter value can be a sequence of non-space characters,
	or a string surrounded by quotation marks (these marks can
	be a part of the value string in escaped form). Make error
	message be more friendly. (If there is some error in
	parameter's value, the parameter name will be provided).
	Refactor function login_to_cmdctl() in class BindCmdInterpreter:
	avoid using Exception to catch all exceptions.
	(Trac #220, svn r2356)

66.	[bug]		each
	Check for duplicate RRsets before inserting data into a message
	section; this, among other things, will prevent multiple copies
	of the same CNAME from showing up when there's a loop. (Trac #69,
	svn r2350)

65.	[func]		shentingting
	Various loadzone improvements: allow optional comment for
	$TTL, allow optional origin and comment for $INCLUDE, allow
	optional comment for $ORIGIN, support BIND9 extension of
	time units for TTLs, and fix bug to not use class as part
	of label name when records don't have a label but do have
	a class.  Added verbose options to exactly what is happening
	with loadzone.  Added loadzone test suite of different file
	formats to load.
	(Trac #197, #199, #244, #161, #198, #174, #175, svn r2340)

64.	[func]		jerry
	Added python logging framework. It is for testing and
	experimenting with logging ideas. Currently, it supports
	three channels (file, syslog and stderr) and five levels
	(debug, info, warning, error and critical).
	(Trac #176, svn r2338)

63.	[func]		shane
	Added initial support for setuid(), using the "-u" flag. This will
	be replaced in the future, but for now provides a reasonable
	starting point.
	(Trac #180, svn r2330)

62.	[func]		jelte
	bin/xfrin: Use the database_file as configured in Auth to transfers
	bin/xfrout: Use the database_file as configured in Auth to transfers

61.	[bug]		jelte
	bin/auth: Enable b10-auth to be launched in source tree
	(i.e. use a zone database file relative to that)

60.	[build]		jinmei
	Supported SunStudio C++ compiler.  Note: gtest still doesn't work.
	(Trac #251, svn r2310)

59.	[bug]		jinmei
	lib/datasrc, bin/auth: The authoritative server could return a
	SERVFAIL with a partial answer if it finds a data source broken
	while looking for an answer.  This can happen, for example, if a
	zone that doesn't have an NS RR is configured and loaded as a
	sqlite3 data source. (Trac #249, r2286)

58.	[bug]		jinmei
	Worked around an interaction issue between ASIO and standard C++
	library headers.  Without this ASIO didn't work: sometimes the
	application crashes, sometimes it blocked in the ASIO module.
	(Trac #248, svn r2187, r2190)

57.	[func]		jinmei
	lib/datasrc: used a simpler version of Name::split (change 31) for
	better readability.  No behavior change. (Trac #200, svn r2159)

56.	[func]*		jinmei
	lib/dns: renamed the library name to libdns++ to avoid confusion
	with the same name of library of BIND 9.
	(Trac #190, svn r2153)

55.	[bug]		shane
	bin/xfrout: xfrout exception on Ctrl-C now no longer generates
	exception for 'Interrupted system call'
	(Trac #136, svn r2147)

54.	[bug]		zhanglikun
	bin/xfrout: Enable b10-xfrout can be launched in source
	code tree.
	(Trac #224, svn r2103)

53.	[bug]		zhanglikun
	bin/bindctl: Generate a unique session ID by using
	socket.gethostname() instead of socket.gethostbyname(),
	since the latter one could make bindctl	stall if its own
	host name can't be resolved.
	(Trac #228, svn r2096)

52.	[func]		zhanglikun
	bin/xfrout: When xfrout is launched, check whether the
	socket file is being used by one running xfrout process,
	if it is, exit from python.	If the file isn't a socket file
	or nobody is listening, it will be removed. If it can't
	be removed, exit from python.
	(Trac #151, svn r2091)

bind10-devel-20100602 released on June 2, 2010

51.	[build]		jelte
	lib/python: Add bind10_config.py module for paths and
	possibly other configure-time variables. Allow some components
	to find spec files in build tree when ran from source.
	(Trac #223)

50.	[bug]		zhanglikun
	bin/xfrin: a regression in xfrin: it can't communicate with
	a remote server. (Trac #218, svn r2038)

49.	[func]*		jelte
	Use unix domain sockets for msgq. For b10-msgq, the command
	line options --msgq-port and -m were removed. For bind10,
	the -msgq-port option was removed, and the -m command line
	option was changed to be a filename (instead of port number).
	(Trac #183, svn r2009)

48.	[func]		jelte
	bin/auth: Use asio's io_service for the msgq handling.
	(svn r2007)

47.	[func]		zhanglikun
	bin/cmdctl: Add value/type check for commands sent to
	cmdctl. (Trac #201, svn r1959)

46.	[func]		zhanglikun
	lib/cc: Fix real type data encoding/decoding. (Trac #193,
	svn r1959)

45.	[func]		zhanglikun
	bin/bind10: Pass verbose option to more modules. (Trac
	#205, svn r1957)

44.	[build]		jreed
	Install headers for libdns and libexception. (Trac #68,
	svn r1941)

43.	[func]		jelte
	lib/cc: Message queuing on cc channel. (Trac #58, svn r1870)

42.	[func]		jelte
	lib/python/isc/config:      Make temporary file with python
	tempfile module instead of manual with fixed name. (Trac
	#184, svn r1859)

41.	[func]		jelte
	Module descriptions in spec files. (Trac #90, svn r1856)

40.	[build]		jreed
	Report detected features and configure settings at end of
	configure output. (svn r1836)

39.	[func]*		each
	Renamed libauth to libdatasrc.

38.	[bug]		zhanglikun
	Send command 'shutdown' to Xfrin and Xfrout when boss receive SIGINT.
	Remove unused socket file when Xfrout process exits. Make sure Xfrout
	exit by itself when it receives SIGINT, instead of being killed by the
	signal SIGTERM or SIGKILL sent from boss.
	(Trac #135, #151, #134, svn r1797)

37.	[build]		jinmei
	Check for the availability of python-config. (Trac #159,
	svn r1794)

36.	[func]		shane
	bin/bind10:	Miscellaneous code cleanups and improvements.
	(Trac #40, svn r2012)

35.	[bug]		jinmei
	bin/bindctl: fixed a bug that it didn't accept IPv6 addresses as
	command arguments. (Trac #219, svn r2022)

34.	[bug]		jinmei
	bin/xfrin: fixed several small bugs with many additional unit
	tests.  Fixes include: IPv6 transport support, resource leak,
	and non IN class support. (Trac #185, svn r2000)

33.	[bug]		each
	bin/auth: output now prepended with "[b10-auth]" (Trac
	#109, svn r1985)

32.	[func]*		each
	bin/auth: removed custom query-processing code, changed
        boost::asio code to use plain asio instead, and added asio
        headers to the source tree.  This allows building without
        using an external boost library. (Trac #163, svn r1983)

31.	[func]		jinmei
	lib/dns: added a separate signature for Name::split() as a
	convenient wrapper for common usage. (Trac #49, svn r1903)

30.	[bug]		jinmei
	lib/dns: parameter validation of Name::split() was not sufficient,
	and invalid parameters could cause integer overflow and make the
	library crash. (Trac #177, svn r1806)

bind10-devel-20100421 released on April 21, 2010

29.	[build]		jreed
	Enable Python unit tests for "make check". (svn r1762)

28.	[bug]		jreed
	Fix msgq CC test so it can find its module. (svn r1751)

27.	[build]		jelte
	Add missing copyright license statements to various source
	files. (svn r1750)

26.	[func]		jelte
	Use PACKAGE_STRING (name + version) from config.h instead
	of hard-coded value in CH TXT version.bind replies (Trac
	#114, svn r1749)

25.	[func]*		jreed
	Renamed msgq to b10-msgq. (Trac #25, svn r1747, r1748)

24.	[func]		jinmei
	Support case-sensitive name compression in MessageRenderer.
	(Trac #142, svn r1704)

23.	[func]		jinmei
	Support a simple name with possible compression. (svn r1701)

22.	[func]		zhanglikun
	b10-xfrout for AXFR-out support added. (svn r1629, r1630)

21.	[bug]		zhanglikun
	Make log message more readable when xfrin failed. (svn
	r1697)

20.	[bug]		jinmei
	Keep stderr for child processes if -v is specified. (svn
	r1690, r1698)

19.	[bug]		jinmei
	Allow bind10 boss to pass environment variables from parent.
	(svn r1689)

18.	[bug]		jinmei
	Xfrin warn if bind10_dns load failed. (svn r1688)

17.	[bug]		jinmei
	Use sqlite3_ds.load() in xfrin module and catch Sqlite3DSError
	explicitly. (svn r1684)

16.	[func]*		zhanglikun
	Removed print_message and print_settings configuration
	commands from Xfrin. (Trac #136, svn r1682)

15.	[func]*		jinmei
	Changed zone loader/updater so trailing dot is not required.
	(svn r1681)

14.	[bug]		shane
	Change shutdown to actually SIGKILL properly. (svn r1675)

13.	[bug]		jinmei
	Don't ignore other RRs than SOA even if the second SOA is
	found. (svn r1674)

12.	[build]		jreed
	Fix tests and testdata so can be used from a read-only
	source directory.

11.	[build]		jreed
	Make sure python tests scripts are included in tarball.
	(svn r1648)

10.	[build]		jinmei
	Improve python detection for configure. (svn r1622)

9.	[build]		jinmei
	Automake the python binding of libdns. (svn r1617)

8.	[bug]		zhanglikun
	Fix log errors which may cause xfrin module to crash. (svn
	r1613)

7.	[func]		zhanglikun
	New API for inserting zone data to sqlite3 database for
	AXFR-in. (svn r1612, r1613)

6.	[bug]		jreed
	More code review, miscellaneous cleanups, style guidelines,
	and new and improved unit tests added.

5.	[doc]		jreed
	Manual page cleanups and improvements.

4.	[bug]		jinmei
	NSEC RDATA fixes for buffer overrun lookups, incorrect
	boundary checks, spec-non-conformant behaviors. (svn r1611)

3.	[bug]		jelte
	Remove a re-raise of an exception that should only have
	been included in an error answer on the cc channel. (svn
	r1601)

2.	[bug]		mgraff
	Removed unnecessary sleep() from ccsession.cc. (svn r1528)

1.	[build]*		jreed
	The configure --with-boostlib option changed to --with-boost-lib.

bind10-devel-20100319 released on March 19, 2010

For complete code revision history, see
	http://git.bind10.isc.org/cgi-bin/cgit.cgi/bind10
Specific git changesets can be accessed at:
	http://git.bind10.isc.org/cgi-bin/cgit.cgi/bind10/commit/?id=rrr
or after cloning the original git repository by executing:
	% git diff rrrr^ rrrr
Subversion changesets are not accessible any more.  The subversion
revision numbers will be replaced with corresponding git revisions.
Trac tickets can be accessed at: https://bind10.isc.org/ticket/nnn

LEGEND
[bug] general bug fix.  This is generally a backward compatible change,
	unless it's deemed to be impossible or very hard to keep
	compatibility to fix the bug.
[build] compilation and installation infrastructure change.
[doc] update to documentation. This shouldn't change run time behavior.
[func] new feature.  In some cases this may be a backward incompatible
	change, which would require a bump of major version.
[security] security hole fix. This is no different than a general bug
	fix except that it will be handled as confidential and will cause
	security patch releases.
*: Backward incompatible or operational change.<|MERGE_RESOLUTION|>--- conflicted
+++ resolved
@@ -1,17 +1,16 @@
-<<<<<<< HEAD
-Kea 1.0.0-beta2 released on December 22, 2015
-=======
-1076.	[bug]		jpopelka
+Kea 1.0.0 released on December 29, 2015
+
+1079.	[bug]		jpopelka
 	Fixed compilation issue in MySQL host data source: the
-	dhcp_identifer_length is now unsigned long. This addresses
+	dhcp_identifier_length is now unsigned long. This addresses
 	a compilation problem on Fedora.
 	(Github #17, git 8548d1b589df98cc956b4d80d2cb8819ef576717)
 
-1075.	[bug]		fdupont
+1078.	[bug]		fdupont
 	Removed warnings emitted during generation of Doxygen documentation.
 	(Trac #4234, git b67910a3893bc79eb77a48bae6c31214a317bd40)
 
-1074.	[bug]		marcin
+1077.	[bug]		marcin
 	Addressed regression in distcheck after merge of #4224.
 	Before the changes one of the lease files produced by
 	'kea-lfc' was not removed after tests running lease file
@@ -19,7 +18,7 @@
 	this file being left after distclean.
 	(Trac #4249, git 04aa9b95bf8c4dd8b555dd78cc8cd57126473800)
 
-1073.	[bug]		tmark
+1076.	[bug]		tmark
 	This change bumps the MySQL schema version from 4.0 to 4.1 and includes
 	the following changes: added explicit use of InnoDB engine to all MySQL
 	table create statements,  MySQL lease dump output is now sorted by lease
@@ -62,7 +61,8 @@
 	Correct v6 classification examples to use client-id (1) instead
 	of server-id (2).
 	(Trac #4222, git 69dd98d03861d9de72c2ef75c17c8154b0c5088b)
->>>>>>> 25697857
+
+Kea 1.0.0-beta2 released on December 22, 2015
 
 1069.	[bug]		tomek
 	Improved handling of incoming packets with invalid client-id

<<<<<<< HEAD
801.	[build]		fdupont
	Detect all OS X versions more recent than 10.9 (where
	pthread_cond_destroy() doesn't work as documented,
	which makes some of unit tests to fail).
	(Trac #3473, git d620ef6659598bcc1f4c30241e845348770e264e)

800.	[bug]		marcin
	DHCPv6 server is now usable on FreeBSD, NetBSD and OpenBSD systems.
        It can receive messages sent to ff02::1:2 multicast address. Also,
        fixed the bug whereby the DHCPv6 server failed to bind the socket to
	global unicast address on BSD systems due to invalid scope id
	setting.
	(Trac #3437, git f4c2fe2fc37a37f1510e138e1f6c4ccd757e1f06)

799.	[func]		tmark
	Configuration parsing for all Kea servers has been enhanced to include
	the location of the error within the configuration file presented as
	file name, line number, and column within the configuration file.
	(Trac #3436, git b927deb2b4579f93ba74d4be8f5a3a4eaa3c6422)
	(Trac #3409, git 777dbdb29a641f7d8661f9cc2c22f1cb9fe7eb14)

798.	[build]		tomek
	JSON configuration backend is now the default. BUNDY backend
	is now deprecated after #3413 removed the BIND10/Bundy framework.
	(Trac #3476, git 727b65f2c62bbd7dc599b2e7956167e2b3c34098)

797.	[build]		tomek
	Removed a lot of remaining BIND10 framework: bind10, bindctl,
	cfgmgr, cmdctl, msgq, stats, sysinfo, tests, usermgr from src/bin
	directory, also src/lib/python directory. Python3 is not
	required anymore, unless documentation generation is enabled.
	(Trac #3413, git d7b297ac475193f687d07b0489ac74585d4f3814)

796.	[doc]		tomek
	User's Guide renamed to Kea Administrator Reference Manual,
	removed sections specific to BIND10/Bundy framework, rewritten
	general and DHCPv4 specific examples.
	(Trac #3418, git 73e6019d83760f0500890240e2e187dcd5e1e14c)

795.	[func]		marcin
	Added support to keactrl to start, stop, reconfigure and gather
	status of the DHCP-DDNS server.
	(Trac #3465, git 6bc61470c9ccee001fe282d0f879bcddac0b8721)

794.	[func]		fdupont
	cryptolink: add OpenSSL crypto backend as an alternative to Botan
	by specifying --with-openssl[=PATH] on the "configure" command
	line. Add hash support to the cryptolink API and use it in DHCP
	DDNS, removing the Botan dependency.
	(Trac #2406, git 4b4110dd68706b4171fc6d8a6f4f2a9cd820edac)

793.	[func]		tmark
	DHCP-DDNS: Implemented dynamic reconfiguration of the server,
	triggered when the SIGHUP signal is received by the server's
	process. Also, server performs a graceful shut down when SIGINT
	or SIGTERM signal is received.
	(Trac #3407, git f1a224df1e46098748ba60205be09ada4600515f)

792.	[func]		marcin
	Implemented keactrl script used to start, stop, reconfigure Kea
	servers and get their status and configuration data. This script
	is installed only if the JSON configuration backend is in use.
	(Trac #3422, git e1d164c7a9a54a7aacea88c8c57cd2826e06012b)
=======
7XX.	[doc]		tomek
	Developer's Guide updated to Change BIND 10 references to Kea.
	(Trac #3396, git tbd)
>>>>>>> 271450ed

791.	[func]		tmark
	DHCP-DDNS: Now supports configure.ac parameter: --with-kea-config.
	It allows selecting configuration backend and accepts one of two
	values: BUNDY, which uses Bundy (former BIND10) framework as Kea
	0.8 did, or JSON, which reads configuration from a JSON file.
	(Trac #3401, git 8e69209caafc81041229f3d9601599f3d98fc86e)

790.	[func]		marcin
	DHCPv4 server: Implemented dynamic reconfiguration of the server,
	triggered when the SIGHUP signal is received by the server's
	process. Also, server performs a graceful shut down when SIGINT
	or SIGTERM signal is received.
	(Trac #3405, git dd0270bd91cf8fc958b8b388950d343d311ee99e)

789.	[bug]		marcin
	DHCPv4 server sends Renewal Time (58) and Rebinding Time (59)
	options to the client when the appropriate timers are set
	in the configuration. Previously, the timers were ignored.
	(Trac #3336, git b3c8a079889411182ade517c85aa4fe5d6b8719a)

788.	[func]		tomek
	DHCPv4 server: New parameter added to configure.ac: --with-kea-config.
	It allows selecting configuration backend and accepts one of two
	values: BUNDY, which uses Bundy (former BIND10) framework as Kea
	0.8 did, or JSON, which reads configuration from a JSON file.
	(Trac #3399, git 6e4dd3ae58c091ba0fd64c87fa8d7c268210f99b)

787.	[func]		marcin
	DHCPv6 server: Implemented dynamic reconfiguration of the server,
	triggered when the SIGHUP signal is received by the server's
	process. Also, server performs a graceful shut down when SIGINT
	or SIGTERM signal is received.
	(Trac #3406, git 3be60fa6ac521aecae6ae92d26dc03792bc76903)

786.	[func]		tmark
	DHCP-DDNS now supports DDNS updates with TSIG.  Please refer to the
	Kea Guide for details. Prior to this TSIG keys could be defined but
	were not used.
	(Trac #3432, git 80fea12a53d1e832d4e7b710ca6ea613300f73ea)

785.	[bug]		marcin
	DHCPv6 server avoids collisions between prefixes that are allocated
	as a result of receiving hints from the clients. Previously the
	whole prefix (including bits beyond the prefix length) was used to
	search existing leases in the lease database. If not found, the
	new lease was crated for the prefix sent by the client. If another
	client sent the same prefix but with different non-significant bits
	the prefix was allocated. This led to prefix collisions. Currently,
	server ignores bits beyond the prefix length when searching for
	existing leases.
	(Trac #3246, git 50de7df4195195e981ae9c8c6f1b4100047d5bb5)

784.	[func]		tmark
	DHCP_DDNS's configuration was changed. The unused parameter, "interface"
	was deleted.  Three new parameters, "ncr_protocol", "ncr_format", and
	"dns_server_timeout" were added.  Please refer to Kea Guide for
	details.
	(Trac #3268,    git bd60252e679f19b062f61926647f661ab169f21c)

783.	[func]*		tomek
	DHCPv6 server: New parameter added to configure: --with-kea-config.
	It allows selecting configuration backend and accepts one of two
	values: BUNDY, which uses Bundy (former BIND10 framework as Kea
	0.8 did, or JSON, which reads configuration from a JSON file.
	(Trac #3400, git 7e9fdfa644b81f72bfa5300b7ddcdb9754400769)

782.	[func]		tmark
	Added sender-ip, sender-port, and max-queue-size parameters to
	the dhcp-ddns configuration section of both b10-dhcp4 and b10-dhcp6.
	(Trac #3328,    git 8d8d0b5eedaab20bf1008dfb3a6913eb006a6e73)

781.	[func]		marcin
	libkea-dhcpsrv: the Memfile lease storage backend returns leases
	of a specified type. Previously, it ignored the lease type parameter
	and returned all leases for a particular client. Thanks to David
	Carlier for helping to implement this ticket.
	(Trac #3148, git d2f0edf473716cd747a21d6917e89ba55c148d8e)

780.	[func]		marcin
	libkea-cc: JSON parser stores information about the position
	of the data element values in the JSON string. The position
	comprises the line number and the offset within this line where
	the specific value resides. This functionality is intended to
	be used for error logging during configuration parsing.
	(Trac #3408, git 115a52a6713340fc589f6f95d73d242931239405)

779.	[doc]		tmark
	Added a section to the developer's guide for Kea's DHCP-DDNS
	component, D2.
	(Trac #3158,    git  7be263c7372b1401a8b4288742854f96b5bec0d6)

bind10-1.2.0rc1 released on April 8, 2014

778.	[func]*		marcin
	libdhcpsrv: the Memfile lease storage backend now writes
	leases into a CSV file. Configuration parsers for b10-dhcp4
	and b10-dhcp6 use the new configuration parameters to
	control the location of the lease file. It is possible to
	disable lease writes to disk using configuration for testing
	purposes.
	(Trac #3360, git 09e6e71abf8bc693e389ebd262fd149b43c1f1d4)

777.	[func]		tmark
	If b10-dhcp-ddns is configured to listen on an address other than
	loopback, it will issue a log message warning the user that this is
	insecure and is supported for testing purposes only.
	(Trac #3383,    git  652aa4de2fa82fdf3de569d01d9f4aa618fc1972)

776.	[func]		tomek
	b10-dhcp4 and b10-dhcp6 now support using PostgreSQL as the backend
	for storing lease data.  This backend is enabled by specifying
	--with-dhcp-pgsql on the "configure" command line. Without this
	switch the PostgreSQL backend is not compiled leaving BIND 10 able to
	be built on systems without PostgreSQL installed.  Thanks to David
	Carlier who contributed the initial patches for this work.
	(Trac #3080,    git  1aae8b1fab3008e62c4f085948b1abadad512447)

775.	[func]		marcin
	b10-dhcp4, b10-dhcp6: added a new parameter to subnet configuration.
	This parameter allows subnet ids to be set to arbitrary values or
	automatically generated values. Generated subnet ids are renumbered
	each time one or more subnets are removed.  Setting the ids to
	specific values prevents this renumbering.
	(Trac #3281, git d90e9a0642fbb16a4e664160b4812f61fb81f1aa)

774.	[doc]		marcin
	Updated information in the BIND 10 Guide about the standards supported
	by Kea and its current limitations.
	(Trac #3258, git ff52b86206e3a256a02ca6d5cde55040550ba86a)

773.	[doc]		tmark
	Added sections to the BIND 10 guide on configuring and using the
	DHCP-DDNS feature of Kea.  Chapter 19, describes the new DHCP-DDNS
	server and its configuration. Additions to chapters 17 and 18
	describe configuring the DHCP servers to work with the new server.
	(Trac #3283, git 806eea955c61eba2d7268958a740a8e8ea63bdaf)

772.	[bug]		tmark
	b10-dhcp4 and b10-dhcp6 now both correctly support DDNS updates
	when honoring client requested delegation. When DDNS is enabled,
	and the client's FQDN indicates they will do the forward updates,
	the servers will now post a DDNS update request to b10-dhcp-ddns
	for the reverse updates. Prior to this the servers were posting no
	DDNS update requests when honoring client delegation.
	(Trac #3352, git b1a0f405463723d539b2e6ed2dcdd692d7796b88)

771.	[bug]		tmark
	Ticket #3339 (entry 760) was reverted to fix regression
	where components added through bindctl, could not be removed.
	(Trac #3374, git c641e2d0569df3ca3e5a93beaf0ecf39db07e402)

770.	[bug]		tmark
	Configuration parsing in b10-dhcp6 and b10-dhcp4 for the "dhcp-ddns"
	section of their configurations now supplies hard-coded default values
	rather than those from their spec files.  This is a temporary solution
	to circumvent an issue in the configuration libraries which causes
	map-items to behave incorrectly.
	(Trac #3358, git 983d8acec3a7ccb1ffef662eac7518aed5f99381)

769.	[func]		marcin
	b10-dhcp6: Implemented support for Rebind message.
	(Trac #3232, git 3649413932857470558a6f19e0b0e181b3fc0fda)

768.	[bug]		tmark
	b10-dhcp-ddns now treats a DNS server response code of
	NXRRSET as a successful outcome when processing a request
	to remove DNS data.  This corrects a defect in which
	b10-dhcp-ddns would incorrectly fail a request to remove
	DNS data when the DNS server's response was NXRRSET.
	(Trac #3362, git da3b0d4f364d069ffdb47723545798ac589fae42)

767.	[func]		tomek
	Unit-tests for all DHCP database backends are now shared.
	This improves test coverage for memfile and any future
	backends that may appear.
	(Trac #3359, git 3d6c11630ada9d0681a813cf026f6bb16aabb9fa)

bind10-1.2.0beta1 released on March 6, 2014

766.	[func]		muks
	--disable-dns and --disable-dhcp configure arguments have been
	added to conditionally disable the DNS or DHCP components
	respectively. This facility can be used to do a DNS or DHCP-only
	build of BIND 10. DNS and DHCP components are both enabled by
	default.
	(Trac #2367, git 81a689b61b1c4abf8a1a4fcbe41cfc96fd11792a)

765.	[bug]		tomek
	b10-dhcp4: Fixed a minor bug in eRouter1.0 class processing. The
	server no longer sets giaddr field.
	(Trac #3353, git 23c22e9b1141c699f361d45c309e737dfecf6f3f)

764.	[bug]		tomek
	b10-dhcp4: Fixed a bug caused client classification to not work
	properly.
	(Trac #3343, git 1801400ac874380e7a565d373b4bae96a49e21f7)

763.	[func]		tmark
	b10-dhcp-ddns may now be configured to disable DNS updates in
	in a given direction by simply not defining any domains for that
	direction in its configuration.  This allows it to be configured to
	support either forward DNS or reverse DNS only.  Prior to this if
	a request was received that could not be matched to servers in a
	given direction it was failed immediately.
	(Trac #3341, git 01f26bce1d9faaddb8be59802f73891ea065b200)

762.	[func]		tmark
	If configured to do so, b10-dhcp6 will now create DHCP-DDNS update
	requests and send them to b10-dhcp-ddns for processing.
	(Trac# 3329, git 239956696465a13196a2b6bc0f3a61aed21a5de8)

761.	[doc]		stephen, jreed
	Added "man" page for perfdhcp.
	(Trac #2307, git ff2f538912c205fbdb1408ee613c09b90de53514)

760.	[bug]		tmark
	When merging a map of configuration elements into another, elements
	that are themselves maps will be merged. In particular, this
	corrects a defect which caused a configuration commit error to
	occur when using bindctl to modify a single a parameter in
	dhcp-ddns portion of b10-dhcp4 configuration.
	(Trac# 3339, git 3ae0d93d89f3277a566eeb045191a43b2dd9d9b1)

759.	[func]		tomek
	b10-dhcp4, b10-dhcp6: IP address of the relay agent can now be
	specified for both IPv4 and IPv6 subnets. That information allows
	the server to properly handle a case where relay agent address
	does not match subnet.  This is mostly useful in shared subnets
	and cable networks.
	(Trac #3322, git 5de565baea42c9096dff78ed5fbd05982a174469)

758.	[bug]		tmark
	b10-dhcp4 now correctly handles DHO_HOST_OPTION.  This corrects
	a bug where the server would fail to recognize the option in the
	DHCP request and then skip generating the appropriate DHCP-DDNS
	update request.
	(Trac #2426, git 985d66cba7665a71e17ef70c5d22c767abaad1b6)

757.	[func]		tmark
	b10-dhcp6 now parses parameters which support DHCP-DDNS updates
	via the DHCP-DDNS module, b10-dhcp-ddns.  These parameters are
	part of new configuration element, dhcp-ddns, defined in
	dhcp4.spec. These parameters influence when and how DDNS updates
	requests are created but communicating them to b10-dhcp-ddns is
	not yet supported.  That will be provided under separate ticket,
	Trac #3222.
	(Trac# 3034, git 22c667a66536ff3e3741bc67025d824644ed4e7d)

756.	[bug]		marcin
	b10-dhcp6: server parses DHCPv6 Vendor Class option. Previously
	the server failed to parse Vendor Class option having empty opaque
	data field because of the invalid definition in libdhcp++. The
	DHCPv6 Vendor Class option and DHCPv4 V-I Vendor Class option is
	now represented by the new OptionVendorClass. The b10-dhcp4 is
	affected by this change such that it uses new class to parse the
	DHCPv4 V-I Vendor Class option.
	(Trac #3316, git 1e61d7db5b8dc76682aa568cd62bfae0eeff46e3)

755.	[func]		muks
	Add support for the CAA RR type (RFC 6844).
	(Trac #2512, git 39162608985e5c904448f308951c73bb9c32da8f)

754.	[func]		muks
	Add support for the TLSA RR type (RFC 6698).
	(Trac #2185, git a168170430f6927f28597b2a6debebe31cf39b13)

753.	[func]		muks
	libdns++: the unknown/generic (RFC 3597) RDATA class now uses the
	generic lexer in constructors from text.
	(Trac #2426, git 0770d2df84e5608371db3a47e0456eb2a340b5f4)

752.	[func]		tmark
	If configured to do so, b10-dhcp4 will now create DHCP-DDNS update
	requests and send them to b10-dhcp-ddns for processing.
	(Trac# 3329, git 4546dd186782eec5cfcb4ddb61b0a3aa5c700751)

751.	[func]		muks
	The BIND 10 zone loader now supports the $GENERATE directive (a
	BIND 9 extension).
	(Trac #2430, git b05064f681231fe7f8571253c5786f4ff0f2ca03)

750.	[func]		tomek
	b10-dhcp4, b10-dhcp6: Simple client classification has been
	implemented. Incoming packets can be assigned to zero or more
	client classes. It is possible to restrict subnet usage to a given
	client class. User's Guide and Developer's Guide has been updated.
	(Trac #3274, git 1791d19899b92a6ee411199f664bdfc690ec08b2)

749.	[bug]		tmark
	b10-dhcp-ddns now sets the TTL value in RRs that add A, AAAA, or
	PTR DNS entries to the lease length provided in instigating
	NameChangeRequest.  This corrected a bug in which the TTL was
	always set to 0.
	(Trac# 3299, git dbacf27ece77f3d857da793341c6bd31ef1ea239)

748.	[bug]		marcin
	b10-dhcp4 server picks a subnet, to assign address for a directly
	connected client, using IP address of the interface on which the
	client's message has been received. If the message is received on
	the interface for which there is no suitable subnet, the message
	is discarded. Also, the subnet for renewing client which unicasts
	its request, is selected using ciaddr.
	(Trac #3242, git 9e571cc217d6b1a2fd6fdae1565fcc6fde6d08b1)

747.	[bug]		marcin
	libdhcpsrv: server configuration mechanism allows creating definitions
	for standard options for which Kea doesn't provide a definition yet.
	Without this, the server administrator couldn't configure options for
	which a definition didn't exist.
	(Trac# 3309, git 16a6ed6e48a6a950670c4874a2e81b1faf287d99)

746.	[func]		tomek
	IOAddress no longer exposes underlying asio objects. The getAddress()
	method has been removed and replaced with several convenience methods.
	(Trac #1485, git ecdb62db16b3f3d447db4a9d2a4079d5260431f0)

745.	[bug]*		muks
	b10-auth now returns rcode=REFUSED for all questions with
	qtype=RRSIG (i.e., where RRSIGs are queried directly). This is
	because RRSIGs are meaningless without being bundled alongside the
	RRs they cover.
	(Trac #2226, git 68d24e65c9c3dfee38adfbe1c93367b0083f9a58)

744.	[func]		marcin
	b10-dhcp6: Refactored the code which is processing Client FQDN
	option.  The major user-visible change is that server generates
	DDNS NameChangeRequest for the first IPv6 address (instead of all)
	acquired by a client. Also, the server generates fully qualified
	domain name from acquired IPv6 address, if the client sends an
	empty name in Client FQDN option.
	(Trac# 3295, git aa1c94a54114e848c64771fde308fc9ac0c00fd0)

743.	[func]		tmark
	b10-dhcp4 now responds with changes in DDNS behavior based upon
	configuration parameters specified through its dhcp-ddns configuration
	element. The parameters now supported are override-no-update,
	override-client-update, replace-client-name, generated-prefix, and
	qualifying-suffix.
	(Trac# 3282, git 42b1f1e4c4f5aa48b7588233402876f5012c043c)

742.	[func]		muks
	The authoritative server now includes the datasource configuration
	when logging some errors with the
	AUTH_DATASRC_CLIENTS_BUILDER_RECONFIGURE_ERROR message ID.
	(Trac #2756, git 31872754f36c840b4ec0b412a86afe9f38be86e0)

741.	[bug]		shane
	Remove hard-coded (and unnecessary) TSIG key from error message.
	This also prevents a crash if the TSIG name is missing.
	(Trac #3099, git 0ba8bbabe09756a4627e80aacdbb5050407faaac)

740.	[func]		muks
	When displaying messages about mismatched configuration data types
	in entered values (between the supplied value type and expected
	schema type), bindctl now includes both the supplied and expected
	configuration data types in the returned error. The user has more
	information on what caused the error now.
	(Trac #3239, git 84d5eda2a6ae0d737aef68d56023fc33fef623e6)

739.	[bug]		muks
	Various minor updates were made to the SSHFP RDATA parser. Mainly,
	the SSHFP constructor no longer throws an isc::BadValue exception.
	generic::SSHFP::getFingerprintLen() was also renamed to
	getFingerprintLength().
	(Trac #3287, git 2f26d781704618c6007ba896ad3d9e0c107d04b0)

738.	[bug]		muks
	b10-auth now correctly processes NXDOMAIN results in the root zone
	when using a SQLite3 data source.
	(Trac #2951, git 13685cc4580660eaf5b041b683a2d2f31fd24de3)

737.	[func]		muks
	b10-auth now additionally logs the source address and port when
	DNS messages with unsupported opcodes are received.
	(Trac #1516, git 71611831f6d1aaaea09143d4837eddbd1d67fbf4)

736.	[bug]		wlodek
	b10-dhcp6 is now capable to determine if a received
	message is addressed to it, using server identifier option.
	The messages with non-matching server identifier are dropped.
	(Trac #2892, git 3bd69e9b4ab9be231f7c966fd62b95a4e1595901)

735.	[doc]		stephen
	Expanded Developer's Guide to include chapter on logging.
	(Trac #2566, git a08d702839d9df6cddefeccab1e7e657377145de)

734.	[bug]		marcin
	libdhcp++: fixed a bug which caused an error when setting boolean
	values for an option. Also, bind10-guide has been updated with the
	examples how to set the boolean values for an option.
	(Trac# 3292, git 7c4c0514ede3cffc52d8c2874cdbdb74ced5f4ac)

733.	[bug]		marcin
	libdhcp++: a function which opens IPv6/UDPv6 sockets for the
	DHCPv6 server, gracefully handles errors to bind socket to
	a multicast address.
	(Trac #3288, git 76ace0c46a5fe0e53a29dad093b817ad6c891f1b)

732.	[func]		tomek
	b10-dhcp4, b10-dhcp6: Support for simplified client classification
	added. Incoming packets are now assigned to a client class based
	on the content of the packet's user class option (DHCPv4) or vendor
	class option (DHCPv6). Two classes (docsis3.0 and eRouter1.0) have
	class specific behavior in b10-dhcp4. See DHCPv4 Client
	Classification and DHCPv6 Client Classification in BIND10
	Developer's Guide for details.  This is a first ticket in a series
	of planned at least three tickets.
	(Trac #3203, git afea612c23143f81a4201e39ba793bc837c5c9f1)

731.	[func]		tmark
	b10-dhcp4 now parses parameters which support DHCP-DDNS updates
	via the DHCP-DDNS module, b10-dhcp-ddns.  These parameters are
	part of new configuration element, dhcp-ddns, defined in
	dhcp4.spec.  The parameters parse, store and retrieve but do not
	yet govern behavior.  That will be provided under separate ticket.
	(Trac# 3033, git 0ba859834503f2b9b908cd7bc572e0286ca9201f)

730.	[bug]		tomek
	b10-dhcp4, b10-dhcp6: Both servers used to unnecessarily increase
	subnet-id values after reconfiguration. The subnet-ids are now reset
	to 1 every time a server is reconfigured.
	(Trac #3234, git 31e416087685a6dadc3047fdbb0927bbf60095aa)

729.	[bug]		marcin
	b10-dhcp4 discards DHCPv4 messages carrying server identifiers
	which don't match server identifiers used by the server.
	(Trac #3279, git 805d2b269c6bf3e7be68c13f1da1709d8150a666)

728.	[func]		marcin
	b10-dhcp6: If server fails to open a socket on one interface it
	will log a warning and continue to open sockets on other interfaces.
	The warning message is communicated from the libdhcp++ via the
	error handler function supplied by the DHCPv6 server.
	(Trac #3252, git af5eada1bba906697ee92df3fcc25cc0e3979221)

727.	[func]		muks
	RRset::setName() has now been removed.
	(Trac #2335, git c918027a387da8514acf7e125fd52c8378113662)

726.	[bug]*		muks
	Don't print trailing newlines in Question::toText() output by
	default.  This fixes some logging that were split with a line
	feed.  It is possible to get the old behavior by passing
	toText(true).  Message::toText() output is unchanged.
	(Trac #571, git 7286499d5206c6d2aa8a59a5247c3841a772a43e)

725.	[func]		tmark
	b10-dhcp-ddns D2UpdateMgr now uses the newly implemented
	NameAddTransaction and NameRemoveTransaction classes.  This allows
	it to conduct actual DNS update exchanges based upon queued
	NameChangeRequests.
	(Trac# 3089, git 9ff948a169e1c1f3ad9e1bad1568375590a3ef42)

724.	[bug]		marcin
	b10-dhcp4: Different server identifiers are used for the packets
	being sent through different interfaces. The server uses IPv4 address
	assigned to the particular interface as a server identifier. This
	guarantees that the unicast packet sent by a relay or a client, to
	the address being a server identifier, will reach the server.
	(Trac #3231, git c7a229f15089670d2bfde6e9f0530c30ce6f8cf8)

723.	[bug]		marcin
	libdhcp++: Implemented unit tests for the IfaceMgr's routine
	which opens IPv6 sockets on detected interfaces. The IfaceMgr
	logic performing low level operations on sockets has been
	moved to a separate class. By providing a custom implementation
	of this class, the unit tests may use fake interfaces with
	custom configuration and thus cover wide range of test
	scenarios for the function.
	(Trac #3251, git 21d2f7ec425f8461b545687104cd76a42da61b2e)

722.	[bug]		muks
	b10-cmdctl now prints a more operator-friendly message when the
	address+port that b10-cmdctl listens on is already in use.
	(Trac #3227, git 5ec35e37dbb46f66ff0f6a9d9a6a87a393b37934)

721.	[func]		tmark
	Updates the user_chk example hooks shared library with callouts
	for packet receive and packet send.  Decision outcome now includes
	the lease or prefix assigned.  The user registry now supports a
	default user entry.
	(Trac #3207, git 34fddf2e75b80d9e517a8f9c3321aa4878cda795)

720.	[func]		tmark
	Added the initial implementation of the class, NameAddTransaction,
	to b10-dhcp-ddns.  This class provides a state machine which
	implements the logic required to remove forward and reverse DNS
	entries as described in RFC 4703, section 5.5. This includes the
	ability to construct the necessary DNS requests.
	(Trac# 3088, git ca58ac00fce4cb5f46e534d7ffadb2db4e4ffaf3)

719.	[func]		tomek
	b10-dhcp4: Support for sending back client-id (RFC6842) has been
	added now. Also a configuration parameter (echo-client-id) has
	been added, so it is possible to enable backward compatibility
	("echo-client-id false").
	(Trac #3210, git 88a4858db206dfcd53a227562198f308f7779a72)

718.	[func]		dclink, tomek
	libdhcp++: Interface detection implemented for FreeBSD, NetBSD,
	OpenBSD, Mac OS X and Solaris 11. Thanks to David Carlier for
	contributing a patch.
	(Trac #2246, git d8045b5e1580a1d0b89a232fd61c10d25a95e769)

717.	[bug]		marcin
	Fixed the bug which incorrectly treated DHCPv4 option codes 224-254 as
	standard options, barring them from being used as custom options.
	(Trac #2772, git c6158690c389d75686545459618ae0bf16f2cdb8)

716.	[func]		marcin
	perfdhcp: added support for sending DHCPv6 Release messages
	at the specified rate and measure performance. The orphan
	messages counters are not displayed for individual exchanges
	anymore. The following ticket: #3261 has been submitted to
	implement global orphan counting for all exchange types.
	(Trac #3181, git 684524bc130080e4fa31b65edfd14d58eec37e50)

715.	[bug]		marcin
	libdhcp++: Used the CMSG_SPACE instead of CMSG_LEN macro to calculate
	msg_controllen field of the DHCPv6 message. Use of CMSG_LEN causes
	sendmsg failures on OpenBSD due to the bug kernel/6080 on OpenBSD.
	(Trac #1824, git 39c9499d001a98c8d2f5792563c28a5eb2cc5fcb)

714.	[doc]		tomek
	BIND10 Contributor's Guide added.
	(Trac #3109, git 016bfae00460b4f88adbfd07ed26759eb294ef10)

713.	[func]		tmark
	Added DNS update request construction to d2::NameAddTransaction
	in b10-dhcp-ddns.  The class now generates all DNS update
	request variations needed to fulfill it's state machine in
	compliance with RFC 4703, sections 5.3 and 5.4.
	(Trac# 3241, git dceca9554cb9410dd8d12371b68198b797cb6cfb)

712.	[func]		marcin, dclink
	b10-dhcp4: If server fails to open a socket on one interface it
	will log a warning and continue to open sockets on other interfaces.
	The warning message is communicated from the libdhcp++ via the
	error handler function supplied by the DHCPv4 server. Thanks to
	David Carlier for providing a patch.
	(Trac #2765, git f49c4b8942cdbafb85414a1925ff6ca1d381f498)

711.	[func]		tmark
	Added the initial implementation of the class, NameAddTransaction,
	to b10-dhcp-ddns.  This class provides the state model logic
	described in the DHCP_DDNS design to add or replace forward and
	reverse DNS entries for a given FQDN.  It does not yet construct
	the actual DNS update requests, this will be added under Trac#
	3241.
	(Trac# 3087, git 8f99da735a9f39d514c40d0a295f751dc8edfbcd)

710.	[build]		jinmei
	Fixed various build time issues for MacOS X 10.9.  Those include
	some general fixes and improvements:
	- (libdns++) masterLoad() functions now use the generic MasterLoader
	  class as backend, eliminating the restrictions of the previous
	  versions.
	- (libcc) fixed a minor portability bug in the JSON parser.  Although
	  the only known affected system is OS X 10.9 at the moment, that
	  could potentially cause disruption on other existing and future
	  systems.
	Other notes:
	- if built with googletest, gtest 1.7 (and possibly higher) is
	  required.
	- many older versions of Boost don't work.  A known workable version
	  is 1.54.
	(Trac #3213, git d4e570f097fe0eb9009b177a4af285cde0c636cc)

709.	[bug]		marcin
	b10-dhcp6: Server crashed when the client sent FQDN option and did
	not request FQDN option to be returned.
	(Trac #3220, git 0f1ed4205a46eb42ef728ba6b0955c9af384e0be)

708.	[bug]		dclink, marcin
	libdhcpsrv: Fixed a bug in Memfile lease database backend which
	caused DHCPv4 server crashes when leases with NULL client id
	were present. Thanks to David Carlier for submitting the patch.
	(Trac #2940, git a232f3d7d92ebcfb7793dc6b67914299c45c715b)

707.	[bug]		muks
	Using very large numbers (out of bounds) in config values caused
	BIND 10 to throw an exception. This has been fixed in a patch
	contributed by David Carlier.
	(Trac #3114, git 9bd776e36b7f53a6ee2e4d5a2ea79722ba5fe13b)

706.	[func]		marcin
	b10-dhcp4: Server processes the DHCPv4 Client FQDN and Host Name
	options sent by a client and generates the response. As a result
	of processing, the server generates NameChangeRequests which
	represent changes to DNS mappings for a particular lease (addition
	or removal of DNS mappings).
	Currently all generated NameChangeRequests are dropped. Sending
	them to b10-dhcp-ddns will be implemented with the future tickets.
	(Trac #3035, git f617e6af8cdf068320d14626ecbe14a73a6da22)

705.	[bug]*		kean
	When commands are piped into bindctl, no longer attempt to query the
	user name and password if no default user name and password file is
	present, or it contains no valid entries.
	(Trac #264, git 4921d7de6b5623c7e85d2baf8bc978686877345b)

704.	[func]		naokikambe
	New statistics items related to IP sockets added into b10-xfrin:
	open, openfail, close, connfail, conn, senderr, and recverr.
	Their values can be obtained by invoking "Stats show Xfrin" via
	bindctl while b10-xfrin is running.
	(Trac #2300, git 4655c110afa0ec6f5669bf53245bffe6b30ece4b)

703.	[bug]		kean
	A bug in b10-msgq was fixed where it would remove the socket file if
	there was an existing copy of b10-msgq running. It now correctly
	detects and reports this without removing the socket file.
	(Trac #433, git c18a49b0435c656669e6f87ef65d44dc98e0e726)

702.	[func]		marcin
	perfdhcp: support for sending DHCPv6 Renew messages at the specified
	rate and measure performance.
	(Trac #3183, git 66f2939830926f4337623b159210103b5a8e2434)

701.	[bug]		tomek
	libdhcp++: Incoming DHCPv6 IAPREFIX option is now parsed properly.
	(Trac #3211, git ed43618a2c7b2387d76f99a5a4b1a3e05ac70f5e)

700.	[func]		tomek, marcin
	b10-dhcp4, b10-dhcp6: Support for vendor options has been added. It
	is now possible to configure vendor options. Server is able to
	parse some CableLabs vendor options and send configured	vendor
	options	in response. The support is not complete.
	(Trac #3194, git 243ded15bbed0d35e230d00f4e3ee42c3609616c)

699.	[bug]		marcin
	libdhcp++: Options with defined suboptions are now handled properly.
	In particular, Relay Agent Info options is now echoed back properly.
	(Trac #3102, git 6f6251bbd761809634aa470f36480d046b4d2a20)

698.	[bug]		muks
	A bug was fixed in the interaction between b10-init and b10-msgq
	that caused BIND 10 failures after repeated start/stop of
	components.
	(Trac #3094, git ed672a898d28d6249ff0c96df12384b0aee403c8

697.	[func]		tmark
	Implements "user_check" hooks shared library which supports subnet
	selection based upon the contents of a list of known DHCP lease users
	(i.e. clients).  Adds the following subdirectories to the bind10 src
	directory for maintaining hooks shared libraries:
	bind10/src/hooks - base directory for hooks shared libraries;
	bind10/src/hooks/dhcp - base directory for all hooks libs
	pertaining to DHCP (Kea);
	bind10/src/hooks/dhcp/user_check - directory containing the
	user_check hooks library.
	(Trac #3186, git f36aab92c85498f8511fbbe19fad5e3f787aef68)

696.	[func]		tomek
	b10-dhcp4: It is now possible to specify value of siaddr field
	in DHCPv4 responses. It is used to point out to the next
	server in the boot process (that typically is TFTP server).
	(Trac #3191, git 541922b5300904a5de2eaeddc3666fc4b654ffba)

695.	[func]		tomek
	b10-dhcp6 is now able to listen on global IPv6 unicast addresses.
	(Trac #3195, git 72e601f2a57ab70b25d50877c8e49242739d1c9f)

694.	[bug]		tomek
	b10-dhcp6 now handles exceptions better when processing initial
	configuration. In particular, errors with socket binding do not
	prevent b10-dhcp6 from establishing configuration session anymore.
	(Trac #3195, git 72e601f2a57ab70b25d50877c8e49242739d1c9f)

693.	[bug]		tomek
	b10-dhcp6 now handles IPv6 interface enabling correctly.
	(Trac #3195, git 72e601f2a57ab70b25d50877c8e49242739d1c9f)

692.	[bug]		marcin
	b10-dhcp4: Fix a bug whereby the Parameter Request List was not parsed
	by the server and requested DHCPv4 options were not returned to the
	client. Options are not sent back to the client if server failed to
	assign a lease.
	(Trac #3200, git 50d91e4c069c6de13680bfaaee3c56b68d6e4ab1)

691.	[bug]		marcin
	libdhcp++: Created definitions for standard DHCPv4 options:
	tftp-server-name (66) and boot-file-name (67). Also, fixed definition
	of DHCPv4 option time-offset (2).
	(Trac #3199, git 6e171110c4dd9ae3b1be828b9516efc65c33460b)

690.	[bug]		tomek
	b10-dhcp4: Relay Agent Info option is now echoed back in
	DHCPv4 responses.
	(Trac #3184, git 287389c049518bff66bdf6a5a49bb8768be02d8e)

689.	[func]*		marcin
	b10-dhcp4 and b10-dhcp6 install callback functions which parse options
	in the received DHCP packets.
	(Trac #3180, git f73fba3cde9421acbeb9486c615900b0af58fa25)

688.	[func]		tomek
	b10-dhcp6: Prefix Delegation support is now extended to
	Renew and Release messages.
	(Trac #3153, #3154, git 3207932815f58045acea84ae092e0a5aa7c4bfd7)

687.	[func]		tomek
	b10-dhcp6: Prefix Delegation (IA_PD and IAPREFIX options) is now
	supported in Solicit and Request messages.
	(Trac #3152, git a0e73dd74658f2deb22fad2c7a1f56d122aa9021)

686.	[bug]		tomek
	b10-dhcp6 now sends back relayed traffic to proper port.
	(Trac #3177, git 6b33de4bea92eecb64b6c673bf1b8ae51f8edcf1)

685.	[func]		tomek
	libdhcpsrv: Allocation Engine is now able to handle IPv6 prefixes.
	This will be used in Prefix Delegation.
	(Trac #3171, git 7d1431b4c887f0c7ee1b26b9b82d3d3b8464b34f)

684.	[func]		muks, vorner
	API support to delete zone data has been added. With this,
	DomainTree and RdataSet which form the central zone data
	structures of b10-auth allow deletion of names and RR data
	respectively.
	(Trac #2750, git d3dbe8e1643358d4f88cdbb7a16a32fd384b85b1)
	(Trac #2751, git 7430591b4ae4c7052cab86ed17d0221db3b524a8)

683.	[bug]		stephen
	Modifications to fix problems running unit tests if they
	are statically linked.  This includes provision of an
	initialization function that must be called by user-written
	hooks libraries if they are loaded by a statically-linked
	image.
	(Trac #3113, git 3d19eee4dbfabc7cf7ae528351ee9e3a334cae92)

682.	[func]		naokikambe
	New statistics items added into b10-xfrin : ixfr_running,
	axfr_running, and soa_in_progress.  Their values can be
	obtained by invoking "Stats show Xfrin" via bindctl when
	b10-xfrin is running.
	(Trac #2274, git ca691626a2be16f08754177bb27983a9f4984702)

681.	[func]		tmark
	Added support for prefix delegation configuration to b10-dhcp6
	subnets.
	(Trac# 3151, git 79a22be33825bafa1a0cdfa24d5cb751ab1ae2d3)

680.	[func]		marcin
	perfdhcp: Added support for requesting IPv6 prefixes using IA_PD
	option being sent to the server.
	(Trac #3173, git 4cc844f7cc82c8bd749296a2709ef67af8d9ba87)

679.	[func]		tmark
	b10-dhcp-ddns: Finite state machine logic was refactored
	into its own class, StateModel.
	(Trac# 3156, git 6e9227b1b15448e834d1f60dd655e5633ff9745c)

678.	[func]		tmark
	MySQL backend used by b10-dhcp6 now uses lease type as a
	filtering parameter in all IPv6 lease queries.
	(Trac# 3147, git 65b6372b783cb1361fd56efe2b3247bfdbdc47ea)

677.	[func]		tomek
	libdhcpsrv: CfgMgr is now able to store IA, TA and PD pools in
	Subnet6 structures.
	(Trac #3150, git e6f0e89162bac0adae3ce3141437a282d5183162)

676.	[bug]		muks
	We now also allow the short name ("hmac-md5"), along with the long
	name ("hmac-md5.sig-alg.reg.int") that was allowed before for
	HMAC-MD5, so that it is more convenient to configure TSIG keys
	using it.
	(Trac #2762, git c543008573eba65567e9c189824322954c6dd43b)

675.	[func]		vorner
	If there's an exception not handled in a Python BIND10 component,
	it is now stored in a temporary file and properly logged, instead
	of dumping to stderr.
	(Trac #3095, git 18cf54ed89dee1dd1847053c5210f0ca220590c2)

674.	[func]		tomek
	Preparatory work for prefix delegation in LeaseMgr. getLease6()
	renamed to getLeases6(). It now can return more than one lease.
	(Trac #3146, git 05a05d810be754e7a4d8ca181550867febf6dcc6)

673.	[func]		tomek
	libdhcp: Added support for IA_PD and IAPREFIX options. New class
	for IAPREFIX (Option6_IAPrefix) has been added.
	(Trac #3145, git 3a844e85ecc3067ccd1c01841f4a61366cb278f4)

672.	[func]		tmark
	Added b10-dhcp-ddns transaction base class, NameChangeTransaction.
	This class provides the common structure and methods to implement
	the state models described in the DHCP_DDNS design, plus
	integration with DNSClient and its callback mechanism for
	asynchronous IO with the DNS servers.
	(Trac #3086, git 079b862c9eb21056fdf957e560b8fe7b218441b6)

671.	[func]		dclink, tomek
	The memfile backend now supports getLease4(hwaddr) and
	getLease4(client-id) methods. Thanks to David Carlier for
	contributing a patch.
	(Trac #2592, git a11683be53db2f9f8f9b71c1d1c163511e0319b3)

670.	[func]		marcin
	libdhcpsrv: Added support to MySQL lease database backend to
	store FQDN data for the lease.
	(Trac #3084, git 79b7d8ee017b57a81cec5099bc028e1494d7e2e9)

669.	[func]		tmark
	Added main process event loop to D2Process which is the primary
	application object in b10-dhcp-ddns. This allows DHCP-DDNS
	to queue requests received from clients for processing while
	listening for command control events.
	(Trac #3075 git e2f9d2e4c1b36f01eb5bfa2c4f8d55cf139c7e02)

668.	[func]		marcin
	libdhcpsrv: Implemented changes to lease allocation engine to
	propagate information about client's FQDN.
	(Trac #3083, git 37af28303d1cd61f675faea969cd1159df65bf9d)

667.	[func]		tomek
	Additional hooks (buffer4_receive, lease4_renew,
	lease4_release, buffer4_send) added to the DHCPv4 server.
	(Trac #2983, git fd47f18f898695b98623a63a0a1c68d2e4b37568)

666.	[func]		vorner
	The CmdCtl's command "print_settings" was removed. It served no real
	purpose and was just experimental leftover from early development.
	(Trac #3028, git 0d22246092ad4822d48f5a52af5f644f5ae2f5e2)

665.	[doc]		stephen
	Added the "Hook's Maintenance Guide" to the BIND 10 developer
	documentation.
	(Trac #3063, git 5d1ee7b7470fc644b798ac47db1811c829f5ac24)

664.	[bug]		tmark
	Corrects a bug in Hooks processing that was improperly
	creating a new callout handle on every call, rather
	than maintaining it throughout the context of the
	packet being processed.
	(Trac #3062, git 28684bcfe5e54ad0421d75d4445a04b75358ce77)

663.	[func]		marcin
	b10-dhcp6: Server processes the DHCPv6 Client FQDN Option
	sent by a client and generates the response. The DHCPv6 Client
	FQDN Option is represented by the new class in the libdhcp++.
	As a result of FQDN Option processing, the server generates
	NameChangeRequests which represent changes to DNS mappings for
	a particular lease (addition or removal of DNS mappings).
	Currently all generated NameChangeRequests are dropped. Sending
	them to b10-dhcp-ddns will be implemented with the future tickets.
	(Trac #3036, git 209f3964b9f12afbf36f3fa6b62964e03049ec6e)

662.	[func]		marcin
	libdhcp++: Implemented an Option4ClientFqdn class which represents
	DHCPv4 Client FQDN Option (code 81) defined in RFC4702. This class
	supports the domain name encoding in canonical FQDN format as well
	as in deprecated ASCII format.
	(Trac# 3082, git 1b434debfbf4a43070eb480fa0975a6eff6429d4)

661.	[func]		stephen
	Copy additional header files to the BIND 10 installation directory
	to allow the building of DHCP hooks libraries against an installed
	version of BIND 10.
	(Trac #3092, git e9beef0b435ba108af9e5979476bd2928808b342)

660.	[func]		fujiwara
	src/lib/cc: Integer size of C++ CC library is changed to int64_t.
	b10-auth: The size of statistics counters is changed to uint64_t.
	b10-auth sends lower 63 bit of counter values to b10-stats.
	(Trac #3015,  git e5b3471d579937f19e446f8a380464e0fc059567
	 and Trac #3016, git ffbcf9833ebd2f1952664cc0498608b988628d53)

659.	[func]		stephen
	Added capability to configure the hooks libraries for the
	b10-dhcp4 and b10-dhcp6 servers through the BIND 10
	configuration mechanism.
	(Trac #2981, git aff6b06b2490fe4fa6568e7575a9a9105cfd7fae)

658.	[func]*		vorner
	The resolver, being experimental, is no longer installed by default.
	If you really want to use it, even when it is known to be buggy, use
	the ./configure --enable-experimental-resolver option.
	(Trac #3064, git f5f07c976d2d42bdf80fea4433202ecf1f260648)

657.	[bug]		vorner
	Due to various problems with older versions of boost and
	shared memory, the server rejects to compile with combination
	of boost < 1.48 and shared memory enabled. Most users don't
	need shared memory, admins of large servers are asked to
	upgrade boost.
	(Trac #3025, git 598e458c7af7d5bb81131112396e4c5845060ecd)

656.	[func]		tomek
	Additional hooks (buffer6_receive, lease6_renew,
	lease6_release, buffer6_send) added to the DHCPv6 server.
	(Trac #2984, git 540dd0449121094a56f294c500c2ed811f6016b6)

655.	[func]		tmark
	Added D2UpdateMgr class to b10-dhcp-ddns. This class is
	the b10-dhcp-ddns task master, instantiating and supervising
	transactions that carry out the DNS updates needed to
	fulfill the requests (NameChangeRequests) received from
	b10-dhcp-ddns clients (e.g. DHCP servers).
	(Trac #3059 git d72675617d6b60e3eb6160305738771f015849ba)

654.	[bug]		stephen
	Always clear "skip" flag before calling any callouts on a hook.
	(Trac# 3050, git ff0b9b45869b1d9a4b99e785fbce421e184c2e93)

653.	[func]		tmark
	Added initial implementation of D2QueueMgr to
	b10-dhcp-ddns.  This class manages the receipt and
	queueing of requests received by b10-dhcp-ddns from
	its clients (e.g. DHCP servers)
	(Trac# 3052, git a970f6c5255e000c053a2dc47926cea7cec2761c)

652.	[doc]		stephen
	Added the "Hook Developer's Guide" to the BIND 10 developer
	documentation.
	(Trac# 2982, git 26a805c7e49a9ec85ee825f179cda41a2358f4c6)

651.	[bug]		muks
	A race condition when creating cmdctl certificates caused corruption
	of these certificates in rare cases. This has now been fixed.
	(Trac# 2962, git 09f557d871faef090ed444ebeee7f13e142184a0)

650.	[func]		muks
	The DomainTree rebalancing code has been updated to be more
	understandable. This ChangeLog entry is made just to make a note
	of this change. The change should not cause any observable
	difference whatsoever.
	(Trac# 2811, git 7c0bad1643af13dedf9356e9fb3a51264b7481de)

649.	[func]		muks
	The default b10-xfrout also_notify port has been changed from
	0 to 53.
	(Trac# 2925, git 8acbf043daf590a9f2ad003e715cd4ffb0b3f979)

648.	[func]		tmark
	Moved classes pertaining to sending and receiving
	NameChangeRequests from src/bin/d2 into their own library,
	libdhcp_ddns, in src/lib/dhcp_ddns.  This allows the
	classes to be shared between DHDCP-DDNS and its clients,
	such as the DHCP servers.
	(Trac# 3065, git 3d39bccaf3f0565152ef73ec3e2cd03e77572c56)

647.	[func]		tmark
	Added initial implementation of classes for sending
	and receiving NameChangeRequests between DHCP-DDNS
	and its clients such as DHCP. This includes both
	abstract classes and a derivation which traffics
	requests across UDP sockets.
	(Trac #3008, git b54530b4539cec4476986442e72c047dddba7b48)

646.	[func]		stephen
	Extended the hooks framework to add a "validate libraries" function.
	This will be used to check libraries specified during BIND 10
	configuration.
	(Trac #3054, git 0f845ed94f462dee85b67f056656b2a197878b04)

645.	[func]		tomek
	Added initial set of hooks (pkt4_receive, subnet4_select,
	lease4_select, pkt4_send) to the DHCPv4 server.
	(Trac #2994, git be65cfba939a6a7abd3c93931ce35c33d3e8247b)

644.	[func]		marcin
	b10-dhcp4, b10-dhcp6: Implemented selection of the interfaces
	that server listens on, using Configuration Manager. It is
	possible to specify interface names explicitly or use asterisk
	to specify that server should listen on all available interfaces.
	Sockets are reopened according to the new configuration as
	soon as it is committed.
	(Trac #1555, git f48a3bff3fbbd15584d788a264d5966154394f04)

643.	[bug]		muks
	When running some unittests as root that depended on insufficient
	file permissions, the tests used to fail because the root user
	could still access such files. Such tests are now skipped when
	they are run as the root user.
	(Trac #3056, git 92ebabdbcf6168666b03d7f7fbb31f899be39322)

642.	[func]		tomek
	Added initial set of hooks (pkt6_receive, subnet6_select,
	lease6_select, pkt6_send) to the DHCPv6 server.
	(Trac #2995, git d6de376f97313ba40fef989e4a437d184fdf70cc)

641.	[func]		stephen
	Added the hooks framework. This allows shared libraries of
	user-written functions to be loaded at run-time and the
	functions called during packet processing.
	(Trac #2980, git 82c997a72890a12af135ace5b9ee100e41c5534e)

640.	[func]		marcin
	b10-dhcp-ddns: Implemented DNSClient class which implements
	asynchronous DNS updates using UDP. The TCP and TSIG support
	will be	implemented at later time. Nevertheless, class API
	accommodates the use of TCP and TSIG.
	(Trac #2977, git 5a67a8982baa1fd6b796c063eeb13850c633702c)

639.	[bug]		muks
	Added workaround for build failure on Fedora 19 between GCC 4.8.x
	and boost versions less than 1.54. Fedora 19 currently ships
	boost-1.53.
	(Trac #3039, git 4ef6830ed357ceb859ebb3e5e821a064bd8797bb)

638.	[bug]*		naokikambe
	Per-zone statistics counters are distinguished by zone class,
	e.g. IN, CH, and HS. A class name is added onto a zone name in
	structure of per-zone statistics.
	(Trac #2884, git c0153581c3533ef045a92e68e0464aab00947cbb)

637.	[func]		tmark
	Added initial implementation of NameChangeRequest,
	which embodies DNS update requests sent to DHCP-DDNS
	by its clients.
	(trac3007 git f33bdd59c6a8c8ea883f11578b463277d01c2b70)

636.	[func]		tmark
	Added the initial implementation of configuration parsing for
	DHCP-DDNS.
	(Trac #2957, git c04fb71fa44c2a458aac57ae54eeb1711c017a49)

635.	[func]		marcin
	b10-dhcp-ddns: Implemented DNS Update message construction.
	(Trac #2796, git eac5e751473e238dee1ebf16491634a1fbea25e2)

634.	[bug]		muks
	When processing DDNS updates, we now check the zone more
	thoroughly with the received zone data updates to check if it is
	valid.  If the zone fails validation, we reply with SERVFAIL
	rcode. So, while previously we may have allowed more zone data
	cases without checking which resulted in invalid zones, such
	update requests are now rejected.
	(Trac #2759, git d8991bf8ed720a316f7506c1dd9db7de5c57ad4d)

633.	[func]		jinmei
	b10-memmgr: a new BIND 10 module that manages shared memory
	segments for DNS zone data.  At this point it's runnable but does
	nothing really meaningful for end users; it was added to the
	master branch for further development.
	(Trac #2854, git d05d7aa36d0f8f87b94dba114134b50ca37eabff)

632.	[bug]		marcin
	perfdhcp: Fixed a bug in whereby the application was sporadically
	crashing when timed out packets were garbage collected.
	(Trac #2979, git 6d42b333f446eccc9d0204bcc04df38fed0c31db)

631.	[bug]		muks
	Applied a patch by Tomas Hozza to fix a couple of compile errors
	on Fedora 19 development release.
	(Trac #3001, git 6e42b90971b377261c72d51c38bf4a8dc336664a)

630.	[bug]		muks
	If there is a problem loading the backend module for a type of
	data source, b10-auth would not serve any zones. This behaviour
	has been changed now so that it serves zones from all other usable
	data sources that were configured.
	(Trac #2947, git 9a3ddf1e2bfa2546bfcc7df6d9b11bfbdb5cf35f)

629.	[func]		stephen
	Added first part of the hooks framework.
	(Trac #2794, git d2b107586db7c2deaecba212c891d231d7e54a07)

628.	[func]		y-aharen
	b10-auth: A new statistics item 'qryrecursion' has been introduced.
	The counter is for the number of queries (OpCode=Query) with Recursion
	Desired (RD) bit on.
	(Trac #2796, git 3d291f42cdb186682983aa833a1a67cb9e6a8434)

627.	[func]		tmark
	Logger name for DHCP-DDNS has been changed from "d2_logger" to
	"dhcpddns".  In addition, its log messages now use two suffixes,
	DCTL_ for logs the emanate from the underlying base classes, and
	DHCP_DDNS_ for logs which emanate from DHCP-DDNS specific code
	(Trac #2978, git 5aec5fb20b0486574226f89bd877267cb9116921)

626.	[func]		tmark
	Created the initial implementation of DHCP-DDNS service
	controller class, D2Controller, and the abstract class from
	which it derives, DControllerBase. D2Controller manages the
	lifecycle and BIND10 integration of the DHCP-DDNS application
	process, D2Process. Also note, module name is now
	b10-dhcp-ddns.
	(Trac #2956, git a41cac582e46213c120b19928e4162535ba5fe76)

625.	[bug]*		jinmei
	b10-xfrin/b10-loadzone: b10-xfrin now refers to the unified
	"data_sources" module configuration instead of almost-deprecated
	the Auth/database_file configuration (Note: zonemgr still uses the
	latter, so a secondary server would still need it for the moment).
	Due to this change, b10-xfrin does not auto-generate an initial
	zone for the very first transfer anymore; b10-loadzone has been
	extended with a new -e option for the initial setup.
	(Trac #2946, git 8191aec04c5279c199909f00f0a0b2b8f7bede94)

624.	[bug]		jinmei
	logging: prevented multiple BIND 10 processes from generating
	multiple small log files when they dumped logs to files and try
	to roll over them simultaneously.  This fix relies on a feature of
	underling logging library (log4cplus) version 1.1.0 or higher,
	so the problem can still happen if BIND 10 is built with an older
	version of log4cplus. (But this is expected to happen rarely in
	any case unless a verbose debug level is specified).
	(Trac #1622, git 5da8f8131b1224c99603852e1574b2a1adace236)

623.	[func]		tmark
	Created the initial, bare-bones implementation of DHCP-DDNS
	service process class, D2Process, and the abstract class
	from which it derives, DProcessBase. D2Process will provide
	the DHCP-DDNS specific event loop and business logic.
	(Trac #2955, git dbe4772246039a1257b6492936fda2a8600cd245)

622.	[func]*		jinmei
	b10-xfrin now has tighter control on the choice of IXFR or AXFR
	through zones/request_ixfr configuration item.  It includes
	the new "IXFR only" behavior for some special cases.  b10-xfrin
	now also uses AXFR whenever necessary, so it is now safe to try
	IXFR by default and it's made the default.  The previous
	use_ixfr configuration item was deprecated and triggers startup
	failure if specified; configuration using use_ixfr should be
	updated.
	(Trac #2911, git 8118f8e4e9c0ad3e7b690bbce265a163e4f8767a)

621.	[func]		team
	libdns++: All Rdata classes now use the generic lexer in
	constructors from text. This means that the name fields in such
	RRs in a zone file can now be non-absolute (the origin name in that
	context will be used), e.g., when loaded by b10-loadzone. Note
	that the existing string constructors for these Rdata classes also
	use the generic lexer, and they now expect an absolute name (with
	the trailing '.') in the name fields.
	(Trac #2522, git ea97070cf6b41299351fc29af66fa39c6465d56a)
	(Trac #2521, git c6603decaadcd33ccf9aee4a7b22447acec4b7f6)
	(See also ChangeLog 594, 564, 545)

620.	[bug]		jinmei
	b10-auth now returns SERVFAIL to queries for a zone that is
	configured to be loaded in-memory but isn't due to load time
	errors (missing zone file or errors in the zone file, etc).
	Such zones were previously treated as non existent and would
	result in REFUSED or unintentional match against less specific
	zones.  The revised behavior is also compatible with BIND 9.
	(Trac #2905, git 56ee9810fdfb5f86bd6948e6bf26545ac714edd8)

619.	[bug]		jinmei
	b10-xfrout now uses blocking send for xfr response messages
	to prevent abrupt termination of the stream due to a slower
	client or narrower network bandwidth.
	(Trac #2934, git bde0e94518469557c8b455ccbecc079a38382afd)

618.	[func]*		marcin
	b10-dhcp4: Added the ability for the server to respond to a
	directly connected client which does not yet have an IP address.
	On Linux, the server will unicast the response to the client's
	hardware address and the 'yiaddr' (the client's new IP
	address). Sending a response to the unicast address prevents other
	(not interested) hosts from receiving the server response. This
	capability is not yet implemented on non-Linux Operating Systems
	where, in all cases, the server responds to the broadcast
	address. The logic conforms to section 4.1 of RFC 2131.
	(Trac #2902, git c2d40e3d425f1e51647be6a717c4a97d7ca3c29c)

617.	[bug]		marcin
	b10-dhcp4: Fixed a bug whereby the domain-name option was encoded
	as FQDN (using technique described in RFC1035) instead of a string.
	Also, created new class which represents an option carrying a single
	string value. This class is now used for all standard options of
	this kind.
	(Trac #2786, git 96b1a7eb31b16bf9b270ad3d82873c0bd86a3530)

616.	[doc]		stephen
	Added description to the DHCP "Database Back-Ends" section of the
	BIND 10 Developer's Guide about how to set up a MySQL database for
	testing the DHCP MySQL backend.
	(Trac #2653, git da3579feea036aa2b7d094b1c260a80a69d2f9aa)

615.	[bug]		jinmei
	b10-auth: Avoid referencing to a freed object when authoritative
	server addresses are reconfigured.  It caused a crash on a busy
	server during initial startup time, and the same crash could also
	happen if listen_on parameters are reconfigured at run time.
	(Trac #2946, git d5f2a0d0954acd8bc33aabb220fab31652394fcd)

614.	[func]		tmark
	b10-d2: Initial DHCP-DDNS (a.k.a. D2) module implemented.
	Currently it does nothing useful, except for providing the
	skeleton implementation to be expanded in the future.
	(Trac #2954, git 392c5ec5d15cd8c809bc9c6096b9f2bfe7b8c66a)

613.	[func]		jinmei
	datasrc: Error handling in loading zones into memory is now more
	consistent and convenient: data source configuration does not fail
	due to zones configured to be loaded into memory but not available
	in the data source, just like the case of missing zone file for
	the MasterFiles type of data source.  Also, zones that aren't
	loaded into memory due to errors can now be reloaded for b10-auth
	using the bindctl Auth loadzone command after fixing the error,
	without reconfiguring the entire data source.
	(Trac #2851, git a3d4fe8a32003534150ed076ea0bbf80e1fcc43c)

612.	[func]		tomek
	b10-dhcp6: Support for relayed DHCPv6 traffic has been added.
	(Trac #2898, git c3f6b67fa16a07f7f7ede24dd85feaa7c157e1cb)

611.	[func]		naokikambe
	Added Xfrin statistics items such as the number of successful
	transfers.  These are per-zone type counters.  Their values can be
	obtained with zone names by invoking "Stats show Xfrin" via bindctl
	while Xfrin is running.
	(Trac #2252, git e1a0ea8ef5c51b9b25afa111fbfe9347afbe5413)

bind10-1.1.0beta2 released on May 10, 2013

610.	[bug]		muks
	When the sqlite3 program is not available on the system (in
	PATH), we no longer attempt to run some tests which depend
	on it.
	(Trac #1909, git f85b274b85b57a094d33ca06dfbe12ae67bb47df)

609.	[bug]		jinmei
	Handled some rare error cases in DNS server classes correctly.
	This fix specifically solves occasional crash of b10-auth due to
	errors caused by TCP DNS clients.  Also, as a result of cleanups
	with the fix, b10-auth should now be a little bit faster in
	handling UDP queries: in some local experiments it ran about 5%
	faster.
	(Trac #2903, git 6d3e0f4b36a754248f8a03a29e2c36aef644cdcc)

608.	[bug]		jinmei
	b10-cmdctl: fixed a hangup problem on receiving the shutdown
	command from bindctl.  Note, however, that cmdctl is defined as
	a "needed" module by default, so shutting down cmdctl would cause
	shutdown of the entire BIND 10 system anyway, and is therefore
	still not very useful in practice.
	(Trac #2712, git fa392e8eb391a17d30550d4b290c975710651d98)

607.	[bug]		jinmei
	Worked around some unit test regressions on FreeBSD 9.1 due to
	a binary compatibility issue between standard and system
	libraries (http://www.freebsd.org/cgi/query-pr.cgi?pr=175453).
	While not all tests still pass, main BIND 10 programs should
	generally work correctly.  Still, there can be odd run time
	behavior such as abrupt crash instead of graceful shutdown
	when some fatal event happens, so it's generally discouraged to
	use BIND 10 on FreeBSD 9.1 RELEASE.  According to the above
	bug report for FreeBSD, it seems upgrading or downgrading the
	FreeBSD version will solve this problem.
	(Trac #2887, git 69dfb4544d9ded3c10cffbbfd573ae05fdeb771f)

606.	[bug]		jinmei
	b10-xfrout now correctly stops sending notify requests once it
	receives a valid response.  It previously handled it as if the
	requests are timed out and resent it a few times in a short
	period.
	(Trac #2879, git 4c45f29f28ae766a9f7dc3142859f1d0000284e1)

605.	[bug]		tmark
	Modified perfdhcp to calculate the times displayed for packet sent
	and received as time elapsed since perfdhcp process start time.
	Previously these were times since the start of the epoch.
	However the large numbers involved caused loss of precision
	in the calculation of the test statistics.
	(Trac #2785, git e9556924dcd1cf285dc358c47d65ed7c413e02cf)

604.	[func]		marcin
	libdhcp++: abstracted methods which open sockets and send/receive
	DHCP4 packets to a separate class. Other classes will be derived
	from it to implement OS-specific methods of DHCPv4 packets filtering.
	The primary purpose for this change is to add support for Direct
	DHCPv4 response to a client which doesn't have an address yet on
	different OSes.
	(Trac #991, git 33ffc9a750cd3fb34158ef676aab6b05df0302e2)

603.	[func]		tmark
	The directory in which the b10-dhcp4 and b10-dhcp6 server id files has
	been changed from the local state directory (set by the "configure"
	--localstatedir switch) to the "bind10" subdirectory of it. After an
	upgrade, server id files in the former location will be orphaned and
	should be manually removed.
	(Trac #2770, git a622140d411b3f07a68a1451e19df36118a80650)

602.	[bug]		tmark
	Perfdhcp will now exit gracefully if the command line argument for
	IP version (-4 or -6) does not match the command line argument
	given for the server. Prior to this perfdhcp would core when given
	an IP version of -6 but a valid IPv4 address for server.
	(Trac #2784, git 96b66c0c79dccf9a0206a45916b9b23fe9b94f74)

601.	[bug]*		jinmei, vorner
	The "delete record" interface of the database based data source
	was extended so that the parameter includes reversed name in
	addition to the actual name.  This may help the underlying
	accessor implementation if reversed names are more convenient
	for the delete operation.  This was the case for the SQLite3
	accessor implementation, and it now performs delete operations
	much faster.  At a higher level, this means IXFR and DDNS Updates
	to the sqlite3 database are no longer so slow on large zones as
	they were before.
	(Trac #2877, git 33bd949ac7288c61ed0a664b7329b50b36d180e5)

600.	[bug]		tmark
	Changed mysql_lease_mgr to set the SQL mode option to STRICT. This
	causes mysql it to treat invalid input data as an error. Rather than
	"successfully" inserting a too large value by truncating it, the
	insert will fail, and the lease manager will throw an exception.
	Also, attempts to create a HWAddr (hardware address) object with
	too long an array of data now throw an exception.
	(Trac #2387, git cac02e9290600407bd6f3071c6654c1216278616)

599.	[func]		tomek
	libdhcp++: Pkt6 class is now able to parse and build relayed DHCPv6
	messages.
	(Trac #2827, git 29c3f7f4e82d7e85f0f5fb692345fd55092796b4)

bind10-1.1.0beta1 released on April 4, 2013

598.	[func]*		jinmei
	The separate "static" data source is now deprecated as it can be
	served in the more generic "MasterFiles" type of data source.
	This means existing configuration may not work after an update.
	If "config show data_sources/classes/CH[0]" on bindctl contains a
	"static" type of data source, you'll need to update it as follows:
	> config set data_sources/classes/CH[0]/type MasterFiles
	> config set data_sources/classes/CH[0]/params {"BIND": =>
	  "<the value of current data_sources/classes/CH[0]/params>"}
	> config set data_sources/classes/CH[0]/cache-enable true
	> config commit
	(Same for CH[1], CH[2], IN[0], etc, if applicable, although it
	should be very unlikely in practice.  Also note: '=>' above
	indicates the next line is actually part of the command.  Do
	not type in this "arrow").
	(Part of Trac #2833, git 0363b4187fe3c1a148ad424af39e12846610d2d7)

597.	[func]		tmark
	b10-dhcp6: Added unit tests for handling requests when no
	IPv6 subnets are configured/defined. Testing these conditions
	was overlooked during implementation of Trac #2719.
	(Trac #2721, git ce7f53b2de60e2411483b4aa31c714763a36da64)

596.	[bug]		jinmei
	Added special handling for the case where b10-auth receives a
	NOTIFY message, but zonemgr isn't running. Previously this was
	logged as a communications problem at the ERROR level, resulting
	in increasing noise when zonemgr is intentionally stopped. Other
	than the log level there is no change in externally visible
	behavior.
	(Trac #2562, git 119eed9938b17cbad3a74c823aa9eddb7cd337c2)

595.	[bug]		tomek
	All DHCP components now gracefully refuse to handle too short
	DUIDs and client-id.
	(Trac #2723, git a043d8ecda6aff57922fe98a33c7c3f6155d5d64)

594.	[func]		muks, pselkirk
	libdns++: the NSEC, DS, DLV, and AFSDB Rdata classes now use the
	generic lexer in constructors from text.  This means that the name
	fields in such RRs in a zone file can now be non-absolute (the
	origin name in that context will be used), e.g., when loaded by
	b10-loadzone.
	(Trac #2386, git dc0f34afb1eccc574421a802557198e6cd2363fa)
	(Trac #2391, git 1450d8d486cba3bee8be46e8001d66898edd370c)

593.	[func]		jelte
	Address + port output and logs is now consistent according to our
	coding guidelines, e.g. <address>:<port> in the case of IPv4, and
	[<address>]:<port> in the case of IPv6, instead of <address>#<port>
	(Trac #1086, git bcefe1e95cdd61ee4a09b20522c3c56b315a1acc)

592.	[bug]		jinmei
	b10-auth and zonemgr now handle some uncommon NOTIFY messages more
	gracefully: auth immediately returns a NOTAUTH response if the
	server does not have authority for the zone (the behavior
	compatible with BIND 9) without bothering zonemgr; zonemgr now
	simply skips retransfer if the specified zone is not in its
	secondary zone list, instead of producing noisy error logs.
	(Trac #1938, git 89d7de8e2f809aef2184b450e7dee1bfec98ad14)

591.	[func]		vorner
	Ported the remaining tests from the old shell/perl based system to
	lettuce. Make target `systest' is now gone. Currently, the lettuce
	tests are in git only, not part of the release tarball.
	(Trac #2624, git df1c5d5232a2ab551cd98b77ae388ad568a683ad)

590.	[bug]		tmark
	Modified "include" statements in DHCP MySQL lease manager code to
	fix build problems if MySQL is installed in a non-standard location.
	(Trac #2825, git 4813e06cf4e0a9d9f453890557b639715e081eca)

589.	[bug]		jelte
	b10-cmdctl now automatically re-reads the user accounts file when
	it is updated.
	(Trac #2710, git 16e8be506f32de668699e6954f5de60ca9d14ddf)

588.	[bug]*		jreed
	b10-xfrout: Log message id XFROUT_QUERY_QUOTA_EXCCEEDED
	changed to XFROUT_QUERY_QUOTA_EXCEEDED.
	(git be41be890f1349ae4c870a887f7acd99ba1eaac5)

587.	[bug]		jelte
	When used from python, the dynamic datasource factory now
	explicitly loads the logging messages dictionary, so that correct
	logging messages does not depend on incidental earlier import
	statements. Also, the sqlite3-specific log messages have been moved
	from the general datasource library to the sqlite3 datasource
	(which also explicitly loads its messages).
	(Trac #2746, git 1c004d95a8b715500af448683e4a07e9b66ea926)

586.	[func]		marcin
	libdhcp++: Removed unnecessary calls to the function which
	validates option definitions used to create instances of options
	being decoded in the received packets. Eliminating these calls
	lowered the CPU utilization by the server by approximately 10%.
	Also, added the composite search indexes on the container used to
	store DHCP leases by Memfile backend. This resulted in the
	significant performance rise when using this backend to store
	leases.
	(Trac #2701, git b96a30b26a045cfaa8ad579b0a8bf84f5ed4e73f)

585.	[func]		jinmei, muks
	The zone data loader now accepts RRs in any order during load.
	Before it used to reject adding non-consecutive RRsets. It
	expected records for a single owner name and its type to be
	grouped together. These restrictions are now removed.  It now also
	suppresses any duplicate RRs in the zone file when loading them
	into memory.
	(Trac #2440, git 232307060189c47285121f696d4efb206f632432)
	(Trac #2441, git 0860ae366d73314446d4886a093f4e86e94863d4)

584.	[bug]		jinmei
	Fixed build failure with Boost 1.53 (and probably higher) in the
	internal utility library.  Note that with -Werror it may still
	fail, but it's due to a Boost bug that is reportedly fixed in their
	development trunk.  See https://svn.boost.org/trac/boost/ticket/8080
	Until the fix is available in a released Boost version you may need
	to specify the --without-werror configure option to build BIND 10.
	(Trac #2764, git ca1da8aa5de24358d7d4e7e9a4625347457118cf)

583.	[func]*		jelte
	b10-cmdctl-usermgr has been updated and its options and arguments
	have changed; it now defaults to the same accounts file as
	b10-cmdctl defaults to. It can now be used to remove users from the
	accounts file as well, and it now accepts command-line arguments to
	specify the username and password to add or remove, in which case
	it will not prompt for them.
	Note that using a password on the command line is not recommended,
	as this can be viewed by other users.
	(Trac #2713, git 9925af3b3f4daa47ba8c2eb66f556b01ed6f0502)

582.	[func]		naokikambe
	New statistics items related unixdomain sockets added into Xfrout :
	open, openfail, close, bindfail, acceptfail, accept, senderr, and
	recverr.  Their values can be obtained by invoking "Stats show Xfrout"
	via bindctl while Xfrout is running.
	(Trac #2225, git 6df60554683165adacc2d1c3d29aa42a0c9141a1)

581.	[func]*		y-aharen
	Added statistics items in b10-auth based on
	http://bind10.isc.org/wiki/StatisticsItems. Qtype counters are
	dropped as it requires further spec design discussion.
	(Trac #2154, Trac #2155,
	             git 61d7c3959eb991b22bc1c0ef8f4ecb96b65d9325)
	(Trac #2157, git e653adac032f871cbd66cd500c37407a56d14589)

bind10-1.0.0-rc released on February 14, 2013

580.	[func]*		muks
	There is no longer a default user account. The old default account
	with username 'root' has been removed. In a fresh installation of
	BIND 10, the administrator has to configure a user account using
	the b10-cmdctl-usermgr program.
	(Trac #2641, git 54e8f4061f92c2f9e5b8564240937515efa6d934)

579.	[bug]		jinmei
	libdatasrc/b10-auth: corrected some corner cases in query handling
	of in-memory data source that led to the following invalid/odd
	responses from b10-auth:
	- duplicate RRs in answer and additional for type ANY query
	- incorrect NSEC for no error, no data (NXRRSET) response that
	  matches a wildcard
	(Trac #2585, git abe78fae4ba3aca5eb01806dd4e05607b1241745)

578.	[bug]		jinmei
	b10-auth now returns closest encloser NSEC3 proof to queries for
	an empty non terminal derived from an Opt-Out NSEC3 RR, as clarified
	in errata 3441 for RFC5155.  Previously it regarded such case as
	broken zone and returned SERVFAIL.
	(Trac #2659, git 24c235cb1b379c6472772d340e21577c3460b742)

577.	[func]		muks
	Added an SQLite3 index on records(rname, rdtype). This decreases
	insert performance by ~28% and adds about ~20% to the file size,
	but increases zone iteration performance. As it introduces a new
	index, a database upgrade would be required.
	(Trac #1756, git 9b3c959af13111af1fa248c5010aa33ee7e307ee)

576.	[bug]		tmark, tomek
	b10-dhcp6: Fixed bug when the server aborts operation when
	receiving renew and there are no IPv6 subnets configured.
	(Trac #2719, git 3132b8b19495470bbfd0f2ba0fe7da443926034b)

575.	[bug]		marcin
	b10-dhcp6: Fixed the bug whereby the subnet for the incoming
	packet was selected using only its source address. The subnet
	is now selected using either source address or the name of the
	server's interface on which the packet has been received.
	(Trac #2704, git 1cbacf19a28bdae50bb9bd3767bca0147fde37ed)

574.	[func]		tmark
	b10-dhcp4, b10-dhcp6: Composite key indexes were added to the lease
	tables to reduce lease search time. The lease4 table now has two
	additional indexes: a) hwaddr/subnet_id and b) client_id/subnet_id.
	The lease6 now has the one additional index: iaid/subnet_id/duid.
	Adding these indexes significantly improves lease acquisition
	performance.
	(Trac #2699, #2703, git 54bbed5fcbe237c5a49b515ae4c55148723406ce)

573.	[bug]		stephen
	Fixed problem whereby the DHCP server crashed if it ran out of
	addresses.  Such a condition now causes a packet to be returned
	to the client refusing the allocation of an address.
	(Trac #2681, git 87ce14cdb121b37afb5b1931af51bed7f6323dd6)

572.	[bug]		marcin
	perfdhcp: Fixed bug where the command line switches used to
	run the perfdhcp where printed as ASCII codes.
	(Trac #2700, git b8d6b949eb7f4705e32fbdfd7694ca2e6a6a5cdc)

571.	[build]		jinmei
	The ./configure script can now handle output from python-config
	--ldflags that contains a space after -L switches.  This fixes
	failure reported on some Solaris environments.
	(Trac #2661, git e6f86f2f5eec8e6003c13d36804a767a840d96d6)

570.	[bug]		tmark, marcin, tomek
	b10-dhcp4: Address renewal now works properly for DHCPv4 clients
	that do not send client ID.
	(Trac #2702, git daf2abe68ce9c111334a15c14e440730f3a085e2)

569.	[bug]		tomek
	b10-dhcp4: Fix bug whereby a DHCP packet without a client ID
	could crash the MySQL lease database backend.
	(Trac #2697, git b5e2be95d21ed750ad7cf5e15de2058aa8bc45f4)

568.	[func]		muks
	Various message IDs have been renamed to remove the word 'ERROR'
	from them when they are not logged at ERROR severity level.
	(Trac #2672, git 660a0d164feaf055677f375977f7ed327ead893e)

567.	[doc]		marcin, stephen, tomek
	Update DHCP sections of the BIND 10 guide.
	(Trac #2657, git 1d0c2004865d1bf322bf78d13630d992e39179fd)

566.	[func]*		jinmei
	libdns++/Python isc.dns: In Python isc.dns, function style
	constants for RRType, RRClass, Rcode and Opcode were deprecated
	and replaced with straightforward object constants, e.g., from
	RRType.AAAA() to RRType.AAAA.  This is a backward incompatible
	change (see the Trac ticket for a conversion script if needed).
	Also, these constants are now more consistent between C++
	and Python, and RRType constants for all currently standardized
	types are now supported (even if Rdata for these are not yet
	available).
	(Trac #1866 and #2409, git e5005185351cf73d4a611407c2cfcd163f80e428)

565.	[func]*		jelte
	The main initializer script (formerly known as either 'bind10',
	'boss', or 'bob'), has been renamed to b10-init (and Init in
	configuration). Configuring which components are run is henceforth
	done through '/Init/components', and the sbin/bind10 script is now
	simply a shellscript that runs b10-init. Existing configuration is
	automatically updated. NOTE: once configuration with this update
	has been saved (by committing any new change with bindctl), you
	cannot run older versions of BIND 10 anymore with this configuration.
	(Trac #1901, git bae3798603affdb276f370c1ac6b33b011a5ed4f)

564.	[func]		muks
	libdns++: the CNAME, DNAME, MX, NS, PTR and SRV Rdata classes now
	use the generic lexer in constructors from text.  This means that
	the name fields in such RRs in a zone file can now be non-absolute
	(the origin name in that context will be used), e.g., when loaded
	by b10-loadzone. One additional change to the libdns++ API is that
	the existing string constructors for these Rdata classes also use
	the generic lexer, and they now expect an absolute name (with the
	trailing '.') in the name fields.
	(Trac #2390, git a01569277cda3f78b1171bbf79f15ecf502e81e2)
	(Trac #2656, git 5a0d055137287f81e23fbeedd35236fee274596d)

563.	[build]		jinmei
	Added --disable-rpath configure option to avoid embedding library
	paths to binaries.  Patch from Adam Tkac.
	(Trac #2667, git 1c50c5a6ee7e9675e3ab154f2c7f975ef519fca2)

562.	[func]*		vorner
	The b10-xfrin now performs basic sanity check on just received
	zone. It'll reject severely broken zones (such as missing NS
	records).
	(Trac #2439, git 44699b4b18162581cd1dd39be5fb76ca536012e6)

561.	[bug]		kambe, jelte
	b10-stats-httpd no longer dumps request information to the console,
	but uses the bind10 logging system. Additionally, the logging
	identifiers have been changed from STATHTTPD_* to STATSHTTPD_*
	(Trac #1897, git 93716b025a4755a8a2cbf250a9e4187741dbc9bb)

560.	[bug]		jinmei
	b10-auth now sets the TTL of SOA RR for negative responses to
	the minimum of the RR TTL and the minimum TTL of the SOA RDATA
	as specified in RFC2308; previously the RR TTL was always used.
	The ZoneFinder class was extended partly for implementing this
	and partly for allowing further optimization.
	(Trac #2309 and #2635, git ee17e979fcde48b59d91c74ac368244169065f3b)

559.	[bug]		jelte
	b10-cmdctl no longer aborts on basic file issues with its https
	certificate or private key file. It performs additional checks, and
	provides better error logs if these fail. Additionally, bindctl
	provides a better error report if it is unable to connect over
	https connection. This issue could occur if BIND 10 was installed
	with root privileges but then started as a normal user.
	(Trac #2595, git 09b1a2f927483b407d70e98f5982f424cc872149)

558.	[func]		marcin
	b10-dhcp4: server now adds configured options to its
	responses to a client when client requests them.
	A few basic options: Routers, Domain Name, Domain
	Name Servers and Subnet Mask are added regardless
	if client requested them or not.
	(Trac #2591, git aeec2dc1b9c511d17971ac63138576c37e7c5164)

557.	[doc]		stephen
	Update DHCP sections of the BIND 10 guide.
	(Trac #2642, git e5faeb5fa84b7218fde486347359504cf692510e)

556.	[bug]		marcin
	Fixed DHCP servers configuration whereby the servers did not
	receive a configuration stored in the database on their startup.
	Also, the configuration handler function now uses full configuration
	instead of partial to configure the server. This guarantees that
	dependencies between various configuration parameters are
	fulfilled.
	(Trac #2637, git 91aa998226f1f91a232f2be59a53c9568c4ece77)

555.	[func]		marcin
	The encapsulated option space name can be specified for
	a DHCP option. It comprises sub-options being sent within
	an option that encapsulates this option space.
	(Trac #2314, git 27e6119093723a1e46a239ec245a8b4b10677635)

554.	[func]		jinmei
	b10-loadzone: improved completion log message and intermediate
	reports: It now logs the precise number of loaded RRs on
	completion, and intermediate reports show additional information
	such as the estimated progress in percentage and estimated time
	to complete.
	(Trac #2574, git 5b8a824054313bdecb8988b46e55cb2e94cb2d6c)

553.	[func]		stephen
	Values of the parameters to access the DHCP server lease database
	can now be set through the BIND 10 configuration mechanism.
	(Trac #2559, git 6c6f405188cc02d2358e114c33daff58edabd52a)

552.	[bug]		shane
	Build on Raspberry PI.
	The main issue was use of char for reading from input streams,
	which is incorrect, as EOF is returned as an int -1, which would
	then get cast into a char -1.
	A number of other minor issues were also fixed.
	(Trac #2571, git 525333e187cc4bbbbde288105c9582c1024caa4a)

551.	[bug]		shane
	Kill msgq if we cannot connect to it on startup.
	When the boss process was unable to connect to the msgq, it would
	exit. However, it would leave the msgq process running. This has
	been fixed, and the msgq is now stopped in this case.
	(Trac #2608, git 016925ef2437e0396127e135c937d3a55539d224)

550.	[func]		tomek
	b10-dhcp4: The DHCPv4 server now generates a server identifier
	the first time it is run. The identifier is preserved in a file
	across server restarts.
	b10-dhcp6: The server identifier is now preserved in a file across
	server restarts.
	(Trac #2597, git fa342a994de5dbefe32996be7eebe58f6304cff7)

549.	[func]		tomek
	b10-dhcp6: It is now possible to specify that a configured subnet
	is reachable locally over specified interface (see "interface"
	parameter in Subnet6 configuration).
	(Trac #2596, git a70f6172194a976b514cd7d67ce097bbca3c2798)

548.	[func]		vorner
	The message queue daemon now appears on the bus. This has two
	effects, one is it obeys logging configuration and logs to the
	correct place like the rest of the modules. The other is it
	appears in bindctl as module (but it doesn't have any commands or
	configuration yet).
	(Trac #2582, git ced31d8c5a0f2ca930b976d3caecfc24fc04634e)

547.	[func]*		vorner
	The b10-loadzone now performs more thorough sanity check on the
	loaded data.  Some of the checks are now fatal and zone failing
	them will be rejected.
	(Trac #2436, git 48d999f1cb59f308f9f30ba2639521d2a5a85baa)

546.	[func]		marcin
	DHCP option definitions can be now created using the
	Configuration Manager. The option definition specifies
	the option code, name and the types of the data being
	carried by the option.  The Configuration Manager
	reports an error on attempt to override standard DHCP
	option definition.
	(Trac #2317, git 71e25eb81e58a695cf3bad465c4254b13a50696e)

545.	[func]		jinmei
	libdns++: the SOA Rdata class now uses the generic lexer in
	constructors from text.  This means that the MNAME and RNAME of an
	SOA RR in a zone file can now be non absolute (the origin name
	in that context will be used), e.g., when loaded by b10-loadzone.
	(Trac #2500, git 019ca218027a218921519f205139b96025df2bb5)

544.	[func]		tomek
	b10-dhcp4: Allocation engine support for IPv4 added. Currently
	supported operations are server selection (Discover/Offer),
	address assignment (Request/Ack), address renewal (Request/Ack),
	and address release (Release). Expired leases can be reused.
	Some options (e.g. Router Option) are still hardcoded, so the
	DHCPv4 server is not yet usable, although its address allocation
	is operational.
	(Trac #2320, git 60606cabb1c9584700b1f642bf2af21a35c64573)

543.	[func]*		jelte
	When calling getFullConfig() as a module, , the configuration is now
	returned as properly-structured JSON.  Previously, the structure had
	been flattened, with all data being labelled by fully-qualified
	element names.
	(Trac #2619, git bed3c88c25ea8f7e951317775e99ebce3340ca22)

542.	[func]		marcin
	Created OptionSpace and OptionSpace6 classes to represent DHCP
	option spaces. The option spaces are used to group instances
	and definitions of options having unique codes. A special type
	of option space is the so-called "vendor specific option space"
	which groups sub-options sent within Vendor Encapsulated Options.
	The new classes are not used yet but they will be used once
	the creation of option spaces by configuration manager is
	implemented.
	(Trac #2313, git 37a27e19be874725ea3d560065e5591a845daa89)

541.	[func]		marcin
	Added routines to search for configured DHCP options and their
	definitions using name of the option space they belong to.
	New routines are called internally from the DHCPv4 and DHCPv6
	servers code.
	(Trac #2315, git 741fe7bc96c70df35d9a79016b0aa1488e9b3ac8)

540.	[func]		marcin
	DHCP Option values can be now specified using a string of
	tokens separated with comma sign. Subsequent tokens are used
	to set values for corresponding data fields in a particular
	DHCP option. The format of the token matches the data type
	of the corresponding option field: e.g. "192.168.2.1" for IPv4
	address, "5" for integer value etc.
	(Trac #2545, git 792c129a0785c73dd28fd96a8f1439fe6534a3f1)

539.	[func]		stephen
	Add logging to the DHCP server library.
	(Trac #2524, git b55b8b6686cc80eed41793c53d1779f4de3e9e3c)

538.	[bug]		muks
	Added escaping of special characters (double-quotes, semicolon,
	backslash, etc.) in text-like RRType's toText() implementation.
	Without this change, some TXT and SPF RDATA were incorrectly
	stored in SQLite3 datasource as they were not escaped.
	(Trac #2535, git f516fc484544b7e08475947d6945bc87636d4115)

537.	[func]		tomek
	b10-dhcp6: Support for RELEASE message has been added. Clients
	are now able to release their non-temporary IPv6 addresses.
	(Trac #2326, git 0974318566abe08d0702ddd185156842c6642424)

536.	[build]		jinmei
	Detect a build issue on FreeBSD with g++ 4.2 and Boost installed via
	FreeBSD ports at ./configure time.  This seems to be a bug of
	FreeBSD	ports setup and has been reported to the maintainer:
	http://www.freebsd.org/cgi/query-pr.cgi?pr=174753
	Until it's fixed, you need to build BIND 10 for FreeBSD that has
	this problem with specifying --without-werror, with clang++
	(development version), or with manually extracted Boost header
	files (no compiled Boost library is necessary).
	(Trac #1991, git 6b045bcd1f9613e3835551cdebd2616ea8319a36)

535.	[bug]		jelte
	The log4cplus internal logging mechanism has been disabled, and no
	output from the log4cplus library itself should be printed to
	stderr anymore. This output can be enabled by using the
	compile-time option --enable-debug.
	(Trac #1081, git db55f102b30e76b72b134cbd77bd183cd01f95c0)

534.	[func]*		vorner
	The b10-msgq now uses the same logging format as the rest
	of the system. However, it still doesn't obey the common
	configuration, as due to technical issues it is not able
	to read it yet.
	(git 9e6e821c0a33aab0cd0e70e51059d9a2761f76bb)

bind10-1.0.0-beta released on December 20, 2012

533.	[build]*		jreed
	Changed the package name in configure.ac from bind10-devel
	to bind10. This means the default sub-directories for
	etc, include, libexec, share, share/doc, and var are changed.
	If upgrading from a previous version, you may need to move
	and update your configurations or change references for the
	old locations.
	(git bf53fbd4e92ae835280d49fbfdeeebd33e0ce3f2)

532.	[func]		marcin
	Implemented configuration of DHCPv4 option values using
	the configuration manager. In order to set values for the
	data fields carried by a particular option, the user
	specifies a string of hexadecimal digits that is converted
	to binary data and stored in the option buffer. A more
	user-friendly way of specifying option content is planned.
	(Trac #2544, git fed1aab5a0f813c41637807f8c0c5f8830d71942)

531.	[func]		tomek
	b10-dhcp6: Added support for expired leases. Leases for IPv6
	addresses that are past their valid lifetime may be recycled, i.e.
	relocated to other clients if needed.
	(Trac #2327, git 62a23854f619349d319d02c3a385d9bc55442d5e)

530.	[func]*		team
	b10-loadzone was fully overhauled.  It now uses C++-based zone
	parser and loader library, performing stricter checks, having
	more complete support for master file formats, producing more
	helpful logs, is more extendible for various types of data
	sources, and yet much faster than the old version.  In
	functionality the new version should be generally backwards
	compatible to the old version, but there are some
	incompatibilities: name fields of RDATA (in NS, SOA, etc) must
	be absolute for now; due to the stricter checks some input that was
	(incorrectly) accepted by the old version may now be rejected;
	command line options and arguments are not compatible.
	(Trac #2380, git 689b015753a9e219bc90af0a0b818ada26cc5968)

529.	[func]*		team
	The in-memory data source now uses a more complete master
	file parser to load textual zone files.  As of this change
	it supports multi-line RR representation and more complete
	support for escaped and quoted strings.  It also produces
	more helpful log messages when there is an error in the zone
	file.  It will be enhanced as more specific tasks in the
	#2368 meta ticket are completed.  The new parser is generally
	backward compatible to the previous one, but due to the
	tighter checks some input that has been accepted so far
	could now be rejected, so it's advisable to check if you
	use textual zone files directly loaded to memory.
	(Trac #2470, git c4cf36691115c15440b65cac16f1c7fcccc69521)

528.	[func]		marcin
	Implemented definitions for DHCPv4 option definitions identified
	by option codes: 1 to 63, 77, 81-82, 90-92, 118-119, 124-125.
	These definitions are now used by the DHCPv4 server to parse
	options received from a client.
	(Trac #2526, git 50a73567e8067fdbe4405b7ece5b08948ef87f98)

527.	[bug]		jelte
	Fixed a bug in the synchronous UDP server code where unexpected
	errors from ASIO or the system libraries could cause b10-auth to
	stop. In asynchronous mode these errors would be ignored
	completely. Both types have been updated to report the problem with
	an ERROR log message, drop the packet, and continue service.
	(Trac #2494, git db92f30af10e6688a7dc117b254cb821e54a6d95)

526.	[bug]		stephen
	Miscellaneous fixes to DHCP code including rationalisation of
	some methods in LeaseMgr and resolving some Doxygen/cppcheck
	issues.
	(Trac #2546, git 0140368ed066c722e5d11d7f9cf1c01462cf7e13)

525.	[func]		tomek
	b10-dhcp4: DHCPv4 server is now able to parse configuration. It
	is possible to specify IPv4 subnets with dynamic pools within
	them. Although configuration is accepted, it is not used yet. This
	will be implemented shortly.
	(Trac #2270, git de29c07129d41c96ee0d5eebdd30a1ea7fb9ac8a)

524.	[func]		tomek
	b10-dhcp6 is now able to handle RENEW messages. Leases are
	renewed and REPLY responses are sent back to clients.
	(Trac #2325, git 7f6c9d057cc0a7a10f41ce7da9c8565b9ee85246)

523.	[bug]		muks
	Fixed a problem in inmem NSEC3 lookup (for, instance when using a
	zone with no non-apex names) which caused exceptions when the zone
	origin was not added as an explicit NSEC3 record.
	(Trac #2503, git 6fe86386be0e7598633fe35999112c1a6e3b0370)

522.	[func]*		jelte
	Configuration of TSIG keys for b10-xfrin has changed; instead of
	specifying the full TSIG key (<name>:<base64>:<algo>) it now expects
	just the name, and uses the global TSIG Key Ring like all the other
	components (configuration list /tsig_keys/keys).
	Note: this is not automatically updated, so if you use TSIG in
	xfrin, you need to update your configuration.
	(Trac #1351, git e65b7b36f60f14b7abe083da411e6934cdfbae7a)

521.	[func]		marcin
	Implemented definitions for DHCPv6 standard options identified
	by codes up to 48. These definitions are now used by the DHCPv6
	server to create instances of options being sent to a client.
	(Trac #2491, git 0a4faa07777189ed9c25211987a1a9b574015a95)

520.	[func]		jelte
	The system no longer prints initial log messages to stdout
	regardless of what logging configuration is present, but it
	temporarily stores any log messages until the configuration is
	processed. If there is no specific configuration, or if the
	configuration cannot be accessed, it will still fall back to stdout.
	Note that there are still a few instances where output is printed,
	these shall be addressed separately.
	Note also that, currently, in case it falls back to stdout (such as
	when it cannot connect to b10-cfgmgr), all log messages are always
	printed (including debug messages), regardless of whether -v was
	used. This shall also be addressed in a future change.
	(Trac #2445, git 74a0abe5a6d10b28e4a3e360e87b129c232dea68)

519.	[bug]		muks
	Fixed a problem in inmem NSEC lookup which caused returning an
	incorrect NSEC record or (in rare cases) assert failures
	when a non-existent domain was queried, which was a sub-domain of
	a domain that existed.
	(Trac #2504, git 835553eb309d100b062051f7ef18422d2e8e3ae4)

518.	[func]		stephen
	Extend DHCP MySQL backend to handle IPv4 addresses.
	(Trac #2404, git ce7db48d3ff5d5aad12b1da5e67ae60073cb2607)

517.	[func]		stephen
	Added IOAddress::toBytes() to get byte representation of address.
	Also added convenience methods for V4/V6 address determination.
	(Trac #2396, git c23f87e8ac3ea781b38d688f8f7b58539f85e35a)

516.	[bug]		marcin
	Fixed 'make distcheck' failure when running perfdhcp unit tests.
	The unit tests used to read files from the folder specified
	with the path relative to current folder, thus when the test was
	run from a different folder the files could not be found.
	(Trac #2479, git 4e8325e1b309f1d388a3055ec1e1df98c377f383)

515.	[bug]		jinmei
	The in-memory data source now accepts an RRSIG provided without
	a covered RRset in loading.  A subsequent query for its owner name
	of the covered type would generally result in NXRRSET; if the
	covered RRset is of type NSEC3, the corresponding NSEC3 processing
	would result in SERVFAIL.
	(Trac #2420, git 6744c100953f6def5500bcb4bfc330b9ffba0f5f)

514.	[bug]		jelte
	b10-msgq now handles socket errors more gracefully when sending data
	to clients. It no longer exits with 'broken pipe' errors, and is
	also better at resending data on temporary error codes from send().
	(Trac #2398, git 9f6b45ee210a253dca608848a58c824ff5e0d234)

513.	[func]		marcin
	Implemented the OptionCustom class for DHCPv4 and DHCPv6.
	This class represents an option which has a defined
	structure: a set of data fields of specific types and order.
	It is used to represent those options that can't be
	represented by any other specialized class.
	(Trac #2312, git 28d885b457dda970d9aecc5de018ec1120143a10)

512.	[func]		jelte
	Added a new tool b10-certgen, to check and update the self-signed
	SSL certificate used by b10-cmdctl. The original certificate
	provided has been removed, and a fresh one is generated upon first
	build. See the b10-certgen manpage for information on how to update
	existing installed certificates.
	(Trac #1044, git 510773dd9057ccf6caa8241e74a7a0b34ca971ab)

511.	[bug]		stephen
	Fixed a race condition in the DHCP tests whereby the test program
	spawned a subprocess and attempted to read (without waiting) from
	the interconnecting pipe before the subprocess had written
	anything.  The lack of output was being interpreted as a test
	failure.
	(Trac #2410, git f53e65cdceeb8e6da4723730e4ed0a17e4646579)

510.	[func]		marcin
	DHCP option instances can be created using a collection of strings.
	Each string represents a value of a particular data field within
	an option. The data field values, given as strings, are validated
	against the actual types of option fields specified in the options
	definitions.
	(Trac #2490, git 56cfd6612fcaeae9acec4a94e1e5f1a88142c44d)

509.	[func]		muks
	Log messages now include the pid of the process that logged the
	message.
	(Trac #1745, git fc8bbf3d438e8154e7c2bdd322145a7f7854dc6a)

508.	[bug]		stephen
	Split the DHCP library into two directories, each with its own
	Makefile.  This properly solves the problem whereby a "make"
	operation with multiple threads could fail because of the
	dependencies between two libraries in the same directory.
	(Trac #2475, git 834fa9e8f5097c6fd06845620f68547a97da8ff8)

bind10-devel-20121115 released on November 15, 2012

507.	[doc]		jelte
	Added a chapter about the use of the bindctl command tool to
	to the BIND 10 guide.
	(Trac #2305, git c4b0294b5bf4a9d32fb18ab62ca572f492788d72)

506.	[security]		jinmei
	Fixed a use-after-free case in handling DNAME record with the
	in-memory data source.  This could lead to a crash of b10-auth
	if it serves a zone containing a DNAME RR from the in-memory
	data source.  This bug was introduced at bind10-devel-20120927.
	(Trac #2471, git 2b1793ac78f972ddb1ae2fd092a7f539902223ff)

505.	[bug]		jelte
	Fixed a bug in b10-xfrin where a wrong call was made during the
	final check of a TSIG-signed transfer, incorrectly rejecting the
	transfer.
	(Trac #2464, git eac81c0cbebee72f6478bdb5cda915f5470d08e1)

504.	[bug]*		naokikambe
	Fixed an XML format viewed from b10-stats-httpd. Regarding
	per-zone counters as zones of Xfrout, a part of the item
	values wasn't an exact XML format. A zone name can be
	specified in URI as
	/bind10/statistics/xml/Xfrout/zones/example.org/xfrreqdone.
	XSD and XSL formats are also changed to constant ones due
	to these changes.
	(Trac #2298, git 512d2d46f3cb431bcdbf8d90af27bff8874ba075)

503.	[func]		Stephen
	Add initial version of a MySQL backend for the DHCP code.  This
	implements the basic IPv6 lease access functions - add lease, delete
	lease and update lease.  The backend is enabled by specifying
	--with-dhcp-mysql on the "configure" command line: without this
	switch, the MySQL code is not compiled, so leaving BIND 10 able to
	be built on systems without MySQL installed.
	(Trac #2342, git c7defffb89bd0f3fdd7ad2437c78950bcb86ad37)

502.	[func]		vorner
	TTLs can be specified with units as well as number of seconds now.
	This allows specifications like "1D3H".
	(Trac #2384, git 44c321c37e17347f33ced9d0868af0c891ff422b)

501.	[func]		tomek
	Added DHCPv6 allocation engine, now used in the processing of DHCPv6
	messages.
	(Trac #2414, git b3526430f02aa3dc3273612524d23137b8f1fe87)

500.	[bug]		jinmei
	Corrected the autoconf example in the examples directory so it can
	use the configured path to Boost to check availability of the BIND 10
	library.  Previously the sample configure script could fail if
	Boost is installed in an uncommon place.  Also, it now provides a
	helper m4 function and example usage for embedding the library
	path to executable (using linker options like -Wl,-R) to help
	minimize post-build hassles.
	(Trac #2356, git 36514ddc884c02a063e166d44319467ce6fb1d8f)

499.	[func]		team
	The b10-auth 'loadzone' command now uses the internal thread
	introduced in 495 to (re)load a zone in the background, so that
	query processing isn't blocked while loading a zone.
	(Trac #2213, git 686594e391c645279cc4a95e0e0020d1c01fba7e)

498.	[func]		marcin
	Implemented DHCPv6 option values configuration using configuration
	manager. In order to set values for data fields carried by the
	particular option, user specifies the string of hexadecimal digits
	that is in turn converted to binary data and stored into option
	buffer. More user friendly way of option content specification is
	planned.
	(Trac #2318, git e75c686cd9c14f4d6c2a242a0a0853314704fee9)

497.	[bug]		jinmei
	Fixed several issues in isc-sysinfo:
	- make sure it doesn't report a negative value for free memory
	  size (this happened on FreeBSD, but can possibly occur on other
	  BSD variants)
	- correctly identifies the SMP support in kernel on FreeBSD
	- print more human readable uptime as well as the time in seconds
	(Trac #2297, git 59a449f506948e2371ffa87dcd19059388bd1657)

496.	[func]		tomek
	DHCPv6 Allocation Engine implemented. It allows address allocation
	from the configured subnets/pools. It currently features a single
	allocator: IterativeAllocator, which assigns addresses iteratively.
	Other allocators (hashed, random) are planned.
	(Trac #2324, git 8aa188a10298e3a55b725db36502a99d2a8d638a)

495.	[func]		team
	b10-auth now handles reconfiguration of data sources in
	background using a separate thread.  This means even if the new
	configuration includes a large amount of data to be loaded into
	memory (very large zones and/or a very large number of zones),
	the reconfiguration doesn't block query handling.
	(Multiple Trac tickets up to #2211)

494.	[bug]		jinmei
	Fixed a problem that shutting down BIND 10 kept some of the
	processes alive.  It was two-fold: when the main bind10 process
	started as a root, started b10-sockcreator with the privilege, and
	then dropped the privilege, the bind10 process cannot kill the
	sockcreator via signal any more (when it has to), but it kept
	sending the signal and didn't stop.  Also, when running on Python
	3.1 (or older), the sockcreator had some additional file
	descriptor open, which prevented it from exiting even after the
	bind10 process terminated.  Now the bind10 process simply gives up
	killing a subprocess if it fails due to lack of permission, and it
	makes sure the socket creator is spawned without any unnecessary
	FDs open.
	(Trac #1858, git 405d85c8a0042ba807a3a123611ff383c4081ee1)

493.	[build]		jinmei
	Fixed build failure with newer versions of clang++.  These
	versions are stricter regarding "unused variable" and "unused
	(driver) arguments" warnings, and cause fatal build error
	with -Werror.  The affected versions of clang++ include Apple's
	customized version 4.1 included in Xcode 4.5.1.  So this fix
	will solve build errors for Mac OS X that uses newer versions of
	Xcode.
	(Trac #2340, git 55be177fc4f7537143ab6ef5a728bd44bdf9d783,
	3e2a372012e633d017a97029d13894e743199741 and commits before it
	with [2340] in the commit log)

492.	[func]		tomek
	libdhcpsrv: The DHCP Configuration Manager is now able to store
	information about IPv4 subnets and pools. It is still not possible
	to configure that information. Such capability will be implemented
	in a near future.
	(Trac #2237, git a78e560343b41f0f692c7903c938b2b2b24bf56b)

491.	[func]		tomek
	b10-dhcp6: Configuration for DHCPv6 has been implemented.
	Currently it is possible to configure IPv6 subnets and pools
	within those subnets, global and per subnet values of renew,
	rebind, preferred and valid lifetimes. Configured parameters
	are accepted, but are not used yet by the allocation engine yet.
	(Trac #2269, git 028bed9014b15facf1a29d3d4a822c9d14fc6411)

490.	[func]		tomek
	libdhcpsrv: An abstract API for lease database has been
	implemented. It offers a common interface to all concrete
	database backends.
	(Trac #2140, git df196f7609757253c4f2f918cd91012bb3af1163)

489.	[func]		muks
	The isc::dns::RRsetList class has been removed. It was now unused
	inside the BIND 10 codebase, and the interface was considered
	prone to misuse.
	(Trac #2266, git 532ac3d0054f6a11b91ee369964f3a84dabc6040)

488.	[build]		jinmei
	On configure, changed the search order for Python executable.
	It first tries more specific file names such as "python3.2" before
	more generic "python3".  This will prevent configure failure on
	Mac OS X that installs Python3 via recent versions of Homebrew.
	(Trac #2339, git 88db890d8d1c64de49be87f03c24a2021bcf63da)

487.	[bug]		jinmei
	The bind10 process now terminates a component (subprocess) by the
	"config remove Boss/components" bindctl command even if the
	process crashes immediately before the command is sent to bind10.
	Previously this led to an inconsistent state between the
	configuration and an internal component list of bind10, and bind10
	kept trying to restart the component.  A known specific case of
	this problem is that b10-ddns could keep failing (due to lack of
	dependency modules) and the administrator couldn't stop the
	restart via bindctl.
	(Trac #2244, git 7565788d06f216ab254008ffdfae16678bcd00e5)

486.	[bug]*		jinmei
	All public header files for libb10-dns++ are now installed.
	Template configure.ac and utility AC macros for external projects
	using the library are provided under the "examples" directory.
	The src/bin/host was moved as part of the examples (and not
	installed with other BIND 10 programs any more).
	(Trac #1870, git 4973e638d354d8b56dcadf71123ef23c15662021)

485.	[bug]		jelte
	Several bugs have been fixed in bindctl; tab-completion now works
	within configuration lists, the problem where sometimes the
	completion added a part twice has been solved, and it no longer
	suggests the confusing value 'argument' as a completion-hint for
	configuration items. Additionally, bindctl no longer crashes upon
	input like 'config remove Boss'.
	(Trac #2254, git 9047de5e8f973e12e536f7180738e6b515439448)

484.	[func]		tomek
	A new library (libb10-dhcpsrv) has been created. At present, it
	only holds the code for the DHCP Configuration Manager. Currently
	this object only supports basic configuration storage for the DHCPv6
	server, but that capability will be expanded.
	(Trac #2238, git 6f29861b92742da34be9ae76968e82222b5bfd7d)

bind10-devel-20120927 released on September 27, 2012

483.	[func]		marcin
	libdhcp++: Added new parameter to define sub-second timeout
	for DHCP packet reception. The total timeout is now specified
	by two parameters:  first specifies integral number of
	seconds, second (which defaults to 0) specifies fractional
	seconds with microsecond resolution.
	(Trac #2231, git 15560cac16e4c52129322e3cb1787e0f47cf7850)

482.	[func]		team
	Memory footprint of the in-memory data source has been
	substantially improved.  For example, b10-auth now requires much
	less memory than BIND 9 named for loading and serving the same
	zone in-memory.  This is a transparent change in terms of user
	operation; there's no need to update or change the configuration
	to enable this feature.
	Notes: multiple instances of b10-auth still make separate copies
	of the memory image.  Also, loading zones in memory still suspends
	query processing, so manual reloading or reloading after incoming
	transfer may cause service disruption for huge zones.
	(Multiple Trac tickets, Summarized in Trac #2101)

481.	[bug]		vorner
	The abbreviated form of IP addresses in ACLs is accepted
	(eg. "from": ["127.0.0.1", "::1"] now works).
	(Trac #2191, git 48b6e91386b46eed383126ad98dddfafc9f7e75e)

480.	[doc]		vorner
	Added documentation about global TSIG key ring to the Guide.
	(Trac #2189, git 52177bb31f5fb8e134aecb9fd039c368684ad2df)

479.	[func]		marcin
	Refactored perfdhcp tool to C++, added missing unit tests and removed
	the old code. The new code uses libdhcp++ (src/lib/dhcp) for DHCP
	packet management, network interface management and packet
	transmission.
	(Trac #1954, git 8d56105742f3043ed4b561f26241f3e4331f51dc)
	(Trac #1955, git 6f914bb2c388eb4dd3e5c55297f8988ab9529b3f)
	(Trac #1956, git 6f914bb2c388eb4dd3e5c55297f8988ab9529b3f)
	(Trac #1957, git 7fca81716ad3a755bf5744e88c3adeef15b04450)
	(Trac #1958, git 94e17184270cda58f55e6da62e845695117fede3)
	(Trac #1959, git a8cf043db8f44604c7773e047a9dc2861e58462a)
	(Trac #1960, git 6c192e5c0903f349b4d80cf2bb6cd964040ae7da)

478.	[func]		naokikambe
	New statistics items added into b10-xfrout: ixfr_running and
	axfr_running.  Their values can be obtained by invoking "Stats show
	Xfrout" via bindctl while b10-xfrout is running.
	(Trac #2222, git 91311bdbfea95f65c5e8bd8294ba08fac12405f1)

477.	[bug]		jelte
	Fixed a problem with b10-msgq on OSX when using a custom Python
	installation, that offers an unreliable select.poll() interface.
	(Trac #2190, git e0ffa11d49ab949ee5a4ffe7682b0e6906667baa)

476.	[bug]		vorner
	The Xfrin now accepts transfers with some TSIG signatures omitted, as
	allowed per RFC2845, section 4.4. This solves a compatibility
	issues with Knot and NSD.
	(Trac #1357, git 7ca65cb9ec528118f370142d7e7b792fcc31c9cf)

475.	[func]		naokikambe
	Added Xfrout statistics counters: notifyoutv4, notifyoutv6,
	xfrrej, and xfrreqdone. These are per-zone type counters.
	The value of these counters can be seen with zone name by
	invoking "Stats show Xfrout" via bindctl.
	(Trac #2158, git e68c127fed52e6034ab5309ddd506da03c37a08a)

474.	[func]		stephen
	DHCP servers now use the BIND 10 logging system for messages.
	(Trac #1545, git de69a92613b36bd3944cb061e1b7c611c3c85506)

473.	[bug]		jelte
	TCP connections now time out in b10-auth if no (or not all) query
	data is sent by the client. The timeout value defaults to 5000
	milliseconds, but is configurable in Auth/tcp_recv_timeout.
	(Trac #357, git cdf3f04442f8f131542bd1d4a2228a9d0bed12ff)

472.	[build]		jreed
	All generated documentation is removed from the git repository.
	The ./configure --enable-man option is removed. A new option
	-enable-generate-docs is added; it checks for required
	documentation building dependencies. Dummy documentation is
	built and installed if not used. Distributed tarballs will
	contain the generated documentation.
	(Trac #1687, git 2d4063b1a354f5048ca9dfb195e8e169650f43d0)

471.	[bug]		vorner
	Fixed a problem when b10-loadzone tried to tread semicolon
	in string data as start of comment, which caused invalid
	data being loaded.
	(Trac #2188, git 12efec3477feb62d7cbe36bdcfbfc7aa28a36f57)

470.	[func]		naokikambe
	The stats module now supports partial statistics updates. Each
	module can return only statistics data which have been updated since
	the last time it sent them to the stats module. The purpose of partial
	updates is to reduce the amount of statistics data sent through the
	message queue.
	(Trac #2179, git d659abdd9f3f369a29830831297f64484ac7b051)

469.	[bug]		jelte
	libdatasrc: the data source client list class now ignores zone
	content problems (such as out-of-zone data) in MasterFiles type
	zones, instead of aborting the entire configuration.  It only logs
	an error, and all other zones and datasources are still loaded. The
	error log message has been improved to include the zone origin and
	source file name.  As a result of this change, b10-auth no longer
	exits upon encountering such errors during startup.
	(Trac #2178, git a75ed413e8a1c8e3702beea4811a46a1bf519bbd)

468.	[func]*		naokikambe, fujiwara
	b10-stats polls the bind10 and b10-auth with new 'getstats' command
	to retrieve statistics data.  The "poll-interval" parameter in
	b10-stats is for configuring the polling interval.  All statistics
	data collected once are preserved while b10-stats is running.
	The "sendstats" command was removed from bind10 and b10-auth. The
	"statistics-interval" configuration item was removed from b10-auth.
	(Trac #2136, git dcb5ce50b4b4e50d28247d5f8b5cb8d90bda942a)
	(Trac #2137, git d53bb65a43f6027b15a6edc08c137951e3ce5e0e)
	(Trac #2138, git b34e3313460eebc9c272ca8c1beb27297c195150)

bind10-devel-20120816 released on August 16, 2012

467.	[bug]		jelte
	For configurations, allow named sets to contain lists of items.
	(Trac #2114, git 712637513505f7afb8434292ca2a98c3517dffd3)

466.	[func]		jelte
	Allow bindctl to add and remove items to and from lists
	and dicts for items of type "any". This is for easier
	configurations.
	(Trac #2184, git ad2d728d1496a9ff59d622077850eed0638b54eb)

465.	[doc]		vorner
	Improved documentation about ACLs in the Guide.
	(Trac #2066, git 76f733925b3f3560cfc2ee96d2a19905b623bfc3)

464.	[func]		jelte, muks
	libdns++: The LabelSequence class has been extended with some new
	methods.  These are mainly intended for internal development, but
	the class is public, so interested users may want to look into the
	extensions.
	(Trac #2052, git 57c61f2^..dbef0e2)
	(Trac #2053, git 1fc2b06b57a008ec602daa2dac79939b3cc6b65d)
	(Trac #2086, git 3fac7d5579c5f51b8e952b50db510b45bfa986f3)
	(Trac #2087, git 49ad6346f574d00cfbd1d12905915fd0dd6a0bac)
	(Trac #2148, git 285c2845ca96e7ef89f9158f1dea8cda147b6566)

463.	[func]		jinmei
	Python isc.dns: the Name, RRType and RRClass classes are now
	hashable.  So, for example, objects of these classes can be used
	as a dictionary key.
	(Trac #1883, git 93ec40dd0a1df963c676037cc60c066c748b3030)

462.	[build]		jreed
	BIND 10 now compiles against googletest-1.6.0 versions that are
	installed on the system as source code. For such versions, use the
	--with-gtest-source configure switch.
	(Trac #1999, git 6a26d459a40d7eed8ebcff01835377b3394a78de)

461.	[bug]		muks
	We now set g+w and g+s permissions (mode 02770) during
	installation for the BIND 10 local state directory
	($prefix/var/bind10-devel/) so that permissions to files
	and sub-directories created in that directory are inherited.
	(Trac #2171, git ab4d20907abdb3ce972172463dcc73405b3dee79)

460.	[bug]		muks
	SSHFP's algorithm and fingerprint type checks have been relaxed
	such that they will accept any values in [0,255]. This is so that
	future algorithm and fingerprint types are accommodated.
	(Trac #2124, git 49e6644811a7ad09e1326f20dd73ab43116dfd21)

459.	[func]		tomek
	b10-dhcp6: DHCPv6 server component is now integrated into
	BIND 10 framework. It can be started from BIND 10 (using bindctl)
	and can receive commands. The only supported command for now
	is 'Dhcp6 shutdown'.
	b10-dhcp4: Command line-switch '-s' to disable msgq was added.
	b10-dhcp6: Command line-switch '-s' to disable msgq was added.
	(Trac #1708, git e0d7c52a71414f4de1361b09d3c70431c96daa3f)

458.	[build]*		jinmei
	BIND 10 now relies on Boost offset_ptr, which caused some new
	portability issues.  Such issues are detected at ./configure time.
	If ./configure stops due to this, try the following workaround:
	- If it's about the use of mutable for a reference with clang++,
	  upgrade Boost version to 1.44 or higher, or try a different
	  compiler (e.g. g++ generally seems to be free from this issue)
	- If it's about the use of "variadic templates", specify
	  --without-werror so the warning won't be promoted to an error.
	  Specifying BOOST_NO_USER_CONFIG in CXXFLAGS may also work
	  (which would be the case if Boost is installed via pkgsrc)
	(Trac #2147, git 30061d1139aad8716e97d6b620c259752fd0a3cd)

457.	[build]*		muks
	BIND 10 library names now have a "b10-" prefix. This is to avoid
	clashes with other similarly named libraries on the system.
	(Trac #2071, git ac20a00c28069804edc0a36050995df52f601efb)

456.	[build]		muks
	BIND 10 now compiles against log4cplus-1.1.0 (RC releases)
	also.  Note: some older versions of log4cplus don't work any more;
	known oldest workable version is 1.0.4.  Thanks to John Lumby for
	sending a patch.
	(Trac #2169, git 7d7e5269d57451191c0aef1b127d292d3615fe2c)

455.	[func]*		vorner
	The server now uses newer API for data sources. This would be an
	internal change, however, the data sources are now configured
	differently. Please, migrate your configuration to the top-level
	"data_sources" module.  Also the bind10 -n and --no-cache
	and b10-auth -n options are removed.
	(Trac #1976, git 0d4685b3e7603585afde1b587cbfefdfaf6a1bb3)

454.	[bug]		jelte
	b10-cfgmgr now loads its configuration check plugins directly from
	the plugin search path, as opposed to importing them from the
	general python system module path list; this prevents naming
	conflicts with real python modules.
	(Trac #2119, git 2f68d7ac5c3c7cc88a3663191113eece32d46a3d)

453.	[bug]		jelte
	b10-auth no longer tries to send DDNS UPDATE messages to b10-ddns if
	b10-ddns is not running. Sending an UPDATE to BIND 10 that is not
	configured to run DDNS will now result in a response with rcode
	NOTIMP instead of SERVFAIL.
	(Trac #1986, git bd6b0a5ed3481f78fb4e5cb0b18c7b6e5920f9f8)

452.	[func]		muks, jelte
	isc-sysinfo: An initial implementation of the isc-sysinfo
	tool is now available for Linux, OpenBSD, FreeBSD, and Mac
	OS X. It gathers and outputs system information which can
	be used by future tech support staff. This includes a
	generic Python "sysinfo" module.
	(Trac #2062, #2121, #2122, #2172,
	git 144e80212746f8d55e6a59edcf689fec9f32ae95)

451.	[bug]		muks, jinmei
	libdatasrc: the database-based data source now correctly returns
	glue records on (not under) a zone cut, such as in the case where
	the NS name of an NS record is identical to its owner name. (Note:
	libdatasrc itself doesn't judge what kind of record type can be a
	"glue"; it's the caller's responsibility.)
	(Trac #1771, git 483f1075942965f0340291e7ff7dae7806df22af)

450.	[func]		tomek
	b10-dhcp4: DHCPv4 server component is now integrated into
	BIND 10 framework. It can be started from BIND 10 (using bindctl)
	and can receive commands. The only supported command for now
	is 'Dhcp4 shutdown'.
	(Trac #1651, git 7e16a5a50d3311e63d10a224ec6ebcab5f25f62c)

bind10-devel-20120621 released on June 21, 2012

449.	[bug]		muks
	b10-xfin: fixed a bug where xfrin sent the wrong notification
	message to zonemgr on successful zone transfer. This also
	solves other reported problems such as too frequent attempts
	of zone refreshing (see Trac #1786 and #1834).
	(Trac #2023, git b5fbf8a408a047a2552e89ef435a609f5df58d8c)

448.	[func]		team
	b10-ddns is now functional and handles dynamic update requests
	per RFC 2136.  See BIND 10 guide for configuration and operation
	details.
	(Multiple Trac tickets)

447.	[bug]		jinmei
	Fixed a bug in b10-xfrout where a helper thread could fall into
	an infinite loop if b10-auth stops while the thread is waiting for
	forwarded requests from b10-auth.
	(Trac #988 and #1833, git 95a03bbefb559615f3f6e529d408b749964d390a)

446.	[bug]		muks
	A number of warnings reported by Python about unclosed file and
	socket objects were fixed. Some related code was also made safer.
	(Trac #1828, git 464682a2180c672f1ed12d8a56fd0a5ab3eb96ed)

445.	[bug]*		jinmei
	The pre-install check for older SQLite3 DB now refers to the DB
	file with the prefix of DESTDIR.  This ensures that 'make install'
	with specific DESTDIR works regardless of the version of the DB
	file installed in the default path.
	(Trac #1982, git 380b3e8ec02ef45555c0113ee19329fe80539f71)

444.	[bug]		jinmei
	libdatasrc: fixed ZoneFinder for database-based data sources so
	that it handles type DS query correctly, i.e., treating it as
	authoritative data even on a delegation point.
	(Trac #1912, git 7130da883f823ce837c10cbf6e216a15e1996e5d)

443.	[func]*		muks
	The logger now uses a lockfile named `logger_lockfile' that is
	created in the local state directory to mutually separate
	individual logging operations from various processes. This is
	done so that log messages from different processes don't mix
	together in the middle of lines. The `logger_lockfile` is created
	with file permission mode 0660. BIND 10's local state directory
	should be writable and perhaps have g+s mode bit so that the
	`logger_lockfile` can be opened by a group of processes.
	(Trac #1704, git ad8d445dd0ba208107eb239405166c5c2070bd8b)

442.	[func]		tomek
	b10-dhcp4, b10-dhcp6: Both DHCP servers now accept -p parameter
	that can be used to specify listening port number. This capability
	is useful only for testing purposes.
	(Trac #1503, git e60af9fa16a6094d2204f27c40a648fae313bdae)

441.	[func]		tomek
	libdhcp++: Stub interface detection (support for interfaces.txt
	file) was removed.
	(Trac #1281, git 900fc8b420789a8c636bcf20fdaffc60bc1041e0)

bind10-devel-20120517 released on May 17, 2012

440.	[func]		muks
	bindctl: improved some error messages so they will be more
	helpful.  Those include the one when the zone name is unspecified
	or the name is invalid in the b10-auth configuration.
	(Trac #1627, git 1a4d0ae65b2c1012611f4c15c5e7a29d65339104)

439.	[func]		team
	The in-memory data source can now load zones from the
	sqlite3 data source, so that zones stored in the database
	(and updated for example by xfrin) can be served from memory.
	(Trac #1789, #1790, #1792, #1793, #1911,
	git 93f11d2a96ce4dba9308889bdb9be6be4a765b27)

438.	[bug]		naokikambe
	b10-stats-httpd now sends the system a notification that
	it is shutting down if it encounters a fatal error during
	startup.
	(Trac #1852, git a475ef271d4606f791e5ed88d9b8eb8ed8c90ce6)

437.	[build]		jinmei
	Building BIND 10 may fail on MacOS if Python has been
	installed via Homebrew unless --without-werror is specified.
	The configure script now includes a URL that explains this
	issue when it detects failure that is possibly because of
	this problem.
	(Trac #1907, git 0d03b06138e080cc0391fb912a5a5e75f0f97cec)

436.	[bug]		jelte
	The --config-file option now works correctly with relative paths if
	--data-path is not given.
	(Trac #1889, git ce7d1aef2ca88084e4dacef97132337dd3e50d6c)

435.	[func]		team
	The in-memory datasource now supports NSEC-signed zones.
	(Trac #1802-#1810, git 2f9aa4a553a05aa1d9eac06f1140d78f0c99408b)

434.	[func]		tomek
	libdhcp++: Linux interface detection refactored. The code is
	now cleaner. Tests better support certain versions of ifconfig.
	(Trac #1528, git 221f5649496821d19a40863e53e72685524b9ab2)

433.	[func]		tomek
	libdhcp++: Option6 and Pkt6 now follow the same design as
	options and packet for DHCPv4. General code refactoring after
	end of 2011 year release.
	(Trac #1540, git a40b6c665617125eeb8716b12d92d806f0342396)

432.	[bug]*		muks
	BIND 10 now installs its header files in a BIND 10 specific
	sub-directory in the install prefix.
	(Trac #1930, git fcf2f08db9ebc2198236bfa25cf73286821cba6b)

431.	[func]*		muks
	BIND 10 no longer starts b10-stats-httpd by default.
	(Trac #1885, git 5c8bbd7ab648b6b7c48e366e7510dedca5386f6c)

430.	[bug]		jelte
	When displaying configuration data, bindctl no longer treats
	optional list items as an error, but shows them as an empty list.
	(Trac #1520, git 0f18039bc751a8f498c1f832196e2ecc7b997b2a)

429.	[func]		jelte
	Added an 'execute' component to bindctl, which executes either a set
	of commands from a file or a built-in set of commands. Currently,
	only 'init_authoritative_server' is provided as a built-in set, but
	it is expected that more will be added later.
	(Trac #1843, git 551657702a4197ef302c567b5c0eaf2fded3e121)

428.	[bug]		marcin
	perfdhcp: bind to local address to allow reception of
	replies from IPv6 DHCP servers.
	(Trac #1908, git 597e059afaa4a89e767f8f10d2a4d78223af3940)

427.	[bug]		jinmei
	libdatasrc, b10-xfrin: the zone updater for database-based data
	sources now correctly distinguishes NSEC3-related RRs (NSEC3 and
	NSEC3-covering RRSIG) from others, and the SQLite3 implementation
	now manipulates them in the separate table for the NSEC3 namespace.
	As a result b10-xfrin now correctly updates NSEC3-signed zones by
	inbound zone transfers.
	(Trac #1781, #1788, #1891,
	git 672f129700dae33b701bb02069cf276238d66be3)

426.	[bug]		vorner
	The NSEC3 records are now included when transferring a
	signed zone out.
	(Trac #1782, git 36efa7d10ecc4efd39d2ce4dfffa0cbdeffa74b0)

425.	[func]*		muks
	Don't autostart b10-auth, b10-xfrin, b10-xfrout and b10-zonemgr in
	the default configuration.
	(Trac #1818, git 31de885ba0409f54d9a1615eff5a4b03ed420393)

424.	[bug]		jelte
	Fixed a bug in bindctl where in some cases, configuration settings
	in a named set could disappear, if a child element is modified.
	(Trac #1491, git 00a36e752802df3cc683023d256687bf222e256a)

423.	[bug]		jinmei
	The database based zone iterator now correctly resets mixed TTLs
	of the same RRset (when that happens) to the lowest one.  The
	previous implementation could miss lower ones if it appears in a
	later part of the RRset.
	(part of Trac #1791, git f1f0bc00441057e7050241415ee0367a09c35032)

422.	[bug]		jinmei
	The database based zone iterator now separates RRSIGs of the same
	name and type but for different covered types.
	(part of Trac #1791, git b4466188150a50872bc3c426242bc7bba4c5f38d)

421.	[build]		jinmei
	Made sure BIND 10 can be built with clang++ 3.1.  (It failed on
	MacOS 10.7 using Xcode 4.3, but it's more likely to be a matter of
	clang version.)
	(Trac #1773, git ceaa247d89ac7d97594572bc17f005144c5efb8d)

420.	[bug]*		jinmei, stephen
	Updated the DB schema used in the SQLite3 data source so it can
	use SQL indices more effectively.  The previous schema had several
	issues in this sense and could be very slow for some queries on a
	very large zone (especially for negative answers).  This change
	requires a major version up of the schema; use b10-dbutil to
	upgrade existing database files.  Note: 'make install' will fail
	unless old DB files installed in the standard location have been
	upgraded.
	(Trac #324, git 8644866497053f91ada4e99abe444d7876ed00ff)

419.	[bug]		jelte
	JSON handler has been improved; escaping now works correctly
	(including quotes in strings), and it now rejects more types of
	malformed input.
	(Trac #1626, git 3b09268518e4e90032218083bcfebf7821be7bd5)

418.	[bug]		vorner
	Fixed crash in bindctl when config unset was called.
	(Trac #1715, git 098da24dddad497810aa2787f54126488bb1095c)

417.	[bug]		jelte
	The notify-out code now looks up notify targets in their correct
	zones (and no longer just in the zone that the notify is about).
	(Trac #1535, git 66300a3c4769a48b765f70e2d0dbf8bbb714435b)

416.	[func]*		jelte
	The implementations of ZoneFinder::find() now throw an OutOfZone
	exception when the name argument is not in or below the zone this
	zonefinder contains.
	(Trac #1535, git 66300a3c4769a48b765f70e2d0dbf8bbb714435b)

bind10-devel-20120329 released on March 29, 2012

415.	[doc]		jinmei, jreed
	BIND 10 Guide updated to now describe the in-memory data source
	configurations for b10-auth.
	(Trac #1732, git 434d8db8dfcd23a87b8e798e5702e91f0bbbdcf6)

414.	[bug]		jinmei
	b10-auth now correctly handles delegation from an unsigned zone
	(defined in the in-memory data source) when the query has DNSSEC
	DO bit on.  It previously returned SERVFAIL.
	(Trac #1836, git 78bb8f4b9676d6345f3fdd1e5cc89039806a9aba)

413.	[func]		stephen, jelte
	Created a new tool b10-dbutil, that can check and upgrade database
	schemas, to be used when incompatible changes are introduced in the
	backend database schema. Currently it only supports sqlite3 databases.
	Note: there's no schema change that requires this utility as of
	the March 29th release.  While running it shouldn't break
	an existing database file, it should be even more advisable not to
	run it at the moment.
	(Trac #963, git 49ba2cf8ac63246f389ab5e8ea3b3d081dba9adf)

412.	[func]		jelte
	Added a command-line option '--clear-config' to bind10, which causes
	the system to create a backup of the existing configuration database
	file, and start out with a clean default configuration. This can be
	used if the configuration file is corrupted to the point where it
	cannot be read anymore, and BIND 10 refuses to start. The name of
	the backup file can be found in the logs (CFGMGR_RENAMED_CONFIG_FILE).
	(Trac #1443, git 52b36c921ee59ec69deefb6123cbdb1b91dc3bc7)

411.	[func]		muks
	Add a -i/--no-kill command-line argument to bind10, which stops
	it from sending SIGTERM and SIGKILL to other b10 processes when
	they're shutting down.
	(Trac #1819, git 774554f46b20ca5ec2ef6c6d5e608114f14e2102)

410.	[bug]		jinmei
	Python CC library now ensures write operations transmit all given
	data (unless an error happens).  Previously it didn't check the
	size of transmitted data, which could result in partial write on
	some systems (notably on OpenBSD) and subsequently cause system
	hang up or other broken state.  This fix specifically solves start
	up failure on OpenBSD.
	(Trac #1829, git 5e5a33213b60d89e146cd5e47d65f3f9833a9297)

409.	[bug]		jelte
	Fixed a parser bug in bindctl that could make bindctl crash. Also
	improved 'command help' output; argument order is now shown
	correctly, and parameter descriptions are shown as well.
	(Trac #1172, git bec26c6137c9b0a59a3a8ca0f55a17cfcb8a23de)

408.	[bug]		stephen, jinmei
	b10-auth now filters out duplicate RRsets when building a
	response message using the new query handling logic.  It's
	currently only used with the in-memory data source, but will
	also be used for others soon.
	(Trac #1688, git b77baca56ffb1b9016698c00ae0a1496d603d197)

407.	[build]		haikuo
	Remove "--enable-boost-threads" switch in configure command. This
	thread lock mechanism is useless for bind10 and causes performance
	hits.
	(Trac #1680, git 9c4d0cadf4adc802cc41a2610dc2c30b25aad728)

406.	[bug]		muks
	On platforms such as OpenBSD where pselect() is not available,
	make a wrapper around select() in perfdhcp.
	(Trac #1639, git 6ea0b1d62e7b8b6596209291aa6c8b34b8e73191)

405.	[bug]		jinmei
	Make sure disabling Boost threads if the default configuration is
	to disable it for the system.  This fixes a crash and hang up
	problem on OpenBSD, where the use of Boost thread could be
	different in different program files depending on the order of
	including various header files, and could introduce inconsistent
	states between a library and a program.  Explicitly forcing the
	original default throughout the BIND 10 build environment will
	prevent this from happening.
	(Trac #1727, git 23f9c3670b544c5f8105958ff148aeba050bc1b4)

404.	[bug]		naokikambe
	The statistic counters are now properly accumulated across multiple
	instances of b10-auth (if there are multiple instances), instead of
	providing result for random instance.
	(Trac #1751, git 3285353a660e881ec2b645e1bc10d94e5020f357)

403.	[build]*		jelte
	The configure option for botan (--with-botan=PATH) is replaced by
	--with-botan-config=PATH, which takes a full path to a botan-config
	script, instead of the botan 'install' directory. Also, if not
	provided, configure will try out config scripts and pkg-config
	options until it finds one that works.
	(Trac #1640, git 582bcd66dbd8d39f48aef952902f797260280637)

402.	[func]		jelte
	b10-xfrout now has a visible command to send out notifies for
	a given zone, callable from bindctl. Xfrout notify <zone> [class]
	(Trac #1321, git 0bb258f8610620191d75cfd5d2308b6fc558c280)

401.	[func]*		jinmei
	libdns++: updated the internal implementation of the
	MessageRenderer class.  This is mostly a transparent change, but
	the new version now doesn't allow changing compression mode in the
	middle of rendering (which shouldn't be an issue in practice).
	On the other hand, name compression performance was significantly
	improved: depending on the number of names, micro benchmark tests
	showed the new version is several times faster than the previous
	version .
	(Trac #1603, git 9a2a86f3f47b60ff017ce1a040941d0c145cfe16)

400.	[bug]		stephen
	Fix crash on Max OS X 10.7 by altering logging so as not to allocate
	heap storage in the static initialization of logging objects.
	(Trac #1698, git a8e53be7039ad50d8587c0972244029ff3533b6e)

399.	[func]		muks
	Add support for the SSHFP RR type (RFC 4255).
	(Trac #1136, git ea5ac57d508a17611cfae9d9ea1c238f59d52c51)

398.	[func]		jelte
	The b10-xfrin module now logs more information on successful
	incoming transfers. In the case of IXFR, it logs the number of
	changesets, and the total number of added and deleted resource
	records. For AXFR (or AXFR-style IXFR), it logs the number of
	resource records. In both cases, the number of overhead DNS
	messages, runtime, amount of wire data, and transfer speed are logged.
	(Trac #1280, git 2b01d944b6a137f95d47673ea8367315289c205d)

397.	[func]		muks
	The boss process now gives more helpful description when a
	sub-process exits due to a signal.
	(Trac #1673, git 1cd0d0e4fc9324bbe7f8593478e2396d06337b1e)

396.	[func]*		jinmei
	libdatasrc: change the return type of ZoneFinder::find() so it can
	contain more context of the search, which can be used for
	optimizing post find() processing.  A new method getAdditional()
	is added to it for finding additional RRsets based on the result
	of find().  External behavior shouldn't change.  The query
	handling code of b10-auth now uses the new interface.
	(Trac #1607, git 2e940ea65d5b9f371c26352afd9e66719c38a6b9)

395.	[bug]		jelte
	The log message compiler now errors (resulting in build failures) if
	duplicate log message identifiers are found in a single message file.
	Renamed one duplicate that was found (RESOLVER_SHUTDOWN, renamed to
	RESOLVER_SHUTDOWN_RECEIVED).
	(Trac #1093, git f537c7e12fb7b25801408f93132ed33410edae76)
	(Trac #1741, git b8960ab85c717fe70ad282e0052ac0858c5b57f7)

394.	[bug]		jelte
	b10-auth now catches any exceptions during response building; if any
	datasource either throws an exception or causes an exception to be
	thrown, the message processing code will now catch it, log a debug
	message, and return a SERVFAIL response.
	(Trac #1612, git b5740c6b3962a55e46325b3c8b14c9d64cf0d845)

393.	[func]		jelte
	Introduced a new class LabelSequence in libdns++, which provides
	lightweight accessor functionality to the Name class, for more
	efficient comparison of parts of names.
	(Trac #1602, git b33929ed5df7c8f482d095e96e667d4a03180c78)

392.	[func]*		jinmei
	libdns++: revised the (Abstract)MessageRenderer class so that it
	has a default internal buffer and the buffer can be temporarily
	switched.  The constructor interface was modified, and a new
	method setBuffer() was added.
	(Trac #1697, git 9cabc799f2bf9a3579dae7f1f5d5467c8bb1aa40)

391.	[bug]*		vorner
	The long time unused configuration options of Xfrout "log_name",
	"log_file", "log_severity", "log_version" and "log_max_bytes" were
	removed, as they had no effect (Xfrout uses the global logging
	framework).  However, if you have them set, you need to remove
	them from the configuration file or the configuration will be
	rejected.
	(Trac #1090, git ef1eba02e4cf550e48e7318702cff6d67c1ec82e)

bind10-devel-20120301 released on March 1, 2012

390.	[bug]		vorner
	The UDP IPv6 packets are now correctly fragmented for maximum
	guaranteed MTU, so they won't get lost because being too large
	for some hop.
	(Trac #1534, git ff013364643f9bfa736b2d23fec39ac35872d6ad)

389.	[func]*		vorner
	Xfrout now uses the global TSIG keyring, instead of its own. This
	means the keys need to be set only once (in tsig_keys/keys).
	However, the old configuration of Xfrout/tsig_keys need to be
	removed for Xfrout to work.
	(Trac #1643, git 5a7953933a49a0ddd4ee1feaddc908cd2285522d)

388.	[func]		jreed
	Use prefix "sockcreator-" for the private temporary directory
	used for b10-sockcreator communication.
	(git b98523c1260637cb33436964dc18e9763622a242)

387.	[build]		muks
	Accept a --without-werror configure switch so that some builders can
	disable the use of -Werror in CFLAGS when building.
	(Trac #1671, git 8684a411d7718a71ad9fb616f56b26436c4f03e5)

386.	[bug]		jelte
	Upon initial sqlite3 database creation, the 'diffs' table is now
	always created. This already happened most of the time, but there
	are a few cases where it was skipped, resulting in potential errors
	in xfrout later.
	(Trac #1717, git 30d7686cb6e2fa64866c983e0cfb7b8fabedc7a2)

385.	[bug]		jinmei
	libdns++: masterLoad() didn't accept comments placed at the end of
	an RR.  Due to this the in-memory data source cannot load a master
	file for a signed zone even if it's preprocessed with BIND 9's
	named-compilezone.
	Note: this fix is considered temporary and still only accepts some
	limited form of such comments.  The main purpose is to allow the
	in-memory data source to load any signed or unsigned zone files as
	long as they are at least normalized with named-compilezone.
	(Trac #1667, git 6f771b28eea25c693fe93a0e2379af924464a562)

384.	[func]		jinmei, jelte, vorner, haikuo, kevin
	b10-auth now supports NSEC3-signed zones in the in-memory data
	source.
	(Trac #1580, #1581, #1582, #1583, #1584, #1585, #1587, and
	other related changes to the in-memory data source)

383.	[build]		jinmei
	Fixed build failure on MacOS 10.7 (Lion) due to the use of
	IPV6_PKTINFO; the OS requires a special definition to make it
	visible to the compiler.
	(Trac #1633, git 19ba70c7cc3da462c70e8c4f74b321b8daad0100)

382.	[func]		jelte
	b10-auth now also experimentally supports statistics counters of
	the rcode responses it sends. The counters can be shown as
	rcode.<code name>, where code name is the lowercase textual
	representation of the rcode (e.g. "noerror", "formerr", etc.).
	Same note applies as for opcodes, see changelog entry 364.
	(Trac #1613, git e98da500d7b02e11347431a74f2efce5a7d622aa)

381.	[bug]		jinmei
	b10-auth: honor the DNSSEC DO bit in the new query handler.
	(Trac #1695, git 61f4da5053c6a79fbc162fb16f195cdf8f94df64)

380.	[bug]		jinmei
	libdns++: miscellaneous bug fixes for the NSECPARAM RDATA
	implementation, including incorrect handling for empty salt and
	incorrect comparison logic.
	(Trac #1638, git 966c129cc3c538841421f1e554167d33ef9bdf25)

379.	[bug]		jelte
	Configuration commands in bindctl now check for list indices if
	the 'identifier' argument points to a child element of a list
	item. Previously, it was possible to 'get' non-existent values
	by leaving out the index, e.g. "config show Auth/listen_on/port,
	which should be config show Auth/listen_on[<index>]/port, since
	Auth/listen_on is a list. The command without an index will now
	show an error. It is still possible to show/set the entire list
	("config show Auth/listen_on").
	(Trac #1649, git 003ca8597c8d0eb558b1819dbee203fda346ba77)

378.	[func]		vorner
	It is possible to start authoritative server or resolver in multiple
	instances, to use more than one core. Configuration is described in
	the guide.
	(Trac #1596, git 17f7af0d8a42a0a67a2aade5bc269533efeb840a)

377.	[bug]		jinmei
	libdns++: miscellaneous bug fixes for the NSEC and NSEC3 RDATA
	implementation, including a crash in NSEC3::toText() for some RR
	types, incorrect handling of empty NSEC3 salt, and incorrect
	comparison logic in NSEC3::compare().
	(Trac #1641, git 28ba8bd71ae4d100cb250fd8d99d80a17a6323a2)

376.	[bug]		jinmei, vorner
	The new query handling module of b10-auth did not handle type DS
	query correctly: It didn't look for it in the parent zone, and
	it incorrectly returned a DS from the child zone if it
	happened to exist there.  Both were corrected, and it now also
	handles the case of having authority for the child and a grand
	ancestor.
	(Trac #1570, git 2858b2098a10a8cc2d34bf87463ace0629d3670e)

375.	[func]		jelte
	Modules now inform the system when they are stopping. As a result,
	they are removed from the 'active modules' list in bindctl, which
	can then inform the user directly when it tries to send them a
	command or configuration update.  Previously this would result
	in a 'not responding' error instead of 'not running'.
	(Trac #640, git 17e78fa1bb1227340aa9815e91ed5c50d174425d)

374.	[func]*		stephen
	Alter RRsetPtr and ConstRRsetPtr to point to AbstractRRset (instead
	of RRset) to allow for specialised implementations of RRsets in
	data sources.
	(Trac #1604, git 3071211d2c537150a691120b0a5ce2b18d010239)

373.	[bug]		jinmei
	libdatasrc: the in-memory data source incorrectly rejected loading
	a zone containing a CNAME RR with RRSIG and/or NSEC.
	(Trac #1551, git 76f823d42af55ce3f30a0d741fc9297c211d8b38)

372.	[func]		vorner
	When the allocation of a socket fails for a different reason than the
	socket not being provided by the OS, the b10-auth and b10-resolver
	abort, as the system might be in inconsistent state after such error.
	(Trac #1543, git 49ac4659f15c443e483922bf9c4f2de982bae25d)

371.	[bug]		jelte
	The new query handling module of b10-auth (currently only used with
	the in-memory data source) now correctly includes the DS record (or
	the denial of its existence if NSEC is used) when returning a
	delegation from a signed zone.
	(Trac #1573, git bd7a3ac98177573263950303d4b2ea7400781d0f)

370.	[func]		jinmei
	libdns++: a new class NSEC3Hash was introduced as a utility for
	calculating NSEC3 hashes for various purposes.  Python binding was
	provided, too.  Also fixed a small bug in the NSEC3PARAM RDATA
	implementation that empty salt in text representation was
	rejected.
	(Trac #1575, git 2c421b58e810028b303d328e4e2f5b74ea124839)

369.	[func]		vorner
	The SocketRequestor provides more information about what error
	happened when it throws, by using subclasses of the original
	exception. This way a user not interested in the difference can
	still use the original exception, while it can be recognized if
	necessary.
	(Trac #1542, git 2080e0316a339fa3cadea00e10b1ec4bc322ada0)

368.	[func]*		jinmei
	libdatasrc: the interface of ZoneFinder() was changed: WILDCARD
	related result codes were deprecated and removed, and the
	corresponding information is now provided via a separate accessor
	method on FindResult.  Other separate FindResult methods will
	also tell the caller whether the zone is signed with NSEC or NSEC3
	(when necessary and applicable).
	(Trac #1611, git c175c9c06034b4118e0dfdbccd532c2ebd4ba7e8)

367.	[bug]		jinmei
	libdatasrc: in-memory data source could incorrectly reject to load
	zones containing RRSIG records.  For example, it didn't allow
	RRSIG that covers a CNAME RR.  This fix also makes sure find()
	will return RRsets with RRSIGs if they are signed.
	(Trac #1614, git e8241ea5a4adea1b42a60ee7f2c5cfb87301734c)

366.	[bug]		vorner
	Fixed problem where a directory named "io" conflicted with the python3
	standard module "io" and caused the installation to fail.  The
	offending directory has been renamed to "cio".
	(Trac #1561, git d81cf24b9e37773ba9a0d5061c779834ff7d62b9)

365.	[bug]		jinmei
	libdatasrc: in-memory datasource incorrectly returned delegation
	for DS lookups.
	(Trac #1571, git d22e90b5ef94880183cd652e112399b3efb9bd67)

364.	[func]		jinmei
	b10-auth experimentally supports statistics counters of incoming
	requests per opcode.  The counters can be (e.g.) shown as
	opcode.<code name> in the output of the bindctl "Stats show"
	command, where <code name> is lower-cased textual representation
	of opcodes ("query", "notify", etc).
	Note: This is an experimental attempt of supporting more
	statistics counters for b10-auth, and the interface and output may
	change in future versions.
	(Trac #1399, git 07206ec76e2834de35f2e1304a274865f8f8c1a5)

bind10-devel-20120119 released on January 19, 2012

363.	[func]		jelte
	Added dummy DDNS module b10-ddns. Currently it does not
	provide any functionality, but it is a skeleton implementation
	that will be expanded later.
	(Trac #1451, git b0d0bf39fbdc29a7879315f9b8e6d602ef3afb1b)

362.	[func]*		vorner
	Due to the socket creator changes, b10-auth and b10-resolver
	are no longer needed to start as root. They are started as
	the user they should be running, so they no longer have
	the -u flag for switching the user after initialization.
	Note: this change broke backward compatibility to boss component
	configuration.  If your b10-config.db contains "setuid" for
	Boss.components, you'll need to remove that entry by hand before
	starting BIND 10.
	(Trac #1508, #1509, #1510,
	git edc5b3c12eb45437361484c843794416ad86bb00)

361.	[func]		vorner, jelte, jinmei
	The socket creator is now used to provide sockets. It means you can
	reconfigure the ports and addresses at runtime even when the rest
	of the bind10 runs as non root user.
	(Trac #805, #1522, git 1830215f884e3b5efda52bd4dbb120bdca863a6a)

360.	[bug]		vorner
	Fixed problem where bindctl crashed when a duplicate non-string
	item was added  to a list.  This error is now properly reported.
	(Trac #1515, git a3cf5322a73e8a97b388c6f8025b92957e5d8986)

359.	[bug]		kevin
	Corrected SOA serial check in xfrout.  It now compares the SOA
	serial of an IXFR query with that of the server based serial
	number arithmetic, and replies with a single SOA record of the
	server's current version if the former is equal to or newer
	than the latter.
	(Trac #1462, git ceeb87f6d539c413ebdc66e4cf718e7eb8559c45)

358.	[bug]		jinmei
	b10-resolver ignored default configuration parameters if listen_on
	failed (this can easily happen especially for a test environment
	where the run time user doesn't have root privilege), and even if
	listen_on was updated later the resolver wouldn't work correctly
	unless it's fully restarted (for example, all queries would be
	rejected due to an empty ACL).
	(Trac #1424, git 2cba8cb83cde4f34842898a848c0b1182bc20597)

357.	[bug]		jinmei
	ZoneFinder::find() for database based data sources didn't
	correctly identify out-of-zone query name and could return a
	confusing result such as NXRRSET.  It now returns NXDOMAIN with an
	empty RRset.  Note: we should rather throw an exception in such a
	case, which should be revisited later (see Trac #1536).
	(Trac #1430, git b35797ba1a49c78246abc8f2387901f9690b328d)

356.	[doc]		tomek
	BIND 10 Guide updated. It now describes DHCPv4 and DHCPv6
	components, including their overview, usage, supported standard
	and limitations. libdhcp++ is also described.
	(Trac #1367, git 3758ab360efe1cdf616636b76f2e0fb41f2a62a0)

355.	[bug]		jinmei
	Python xfrin.diff module incorrectly combined RRSIGs of different
	type covered, possibly merging different TTLs.  As a result a
	secondary server could store different RRSIGs than those at the
	primary server if it gets these records via IXFR.
	(Trac #1502, git 57b06f8cb6681f591fa63f25a053eb6f422896ef)

354.	[func]		tomek
	dhcp4: Support for DISCOVER and OFFER implemented. b10-dhcp4 is
	now able to offer hardcoded leases to DHCPv4 clients.
	dhcp6: Code refactored to use the same approach as dhcp4.
	(Trac #1230, git aac05f566c49daad4d3de35550cfaff31c124513)

353.	[func]		tomek
	libdhcp++: Interface detection in Linux implemented. libdhcp++
	is now able (on Linux systems) to detect available network
	interfaces, its link-layer addresses, flags and configured
	IPv4 and IPv6 addresses. Interface detection on other
	systems is planned.
	(Trac #1237, git 8a040737426aece7cc92a795f2b712d7c3407513)

352.	[func]		tomek
	libdhcp++: Transmission and reception of DHCPv4 packets is now
	implemented. Low-level hacks are not implemented for transmission
	to hosts that don't have IPv4 address yet, so currently the code
	is usable for communication with relays only, not hosts on the
	same link.
	(Trac #1239, #1240, git f382050248b5b7ed1881b086d89be2d9dd8fe385)

351.	[func]		fdupont
	Alpha version of DHCP benchmarking tool added.  "perfdhcp" is able to
	test both IPv4 and IPv6 servers: it can time the four-packet exchange
	(DORA and SARR) as well as time the initial two-packet exchange (DO
	and SA).  More information can be obtained by invoking the utility
	(in tests/tools/perfdhcp) with the "-h" flag.
	(Trac #1450, git 85083a76107ba2236732b45524ce7018eefbaf90)

350.	[func]*		vorner
	The target parameter of ZoneFinder::find is no longer present, as the
	interface was awkward. To get all the RRsets of a single domain, use
	the new findAll method (the same applies to python version, the method
	is named find_all).
	(Trac #1483, #1484, git 0020456f8d118c9f3fd6fc585757c822b79a96f6)

349.	[bug]		dvv
	resolver: If an upstream server responds with FORMERR to an EDNS
	query, try querying it without EDNS.
	(Trac #1386, git 99ad0292af284a246fff20b3702fbd7902c45418)

348.	[bug]		stephen
	By default the logging output stream is now flushed after each write.
	This fixes a problem seen on some systems where the log output from
	different processes was jumbled up.  Flushing can be disabled by
	setting the appropriate option in the logging configuration.
	(Trac #1405, git 2f0aa20b44604b671e6bde78815db39381e563bf)

347.	[bug]		jelte
	Fixed a bug where adding Zonemgr/secondary_zones without explicitly
	setting the class value of the added zone resulted in a cryptic
	error in bindctl ("Error: class"). It will now correctly default to
	IN if not set. This also adds better checks on the name and class
	values, and better errors if they are bad.
	(Trac #1414, git 7b122af8489acf0f28f935a19eca2c5509a3677f)

346.	[build]*		jreed
	Renamed libdhcp to libdhcp++.
	(Trac #1446, git d394e64f4c44f16027b1e62b4ac34e054b49221d)

345.	[func]		tomek
	dhcp4: Dummy DHCPv4 component implemented. Currently it does
	nothing useful, except providing skeleton implementation that can
	be expanded in the future.
	(Trac #992, git d6e33479365c8f8f62ef2b9aa5548efe6b194601)

344.	[func]		y-aharen
	src/lib/statistics: Added statistics counter library for entire server
	items and per zone items. Also, modified b10-auth to use it. It is
	also intended to use in the other modules such as b10-resolver.
	(Trac #510, git afddaf4c5718c2a0cc31f2eee79c4e0cc625499f)

343.	[func]		jelte
	Added IXFR-out system tests, based on the first two test sets of
	http://bind10.isc.org/wiki/IxfrSystemTests.
	(Trac #1314, git 1655bed624866a766311a01214597db01b4c7cec)

342.	[bug]		stephen
	In the resolver, a FORMERR received from an upstream nameserver
	now results in a SERVFAIL being returned as a response to the original
	query.  Additional debug messages added to distinguish between
	different errors in packets received from upstream nameservers.
	(Trac #1383, git 9b2b249d23576c999a65d8c338e008cabe45f0c9)

341.	[func]		tomek
	libdhcp++: Support for handling both IPv4 and IPv6 added.
	Also added support for binding IPv4 sockets.
	(Trac #1238, git 86a4ce45115dab4d3978c36dd2dbe07edcac02ac)

340.	[build]		jelte
	Fixed several linker issues related to recent gcc versions, botan
	and gtest.
	(Trac #1442, git 91fb141bfb3aadfdf96f13e157a26636f6e9f9e3)

339.	[bug]		jinmei
	libxfr, used by b10-auth to share TCP sockets with b10-xfrout,
	incorrectly propagated ASIO specific exceptions to the application
	if the given file name was too long.  This could lead to
	unexpected shut down of b10-auth.
	(Trac #1387, git a5e9d9176e9c60ef20c0f5ef59eeb6838ed47ab2)

338.	[bug]		jinmei
	b10-xfrin didn't check SOA serials of SOA and IXFR responses,
	which resulted in unnecessary transfer or unexpected IXFR
	timeouts (these issues were not overlooked but deferred to be
	fixed until #1278 was completed).  Validation on responses to SOA
	queries were tightened, too.
	(Trac #1299, git 6ff03bb9d631023175df99248e8cc0cda586c30a)

337.	[func]		tomek
	libdhcp++: Support for DHCPv4 option that can store a single
	address or a list of IPv4 addresses added. Support for END option
	added.
	(Trac #1350, git cc20ff993da1ddb1c6e8a98370438b45a2be9e0a)

336.	[func]		jelte
	libdns++ (and its python wrapper) now includes a class Serial, for
	SOA SERIAL comparison and addition. Operations on instances of this
	class follow the specification from RFC 1982.
	Rdata::SOA::getSerial() now returns values of this type (and not
	uint32_t).
	(Trac #1278, git 2ae72d76c74f61a67590722c73ebbf631388acbd)

335.	[bug]*		jelte
	The DataSourceClientContainer class that dynamically loads
	datasource backend libraries no longer provides just a .so file name
	to its call to dlopen(), but passes it an absolute path. This means
	that it is no longer an system implementation detail that depends on
	[DY]LD_LIBRARY_PATH which file is chosen, should there be multiple
	options (for instance, when test-running a new build while a
	different version is installed).
	These loadable libraries are also no longer installed in the default
	library path, but in a subdirectory of the libexec directory of the
	target ($prefix/libexec/[version]/backends).
	This also removes the need to handle b10-xfin and b10-xfrout as
	'special' hardcoded components, and they are now started as regular
	components as dictated by the configuration of the boss process.
	(Trac #1292, git 83ce13c2d85068a1bec015361e4ef8c35590a5d0)

334.	[bug]		jinmei
	b10-xfrout could potentially create an overflow response message
	(exceeding the 64KB max) or could create unnecessarily small
	messages.  The former was actually unlikely to happen due to the
	effect of name compression, and the latter was marginal and at least
	shouldn't cause an interoperability problem, but these were still
	potential problems and were fixed.
	(Trac #1389, git 3fdce88046bdad392bd89ea656ec4ac3c858ca2f)

333.	[bug]		dvv
	Solaris needs "-z now" to force non-lazy binding and prevent
	g++ static initialization code from deadlocking.
	(Trac #1439, git c789138250b33b6b08262425a08a2a0469d90433)

332.	[bug]		vorner
	C++ exceptions in the isc.dns.Rdata wrapper are now converted
	to python ones instead of just aborting the interpreter.
	(Trac #1407, git 5b64e839be2906b8950f5b1e42a3fadd72fca033)

bind10-devel-20111128 released on November 28, 2011

331.	[bug]		shane
	Fixed a bug in data source library where a zone with more labels
	than an out-of-bailiwick name server would cause an exception to
	be raised.
	(Trac #1430, git 81f62344db074bc5eea3aaf3682122fdec6451ad)

330.	[bug]		jelte
	Fixed a bug in b10-auth where it would sometimes fail because it
	tried to check for queued msgq messages before the session was
	fully running.
	(git c35d0dde3e835fc5f0a78fcfcc8b76c74bc727ca)

329.	[doc]		vorner, jreed
	Document the bind10 run control configuration in guide and
	manual page.
	(Trac #1341, git c1171699a2b501321ab54207ad26e5da2b092d63)

328.	[func]		jelte
	b10-auth now passes IXFR requests on to b10-xfrout, and no longer
	responds to them with NOTIMPL.
	(Trac #1390, git ab3f90da16d31fc6833d869686e07729d9b8c135)

327.	[func]		jinmei
	b10-xfrout now supports IXFR.  (Right now there is no user
	configurable parameter about this feature; b10-xfrout will
	always respond to IXFR requests according to RFC1995).
	(Trac #1371 and #1372, git 80c131f5b0763753d199b0fb9b51f10990bcd92b)

326.	[build]*		jinmei
	Added a check script for the SQLite3 schema version.  It will be
	run at the beginning of 'make install', and if it detects an old
	version of schema, installation will stop.  You'll then need to
	upgrade the database file by following the error message.
	(Trac #1404, git a435f3ac50667bcb76dca44b7b5d152f45432b57)

325.	[func]		jinmei
	Python isc.datasrc: added interfaces for difference management:
	DataSourceClient.get_updater() now has the 'journaling' parameter
	to enable storing diffs to the data source, and a new class
	ZoneJournalReader was introduced to retrieve them, which can be
	created by the new DataSourceClient.get_journal_reader() method.
	(Trac #1333, git 3e19362bc1ba7dc67a87768e2b172c48b32417f5,
	git 39def1d39c9543fc485eceaa5d390062edb97676)

324.	[bug]		jinmei
	Fixed reference leak in the isc.log Python module.  Most of all
	BIND 10 Python programs had memory leak (even though the pace of
	leak may be slow) due to this bug.
	(Trac #1359, git 164d651a0e4c1059c71f56b52ea87ac72b7f6c77)

323.	[bug]		jinmei
	b10-xfrout incorrectly skipped adding TSIG RRs to some
	intermediate responses (when TSIG is to be used for the
	responses).  While RFC2845 optionally allows to skip intermediate
	TSIGs (as long as the digest for the skipped part was included
	in a later TSIG), the underlying TSIG API doesn't support this
	mode of signing.
	(Trac #1370, git 76fb414ea5257b639ba58ee336fae9a68998b30d)

322.	[func]		jinmei
	datasrc: Added C++ API for retrieving difference of two versions
	of a zone.  A new ZoneJournalReader class was introduced for this
	purpose, and a corresponding factory method was added to
	DataSourceClient.
	(Trac #1332, git c1138d13b2692fa3a4f2ae1454052c866d24e654)

321.	[func]*		jinmei
	b10-xfrin now installs IXFR differences into the underlying data
	source (if it supports journaling) so that the stored differences
	can be used for subsequent IXFR-out transactions.
	Note: this is a backward incompatibility change for older sqlite3
	database files.  They need to be upgraded to have a "diffs" table.
	(Trac #1376, git 1219d81b49e51adece77dc57b5902fa1c6be1407)

320.	[func]*		vorner
	The --brittle switch was removed from the bind10 executable.
	It didn't work after change #316 (Trac #213) and the same
	effect can be accomplished by declaring all components as core.
	(Trac #1340, git f9224368908dd7ba16875b0d36329cf1161193f0)

319.	[func]		naokikambe
	b10-stats-httpd was updated. In addition of the access to all
	statistics items of all modules, the specified item or the items
	of the specified module name can be accessed.  For example, the
	URI requested by using the feature is showed as
	"/bind10/statistics/xml/Auth" or
	"/bind10/statistics/xml/Auth/queries.tcp". The list of all possible
	module names and all possible item names can be showed in the
	root document, whose URI is "/bind10/statistics/xml".  This change
	is not only for the XML documents but also is for the XSD and
	XSL documents.
	(Trac #917, git b34bf286c064d44746ec0b79e38a6177d01e6956)

318.	[func]		stephen
	Add C++ API for accessing zone difference information in
	database-based data sources.
	(Trac #1330, git 78770f52c7f1e7268d99e8bfa8c61e889813bb33)

317.	[func]		vorner
	datasrc: the getUpdater method of DataSourceClient supports an
	optional 'journaling' parameter to indicate the generated updater
	to store diffs.  The database based derived class implements this
	extension.
	(Trac #1331, git 713160c9bed3d991a00b2ea5e7e3e7714d79625d)

316.	[func]*		vorner
	The configuration of what parts of the system run is more
	flexible now.  Everything that should run must have an
	entry in Boss/components.
	(Trac #213, git 08e1873a3593b4fa06754654d22d99771aa388a6)

315.	[func]		tomek
	libdhcp: Support for DHCPv4 packet manipulation is now implemented.
	All fixed fields are now supported. Generic support for DHCPv4
	options is available (both parsing and assembly). There is no code
	that uses this new functionality yet, so it is not usable directly
	at this time. This code will be used by upcoming b10-dhcp4 daemon.
	(Trac #1228, git 31d5a4f66b18cca838ca1182b9f13034066427a7)

314.	[bug]		jelte
	b10-xfrin would previously initiate incoming transfers upon
	receiving NOTIFY messages from any address (if the zone was
	known to b10-xfrin, and using the configured address). It now
	only starts a transfer if the source address from the NOTIFY
	packet matches the configured master address and port. This was
	really already fixed in release bind10-devel-20111014, but there
	were some deferred cleanups to add.
	(Trac #1298, git 1177bfe30e17a76bea6b6447e14ae9be9e1ca8c2)

313.	[func]		jinmei
	datasrc: Added C++ API for adding zone differences to database
	based data sources.  It's intended to be used for the support for
	IXFR-in and dynamic update (so they can subsequently be retrieved
	for IXFR-out).  The addRecordDiff method of the DatabaseAccessor
	defines the interface, and a concrete implementation for SQLite3
	was provided.
	(Trac #1329, git 1aa233fab1d74dc776899df61181806679d14013)

312.	[func]		jelte
	Added an initial framework for doing system tests using the
	cucumber-based BDD tool Lettuce. A number of general steps are
	included,  for instance running bind10 with specific
	configurations, sending queries, and inspecting query answers. A
	few very basic tests are included as well.
	(Trac #1290, git 6b75c128bcdcefd85c18ccb6def59e9acedd4437)

311.	[bug]		jelte
	Fixed a bug in bindctl where tab-completion for names that
	contain a hyphen resulted in unexpected behaviour, such as
	appending the already-typed part again.
	(Trac #1345, git f80ab7879cc29f875c40dde6b44e3796ac98d6da)

310.	[bug]		jelte
	Fixed a bug where bindctl could not set a value that is optional
	and has no default, resulting in the error that the setting
	itself was unknown. bindctl now correctly sees the setting and
	is able to set it.
	(Trac #1344, git 0e776c32330aee466073771600390ce74b959b38)

309.	[bug]		jelte
	Fixed a bug in bindctl where the removal of elements from a set
	with default values was not stored, unless the set had been
	modified in another way already.
	(Trac #1343, git 25c802dd1c30580b94345e83eeb6a168ab329a33)

308.	[build]		jelte
	The configure script will now use pkg-config for finding
	information about the Botan library. If pkg-config is unavailable,
	or unaware of Botan, it will fall back to botan-config. It will
	also use botan-config when a specific botan library directory is
	given using the '--with-botan=' flag
	(Trac #1194, git dc491833cf75ac1481ba1475795b0f266545013d)

307.	[func]		vorner
	When zone transfer in fails with IXFR, it is retried with AXFR
	automatically.
	(Trac #1279, git cd3588c9020d0310f949bfd053c4d3a4bd84ef88)

306.	[bug]		stephen
	Boss process now waits for the configuration manager to initialize
	itself before continuing with startup.  This fixes a race condition
	whereby the Boss could start the configuration manager and then
	immediately start components that depended on that component being
	fully initialized.
	(Trac #1271, git 607cbae949553adac7e2a684fa25bda804658f61)

305.	[bug]		jinmei
	Python isc.dns, isc.datasrc, xfrin, xfrout: fixed reference leak
	in Message.get_question(), Message.get_section(),
	RRset.get_rdata(), and DataSourceClient.get_updater().
	The leak caused severe memory leak in b10-xfrin, and (although no
	one reported it) should have caused less visible leak in
	b10-xfrout.  b10-xfrin had its own leak, which was also fixed.
	(Trac #1028, git a72886e643864bb6f86ab47b115a55e0c7f7fcad)

304.	[bug]		jelte
	The run_bind10.sh test script now no longer runs processes from
	an installed version of BIND 10, but will correctly use the
	build tree paths.
	(Trac #1246, git 1d43b46ab58077daaaf5cae3c6aa3e0eb76eb5d8)

303.	[bug]		jinmei
	Changed the installation path for the UNIX domain file used
	for the communication between b10-auth and b10-xfrout to a
	"@PACKAGE@" subdirectory (e.g. from /usr/local/var to
	/usr/local/var/bind10-devel).  This should be transparent change
	because this file is automatically created and cleaned up, but
	if the old file somehow remains, it can now be safely removed.
	(Trac #869, git 96e22f4284307b1d5f15e03837559711bb4f580c)

302.	[bug]		jelte
	msgq no longer crashes if the remote end is closed while msgq
	tries to send data. It will now simply drop the message and close
	the connection itself.
	(Trac #1180, git 6e68b97b050e40e073f736d84b62b3e193dd870a)

301.	[func]		stephen
	Add system test for IXFR over TCP.
	(Trac #1213, git 68ee3818bcbecebf3e6789e81ea79d551a4ff3e8)

300.	[func]*		tomek
	libdhcp: DHCP packet library was implemented. Currently it handles
	packet reception, option parsing, option generation and output
	packet building. Generic and specialized classes for several
	DHCPv6 options (IA_NA, IAADDR, address-list) are available. A
	simple code was added that leverages libdhcp. It is a skeleton
	DHCPv6 server. It receives incoming SOLICIT and REQUEST messages
	and responds with proper ADVERTISE and REPLY. Note that since
	LeaseManager is not implemented, server assigns the same
	hardcoded lease for every client. This change removes existing
	DHCPv6 echo server as it was only a proof of concept code.
	(Trac #1186, git 67ea6de047d4dbd63c25fe7f03f5d5cc2452ad7d)

299.	[build]		jreed
	Do not install the libfake_session, libtestutils, or libbench
	libraries. They are used by tests within the source tree.
	Convert all test-related makefiles to build test code at
	regular make time to better work with test-driven development.
	This reverts some of #1901. (The tests are ran using "make
	check".)
	(Trac #1286, git cee641fd3d12341d6bfce5a6fbd913e3aebc1e8e)

bind10-devel-20111014 released on October 14, 2011

298.	[doc]		jreed
	Shorten README. Include plain text format of the Guide.
	(git d1897d3, git 337198f)

297.	[func]		dvv
	Implement the SPF rrtype according to RFC4408.
	(Trac #1140, git 146934075349f94ee27f23bf9ff01711b94e369e)

296.	[build]		jreed
	Do not install the unittest libraries. At this time, they
	are not useful without source tree (and they may or may
	not have googletest support). Also, convert several makefiles
	to build tests at "check" time and not build time.
	(Trac #1091, git 2adf4a90ad79754d52126e7988769580d20501c3)

295.	[bug]		jinmei
	__init__.py for isc.dns was installed in the wrong directory,
	which would now make xfrin fail to start.  It was also bad
	in that it replaced any existing __init__.py in th public
	site-packages directory.  After applying this fix You may want to
	check if the wrong init file is in the wrong place, in which
	case it should be removed.
	(Trac #1285, git af3b17472694f58b3d6a56d0baf64601b0f6a6a1)

294.	[func]		jelte, jinmei, vorner
	b10-xfrin now supports incoming IXFR.  See BIND 10 Guide for
	how to configure it and operational notes.
	(Trac #1212, multiple git merges)

293.	[func]*		tomek
	b10-dhcp6: Implemented DHCPv6 echo server. It joins DHCPv6
	multicast groups and listens to incoming DHCPv6 client messages.
	Received messages are then echoed back to clients. This
	functionality is limited, but it can be used to test out client
	resiliency to unexpected messages. Note that network interface
	detection routines are not implemented yet, so interface name
	and its address must be specified in interfaces.txt.
	(Trac #878, git 3b1a604abf5709bfda7271fa94213f7d823de69d)

292.	[func]		dvv
	Implement the DLV rrtype according to RFC4431.
	(Trac #1144, git d267c0511a07c41cd92e3b0b9ee9bf693743a7cf)

291.	[func]		naokikambe
	Statistics items are specified by each module's spec file.
	Stats module can read these through the config manager. Stats
	module and stats httpd report statistics data and statistics
	schema by each module via both bindctl and HTTP/XML.
	(Trac #928, #929, #930, #1175,
	git 054699635affd9c9ecbe7a108d880829f3ba229e)

290.	[func]		jinmei
	libdns++/pydnspp: added an option parameter to the "from wire"
	methods of the Message class.  One option is defined,
	PRESERVE_ORDER, which specifies the parser to handle each RR
	separately, preserving the order, and constructs RRsets in the
	message sections so that each RRset contains only one RR.
	(Trac #1258, git c874cb056e2a5e656165f3c160e1b34ccfe8b302)

289.	[func]*		jinmei
	b10-xfrout: ACLs for xfrout can now be configured per zone basis.
	A per zone ACL is part of a more general zone configuration.  A
	quick example for configuring an ACL for zone "example.com" that
	rejects any transfer request for that zone is as follows:
	> config add Xfrout/zone_config
	> config set Xfrout/zone_config[0]/origin "example.com"
	> config add Xfrout/zone_config[0]/transfer_acl
	> config set Xfrout/zone_config[0]/transfer_acl[0] {"action": "REJECT"}
	The previous global ACL (query_acl) was renamed to transfer_acl,
	which now works as the default ACL.  Note: backward compatibility
	is not provided, so an existing configuration using query_acl
	needs to be updated by hand.
	Note: the per zone configuration framework is a temporary
	workaround.  It will eventually be redesigned as a system wide
	configuration.
	(Trac #1165, git 698176eccd5d55759fe9448b2c249717c932ac31)

288.	[bug]		stephen
	Fixed problem whereby the order in which component files appeared in
	rdataclass.cc was system dependent, leading to problems on some
	systems where data types were used before the header file in which
	they were declared was included.
	(Trac #1202, git 4a605525cda67bea8c43ca8b3eae6e6749797450)

287.	[bug]*		jinmei
	Python script files for log messages (xxx_messages.py) should have
	been installed under the "isc" package.  This fix itself should
	be a transparent change without affecting existing configurations
	or other operational practices, but you may want to clean up the
	python files from the common directly (such as "site-packages").
	(Trac #1101, git 0eb576518f81c3758c7dbaa2522bd8302b1836b3)

286.	[func]		ocean
	libdns++: Implement the HINFO rrtype support according to RFC1034,
	and RFC1035.
	(Trac #1112, git 12d62d54d33fbb1572a1aa3089b0d547d02924aa)

285.	[bug]		jelte
	sqlite3 data source: fixed a race condition on initial startup,
	when the database has not been initialized yet, and multiple
	processes are trying to do so, resulting in one of them failing.
	(Trac #326, git 5de6f9658f745e05361242042afd518b444d7466)

284.	[bug]		jerry
	b10-zonemgr: zonemgr will not terminate on empty zones, it will
	log a warning and try to do zone transfer for them.
	(Trac #1153, git 0a39659638fc68f60b95b102968d7d0ad75443ea)

283.	[bug]		zhanglikun
	Make stats and boss processes wait for answer messages from each
	other in block mode to avoid orphan answer messages, add an internal
	command "getstats" to boss process for getting statistics data from
	boss.
	(Trac #519, git 67d8e93028e014f644868fede3570abb28e5fb43)

282.	[func]		ocean
	libdns++: Implement the NAPTR rrtype according to RFC2915,
	RFC2168 and RFC3403.
	(Trac #1130, git 01d8d0f13289ecdf9996d6d5d26ac0d43e30549c)

bind10-devel-20110819 released on August 19, 2011

281.	[func]		jelte
	Added a new type for configuration data: "named set". This allows for
	similar configuration as the current "list" type, but with strings
	instead of indices as identifiers. The intended use is for instance
	/foo/zones/example.org/bar instead of /foo/zones[2]/bar. Currently
	this new type is not in use yet.
	(Trac #926, git 06aeefc4787c82db7f5443651f099c5af47bd4d6)

280.	[func]		jerry
	libdns++: Implement the MINFO rrtype according to RFC1035.
	(Trac #1113, git 7a9a19d6431df02d48a7bc9de44f08d9450d3a37)

279.	[func]		jerry
	libdns++: Implement the AFSDB rrtype according to RFC1183.
	(Trac #1114, git ce052cd92cd128ea3db5a8f154bd151956c2920c)

278.	[doc]		jelte
	Add logging configuration documentation to the guide.
	(Trac #1011, git 2cc500af0929c1f268aeb6f8480bc428af70f4c4)

277.	[func]		jerry
	libdns++: Implement the SRV rrtype according to RFC2782.
	(Trac #1128, git 5fd94aa027828c50e63ae1073d9d6708e0a9c223)

276.	[func]		stephen
	Although the top-level loggers are named after the program (e.g.
	b10-auth, b10-resolver), allow the logger configuration to omit the
	"b10-" prefix and use just the module name.
	(Trac #1003, git a01cd4ac5a68a1749593600c0f338620511cae2d)

275.	[func]		jinmei
	Added support for TSIG key matching in ACLs.  The xfrout ACL can
	now refer to TSIG key names using the "key" attribute.  For
	example, the following specifies an ACL that allows zone transfer
	if and only if the request is signed with a TSIG of a key name
	"key.example":
	> config set Xfrout/query_acl[0] {"action": "ACCEPT", \
	                                  "key": "key.example"}
	(Trac #1104, git 9b2e89cabb6191db86f88ee717f7abc4171fa979)

274.	[bug]		naokikambe
	add unittests for functions xml_handler, xsd_handler and xsl_handler
	respectively to make sure their behaviors are correct, regardless of
	whether type which xml.etree.ElementTree.tostring() after Python3.2
	returns is str or byte.
	(Trac #1021, git 486bf91e0ecc5fbecfe637e1e75ebe373d42509b)

273.	[func]		vorner
	It is possible to specify ACL for the xfrout module. It is in the ACL
	configuration key and has the usual ACL syntax. It currently supports
	only the source address. Default ACL accepts everything.
	(Trac #772, git 50070c824270d5da1db0b716db73b726d458e9f7)

272.	[func]		jinmei
	libdns++/pydnspp: TSIG signing now handles truncated DNS messages
	(i.e. with TC bit on) with TSIG correctly.
	(Trac #910, 8e00f359e81c3cb03c5075710ead0f87f87e3220)

271.	[func]		stephen
	Default logging for unit tests changed to severity DEBUG (level 99)
	with the output routed to /dev/null.  This can be altered by setting
	the B10_LOGGER_XXX environment variables.
	(Trac #1024, git 72a0beb8dfe85b303f546d09986461886fe7a3d8)

270.	[func]		jinmei
	Added python bindings for ACLs using the DNS request as the
	context.  They are accessible via the isc.acl.dns module.
	(Trac #983, git c24553e21fe01121a42e2136d0a1230d75812b27)

269.	[bug]		y-aharen
	Modified IntervalTimerTest not to rely on the accuracy of the timer.
	This fix addresses occasional failure of build tests.
	(Trac #1016, git 090c4c5abac33b2b28d7bdcf3039005a014f9c5b)

268.	[func]		stephen
	Add environment variable to allow redirection of logging output during
	unit tests.
	(Trac #1071, git 05164f9d61006869233b498d248486b4307ea8b6)

bind10-devel-20110705 released on July 05, 2011

267.	[func]		tomek
	Added a dummy module for DHCP6. This module does not actually
	do anything at this point, and BIND 10 has no option for
	starting it yet. It is included as a base for further
	development.
	(Trac #990, git 4a590df96a1b1d373e87f1f56edaceccb95f267d)

266.	[func]		Multiple developers
        Convert various error messages, debugging and other output
        to the new logging interface, including for b10-resolver,
        the resolver library, the CC library, b10-auth, b10-cfgmgr,
        b10-xfrin, and b10-xfrout. This includes a lot of new
        documentation describing the new log messages.
        (Trac #738, #739, #742, #746, #759, #761, #762)

265.	[func]*		jinmei
	b10-resolver: Introduced ACL on incoming queries.  By default the
	resolver accepts queries from ::1 and 127.0.0.1 and rejects all
	others.  The ACL can be configured with bindctl via the
	"Resolver/query_acl" parameter.  For example, to accept queries
	from 192.0.2.0/24 (in addition to the default list), do this:
	> config add Resolver/query_acl
	> config set Resolver/query_acl[2]/action "ACCEPT"
	> config set Resolver/query_acl[2]/from "192.0.2.0/24"
	> config commit
	(Trac #999, git e0744372924442ec75809d3964e917680c57a2ce,
	also based on other ACL related work done by stephen and vorner)

264.	[bug]		jerry
	b10-xfrout: fixed a busy loop in its notify-out subthread.  Due to
	the loop, the thread previously woke up every 0.5 seconds throughout
	most of the lifetime of b10-xfrout, wasting the corresponding CPU
	time.
	(Trac #1001, git fb993ba8c52dca4a3a261e319ed095e5af8db15a)

263.	[func]		jelte
	Logging configuration can now also accept a * as a first-level
	name (e.g. '*', or '*.cache'), indicating that every module
	should use that configuration, unless overridden by an explicit
	logging configuration for that module
	(Trac #1004, git 0fad7d4a8557741f953eda9fed1d351a3d9dc5ef)

262.	[func]		stephen
	Add some initial documentation about the logging framework.
	Provide BIND 10 Messages Manual in HTML and DocBook? XML formats.
	This provides all the log message descriptions in a single document.
	A developer tool, tools/system_messages.py (available in git repo),
	was written to generate this.
	(Trac #1012, git 502100d7b9cd9d2300e78826a3bddd024ef38a74)

261.	[func]		stephen
	Add new-style logging messages to b10-auth.
	(Trac #738, git c021505a1a0d6ecb15a8fd1592b94baff6d115f4)

260.	[func]		stephen
	Remove comma between message identification and the message
	text in the new-style logging messages.
	(Trac #1031, git 1c7930a7ba19706d388e4f8dcf2a55a886b74cd2)

259.	[bug]		stephen
	Logging now correctly initialized in b10-auth.  Also, fixed
	bug whereby querying for "version.bind txt ch" would cause
	b10-auth to crash if BIND 10 was started with the "-v" switch.
	(Trac #1022, #1023, git 926a65fa08617be677a93e9e388df0f229b01067)

258.	[build]		jelte
	Now builds and runs with Python 3.2
	(Trac #710, git dae1d2e24f993e1eef9ab429326652f40a006dfb)

257.	[bug]		y-aharen
	Fixed a bug an instance of IntervalTimerImpl may be destructed
	while deadline_timer is holding the handler. This fix addresses
	occasional failure of IntervalTimerTest.destructIntervalTimer.
	(Trac #957, git e59c215e14b5718f62699ec32514453b983ff603)

256.	[bug]		jerry
	src/bin/xfrin: update xfrin to check TSIG before other part of
	incoming message.
	(Trac #955, git 261450e93af0b0406178e9ef121f81e721e0855c)

255.	[func]		zhang likun
	src/lib/cache:  remove empty code in lib/cache and the corresponding
	suppression rule in	src/cppcheck-suppress.lst.
	(Trac #639, git 4f714bac4547d0a025afd314c309ca5cb603e212)

254.	[bug]		jinmei
	b10-xfrout: failed to send notifies over IPv6 correctly.
	(Trac #964, git 3255c92714737bb461fb67012376788530f16e40)

253.	[func]		jelte
	Add configuration options for logging through the virtual module
	Logging.
	(Trac #736, git 9fa2a95177265905408c51d13c96e752b14a0824)

252.	[func]		stephen
	Add syslog as destination for logging.
	(Trac #976, git 31a30f5485859fd3df2839fc309d836e3206546e)

251.	[bug]*		jinmei
	Make sure bindctl private files are non readable to anyone except
	the owner or users in the same group.  Note that if BIND 10 is run
	with changing the user, this change means that the file owner or
	group will have to be adjusted.  Also note that this change is
	only effective for a fresh install; if these files already exist,
	their permissions must be adjusted by hand (if necessary).
	(Trac #870, git 461fc3cb6ebabc9f3fa5213749956467a14ebfd4)

250.	[bug]		ocean
	src/lib/util/encode, in some conditions, the DecodeNormalizer's
	iterator may reach the end() and when later being dereferenced
	it will cause crash on some platform.
	(Trac #838, git 83e33ec80c0c6485d8b116b13045b3488071770f)

249.	[func]		jerry
	xfrout: add support for TSIG verification.
	(Trac #816, git 3b2040e2af2f8139c1c319a2cbc429035d93f217)

248.	[func]		stephen
	Add file and stderr as destinations for logging.
	(Trac #555, git 38b3546867425bd64dbc5920111a843a3330646b)

247.	[func]		jelte
	Upstream queries from the resolver now set EDNS0 buffer size.
	(Trac #834, git 48e10c2530fe52c9bde6197db07674a851aa0f5d)

246.	[func]		stephen
	Implement logging using log4cplus (http://log4cplus.sourceforge.net)
	(Trac #899, git 31d3f525dc01638aecae460cb4bc2040c9e4df10)

245.	[func]		vorner
	Authoritative server can now sign the answers using TSIG
	(configured in tsig_keys/keys, list of strings like
	"name:<base64-secret>:sha1-hmac"). It doesn't use them for
	ACL yet, only verifies them and signs if the request is signed.
	(Trac #875, git fe5e7003544e4e8f18efa7b466a65f336d8c8e4d)

244.	[func]		stephen
	In unit tests, allow the choice of whether unhandled exceptions are
	caught in the unit test program (and details printed) or allowed to
	propagate to the default exception handler.  See the bind10-dev thread
	https://lists.isc.org/pipermail/bind10-dev/2011-January/001867.html
	for more details.
	(Trac #542, git 1aa773d84cd6431aa1483eb34a7f4204949a610f)

243.	[func]*		feng
	Add optional hmac algorithm SHA224/384/512.
	(Trac #782, git 77d792c9d7c1a3f95d3e6a8b721ac79002cd7db1)

bind10-devel-20110519 released on May 19, 2011

242.	[func]		jinmei
	xfrin: added support for TSIG verify.  This change completes TSIG
	support in b10-xfrin.
	(Trac #914, git 78502c021478d97672232015b7df06a7d52e531b)

241.	[func]		jinmei
	pydnspp: added python extension for the TSIG API introduced in
	change 235.
	(Trac #905, git 081891b38f05f9a186814ab7d1cd5c572b8f777f)
	(Trac #915, git 0555ab65d0e43d03b2d40c95d833dd050eea6c23)

240.	[func]*		jelte
	Updated configuration options to Xfrin, so that you can specify
	a master address, port, and TSIG key per zone. Still only one per
	zone at this point, and TSIG keys are (currently) only specified
	by their full string representation. This replaces the
	Xfrin/master_addr, Xfrin/master_port, and short-lived
	Xfrin/tsig_key configurations with a Xfrin/zones list.
	(Trac #811, git 88504d121c5e08fff947b92e698a54d24d14c375)

239.	[bug]		jerry
	src/bin/xfrout: If a zone doesn't have notify slaves (only has
	one apex ns record - the primary master name server) will cause
	b10-xfrout uses 100% of CPU.
	(Trac #684, git d11b5e89203a5340d4e5ca51c4c02db17c33dc1f)

238.	[func]		zhang likun
	Implement the simplest forwarder, which pass everything through
	except QID, port number. The response will not be cached.
	(Trac #598_new, git 8e28187a582820857ef2dae9b13637a3881f13ba)

237.	[bug]		naokikambe
	Resolved that the stats module wasn't configurable in bindctl in
	spite of its having configuration items. The configuration part
	was removed from the original spec file "stats.spec" and was
	placed in a new spec file "stats-schema.spec". Because it means
	definitions of statistics items. The command part is still
	there. Thus stats module currently has no its own configuration,
	and the items in "stats-schema.spec" are neither visible nor
	configurable through bindctl. "stats-schema.spec" is shared with
	stats module and stats-httpd module, and maybe with other
	statistical modules in future. "stats.spec" has own configuration
	and commands of stats module, if it requires.
	(Trac #719, git a234b20dc6617392deb8a1e00eb0eed0ff353c0a)

236.	[func]		jelte
	C++ client side of configuration now uses BIND 10 logging system.
	It also has improved error handling when communicating with the
	rest of the system.
	(Trac #743, git 86632c12308c3ed099d75eb828f740c526dd7ec0)

235.	[func]		jinmei
	libdns++: added support for TSIG signing and verification.  It can
	be done using a newly introduced TSIGContext class.
	Note: we temporarily disabled support for truncated signature
	and modified some part of the code introduced in #226 accordingly.
	We plan to fix this pretty soon.
	(Trac #812, git ebe0c4b1e66d359227bdd1bd47395fee7b957f14)
	(Trac #871, git 7c54055c0e47c7a0e36fcfab4b47ff180c0ca8c8)
	(Trac #813, git ffa2f0672084c1f16e5784cdcdd55822f119feaa)
	(Trac #893, git 5aaa6c0f628ed7c2093ecdbac93a2c8cf6c94349)

234.	[func]		jerry
	src/bin/xfrin: update xfrin to use TSIG. Currently it only supports
	sending a signed TSIG request or SOA request.
	(Trac #815, git a892818fb13a1839c82104523cb6cb359c970e88)

233.	[func]		stephen
	Added new-style logging statements to the NSAS code.
	(Trac #745, git ceef68cd1223ae14d8412adbe18af2812ade8c2d)

232.	[func]		stephen
	To facilitate the writing of extended descriptions in
	message files, altered the message file format.  The message
	is now flagged with a "%" as the first non-blank character
	in the line and the lines in the extended description are
	no longer preceded by a "+".
	(Trac #900, git b395258c708b49a5da8d0cffcb48d83294354ba3)

231.	[func]*		vorner
	The logging interface changed slightly. We use
	logger.foo(MESSAGE_ID).arg(bar); instead of logger.foo(MESSAGE_ID,
	bar); internally. The message definitions use '%1,%2,...'
	instead of '%s,%d', which allows us to cope better with
	mismatched placeholders and allows reordering of them in
	case of translation.
	(Trac #901, git 4903410e45670b30d7283f5d69dc28c2069237d6)

230.	[bug]		naokikambe
	Removed too repeated verbose messages in two cases of:
	 - when auth sends statistics data to stats
	 - when stats receives statistics data from other modules
	(Trac #620, git 0ecb807011196eac01f281d40bc7c9d44565b364)

229.	[doc]		jreed
	Add manual page for b10-host.
	(git a437d4e26b81bb07181ff35a625c540703eee845)

228.	[func]*		jreed
	The host tool is renamed to b10-host. While the utility is
	a work in progress, it is expected to now be shipped with
	tarballs. Its initial goal was to be a host(1) clone,
	rewritten in C++ from scratch and using BIND 10's libdns++.
	It now supports the -a (any), -c class, -d (verbose) switches
	and has improved output.
	(Trac #872, git d846851699d5c76937533adf9ff9d948dfd593ca)

227.	[build]		jreed
	Add missing libdns++ rdata files for the distribution (this
	fixes distcheck error). Change three generated libdns++
	headers to "nodist" so they aren't included in the distribution
	(they were mistakenly included in last tarball).

226.	[func]*		jelte
	Introduced an API for cryptographic operations. Currently it only
	supports HMAC, intended for use with TSIG. The current
	implementation uses Botan as the backend library.
	This introduces a new dependency, on Botan.  Currently only Botan
	1.8.x works; older or newer versions don't.
	(Trac #781, git 9df42279a47eb617f586144dce8cce680598558a)

225.	[func]		naokikambe
	Added the HTTP/XML interface (b10-stats-httpd) to the
	statistics feature in BIND 10. b10-stats-httpd is a standalone
	HTTP server and it requests statistics data to the stats
	daemon (b10-stats) and sends it to HTTP clients in XML
	format. Items of the data collected via b10-stats-httpd
	are almost equivalent to ones which are collected via
	bindctl. Since it also can send XSL (Extensible Stylesheet
	Language) document and XSD (XML Schema definition) document,
	XML document is human-friendly to view through web browsers
	and its data types are strictly defined.
	(Trac #547, git 1cbd51919237a6e65983be46e4f5a63d1877b1d3)

224.	[bug]		jinmei
	b10-auth, src/lib/datasrc: inconsistency between the hot spot
	cache and actual data source could cause a crash while query
	processing.  The crash could happen, e.g., when an sqlite3 DB file
	is being updated after a zone transfer while b10-auth handles a
	query using the corresponding sqlite3 data source.
	(Trac #851, git 2463b96680bb3e9a76e50c38a4d7f1d38d810643)

223.	[bug]		feng
	If ip address or port isn't usable for name server, name
	server process won't exist and give end user chance to
	reconfigure them.
	(Trac #775, git 572ac2cf62e18f7eb69d670b890e2a3443bfd6e7)

222.	[bug]*		jerry
	src/lib/zonemgr: Fix a bug that xfrin not checking for new
	copy of zone on startup.  Imposes some random jitters to
	avoid many zones need to do refresh at the same time. This
	removed the Zonemgr/jitter_scope setting and introduced
	Zonemgr/refresh_jitter and Zonemgr/reload_jitter.
	(Trac #387, git 1241ddcffa16285d0a7bb01d6a8526e19fbb70cb)

221.	[func]*		jerry
	src/lib/util: Create C++ utility library.
	(Trac #749, git 084d1285d038d31067f8cdbb058d626acf03566d)

220.	[func]		stephen
	Added the 'badpacket' program for testing; it sends a set of
	(potentially) bad packets to a nameserver and prints the responses.
	(Trac #703, git 1b666838b6c0fe265522b30971e878d9f0d21fde)

219.	[func]		ocean
	src/lib: move some dns related code out of asiolink library to
	asiodns library
	(Trac #751, git 262ac6c6fc61224d54705ed4c700dadb606fcb1c)

218.	[func]		jinmei
	src/lib/dns: added support for RP RDATA.
	(Trac #806, git 4e47d5f6b692c63c907af6681a75024450884a88)

217.	[bug]		jerry
	src/lib/dns/python: Use a signed version of larger size of
	integer and perform more strict range checks with
	PyArg_ParseTuple() in case of overflows.
	(Trac #363, git ce281e646be9f0f273229d94ccd75bf7e08d17cf)

216.	[func]		vorner
	The BIND10_XFROUT_SOCKET_FILE environment variable can be
	used to specify which socket should be used for communication
	between b10-auth and b10-xfrout. Mostly for testing reasons.
	(Trac #615, git 28b01ad5bf72472c824a7b8fc4a8dc394e22e462)

215.	[func]		vorner
	A new process, b10-sockcreator, is added, which will create
	sockets for the rest of the system.  It is the only part
	which will need to keep the root privileges. However, only
	the process exists, nothing can talk to it yet.
	(Trac #366, git b509cbb77d31e388df68dfe52709d6edef93df3f)

214.	[func]*		vorner
	Zone manager no longer thinks it is secondary master for
	all zones in the database. They are listed in
	Zonemgr/secondary_zones configuration variable (in the form
	[{"name": "example.com", "class": "IN"}]).
	(Trac #670, git 7c1e4d5e1e28e556b1d10a8df8d9486971a3f052)

213.	[bug]		naokikambe
	Solved incorrect datetime of "bind10.boot_time" and also
	added a new command "sendstats" for Bob. This command is
	to send statistics data to the stats daemon immediately.
	The solved problem is that statistics data doesn't surely
	reach to the daemon because Bob sent statistics data to
	the daemon while it is starting. So the daemon invokes the
	command for Bob after it starts up. This command is also
	useful for resending statistics data via bindctl manually.
	(Trac #521, git 1c269cbdc76f5dc2baeb43387c4d7ccc6dc863d2)

212.	[bug]		naokikambe
	Fixed that the ModuleCCSession object may group_unsubscribe in the
	closed CC session in being deleted.
	(Trac #698, git 0355bddc92f6df66ef50b920edd6ec3b27920d61)

211.	[func]		shane
	Implement "--brittle" option, which causes the server to exit
	if any of BIND 10's processes dies.
	(Trac #788, git 88c0d241fe05e5ea91b10f046f307177cc2f5bc5)

210.	[bug]		jerry
	src/bin/auth: fixed a bug where type ANY queries don't provide
	additional glue records for ANSWER section.
	(Trac #699, git 510924ebc57def8085cc0e5413deda990b2abeee)

bind10-devel-20110322 released on March 22, 2011

209.	[func]		jelte
	Resolver now uses the NSAS when looking for a nameserver to
	query for any specific zone. This also includes keeping track of
	the RTT for that nameserver.
	(Trac #495, git 76022a7e9f3ff339f0f9f10049aa85e5784d72c5)

208.	[bug]*		jelte
	Resolver now answers REFUSED on queries that are not for class IN.
	This includes the various CH TXT queries, which will be added
	later.
	(git 012f9e78dc611c72ea213f9bd6743172e1a2ca20)

207.	[func]		jelte
	Resolver now starts listening on localhost:53 if no configuration
	is set.
	(Trac #471, git 1960b5becbba05570b9c7adf5129e64338659f07)

206.	[func]		shane
	Add the ability to list the running BIND 10 processes using the
	command channel. To try this, use "Boss show_processes".
	(Trac #648, git 451bbb67c2b5d544db2f7deca4315165245d2b3b)

205.	[bug]		jinmei
	b10-auth, src/lib/datasrc: fixed a bug where b10-auth could return
	an empty additional section for delegation even if some glue is
	crucial when it fails to find some other glue records in its data
	source.
	(Trac #646, git 6070acd1c5b2f7a61574eda4035b93b40aab3e2b)

204.	[bug]		jinmei
	b10-auth, src/lib/datasrc: class ANY queries were not handled
	correctly in the generic data source (mainly for sqlite3).  It
	could crash b10-auth in the worst case, and could result in
	incorrect responses in some other cases.
	(Trac #80, git c65637dd41c8d94399bd3e3cee965b694b633339)

203.	[bug]		zhang likun
	Fix resolver cache memory leak: when cache is destructed, rrset
	and message entries in it are not destructed properly.
	(Trac #643, git aba4c4067da0dc63c97c6356dc3137651755ffce)

202.	[func]		vorner
	It is possible to specify a different directory where we look for
	configuration files (by -p) and different configuration file to
	use (-c).  Also, it is possible to specify the port on which
	cmdctl should listen (--cmdctl-port).
	(Trac #615, git 5514dd78f2d61a222f3069fc94723ca33fb3200b)

201.	[bug]		jerry
	src/bin/bindctl: bindctl doesn't show traceback on shutdown.
	(Trac #588, git 662e99ef050d98e86614c4443326568a0b5be437)

200.	[bug]		Jelte
	Fixed a bug where incoming TCP connections were not closed.
	(Trac #589, git 1d88daaa24e8b1ab27f28be876f40a144241e93b)

199.	[func]		ocean
	Cache negative responses (NXDOMAIN/NODATA) from authoritative
	server for recursive resolver.
	(Trac #493, git f8fb852bc6aef292555063590c361f01cf29e5ca)

198.	[bug]		jinmei
	b10-auth, src/lib/datasrc: fixed a bug where hot spot cache failed
	to reuse cached SOA for negative responses.  Due to this bug
	b10-auth returned SERVFAIL when it was expected to return a
	negative response immediately after a specific SOA query for
	the zone.
	(Trac #626, git 721a53160c15e8218f6798309befe940b9597ba0)

197.	[bug]		zhang likun
	Remove expired message and rrset entries when looking up them
	in cache, touch or remove the rrset entry in cache properly
	when doing lookup or update.
	(Trac #661, git 9efbe64fe3ff22bb5fba46de409ae058f199c8a7)

196.	[bug]		jinmei
	b10-auth, src/lib/datasrc: the backend of the in-memory data
	source could not handle the root name.  As a result b10-auth could
	not work as a root server when using the in-memory data source.
	(Trac #683, git 420ec42bd913fb83da37b26b75faae49c7957c46)

195.	[func]		stephen
	Resolver will now re-try a query over TCP if a response to a UDP
	query has the TC bit set.
	(Trac #499, git 4c05048ba059b79efeab53498737abe94d37ee07)

194.	[bug]		vorner
	Solved a 100% CPU usage problem after switching addresses in b10-auth
	(and possibly, but unconfirmed, in b10-resolver). It was caused by
	repeated reads/accepts on closed socket (the bug was in the code for a
	long time, recent changes made it show).
	(Trac #657, git e0863720a874d75923ea66adcfbf5b2948efb10a)

193.	[func]*		jreed
	Listen on the IPv6 (::) and IPv4 (0.0.0.0) wildcard addresses
	for b10-auth. This returns to previous behavior prior to
	change #184. Document the listen_on configuration in manual.
	(Trac #649, git 65a77d8fde64d464c75917a1ab9b6b3f02640ca6)

192.	[func]*		jreed
	Listen on standard domain port 53 for b10-auth and
	b10-resolver.
	(Trac #617, #618, git 137a6934a14cf0c5b5c065e910b8b364beb0973f)

191.	[func]		jinmei
	Imported system test framework of BIND 9.  It can be run by
	'make systest' at the top source directory.  Notes: currently it
	doesn't work when built in a separate tree.  It also requires
	perl, an inherited dependency from the original framework.
	Also, mainly for the purpose of tests, a new option "--pid-file"
	was added to BoB, with which the boss process will dump its PID
	to the specified file.
	(Trac #606, git 6ac000df85625f5921e8895a1aafff5e4be3ba9c)

190.	[func]		jelte
	Resolver now sets random qids on outgoing queries using
	the boost::mt19937 prng.
	(Trac #583, git 5222b51a047d8f2352bc9f92fd022baf1681ed81)

189.	[bug]		jreed
	Do not install the log message compiler.
	(Trac #634, git eb6441aca464980d00e3ff827cbf4195c5a7afc5)

188.	[bug]		zhang likun
	Make the rrset trust level ranking algorithm used by
	isc::cache::MessageEntry::getRRsetTrustLevel() follow RFC2181
	section 5.4.1.
	(Trac #595 git 19197b5bc9f2955bd6a8ca48a2d04472ed696e81)

187.	[bug]		zhang likun
	Fix the assert error in class isc::cache::RRsetCache by adding the
	check for empty pointer and test case for it.
	(Trac #638, git 54e61304131965c4a1d88c9151f8697dcbb3ce12)

186.	[bug]		jelte
	b10-resolver could stop with an assertion failure on certain kinds
	of messages (there was a problem in error message creation). This
	fixes that.
	(Trac #607, git 25a5f4ec755bc09b54410fcdff22691283147f32)

185.	[bug]		vorner
	Tests use port from private range (53210), lowering chance of
	a conflict with something else (eg. running bind 10).
	(Trac #523, git 301da7d26d41e64d87c0cf72727f3347aa61fb40)

184.	[func]*		vorner
	Listening address and port configuration of b10-auth is the same as
	for b10-resolver now. That means, it is configured through bindctl
	at runtime, in the Auth/listen_on list, not through command line
	arguments.
	(Trac #575, #576, git f06ce638877acf6f8e1994962bf2dbfbab029edf)

183.	[bug]		jerry
	src/bin/xfrout: Enable parallel sessions between xfrout server and
	multi-Auth. The session needs to be created only on the first time
	or if an error occur.
	(Trac #419, git 1d60afb59e9606f312caef352ecb2fe488c4e751)

182.	[func]		jinmei
	Support cppcheck for static code check on C++ code.  If cppcheck
	is available, 'make cppcheck' on the top source directory will run
	the checker and should cleanly complete with an exit code of 0
	(at least with cppcheck 1.47).
	Note: the suppression list isn't included in the final
	distributions.  It should be created by hand or retrieved from
	the git repository.
	(Trac #613, git b973f67520682b63ef38b1451d309be9f4f4b218)

181.	[func]		feng
	Add stop interface into dns server, so we can stop each running
	server individually. With it, user can reconfigure her running server
	with different ip address or port.
	(Trac #388, git 6df94e2db856c1adc020f658cc77da5edc967555)

180.	[build]		jreed
	Fix custom DESTDIR for make install. Patch from Jan Engelhardt.
	(Trac #629, git 5ac67ede03892a5eacf42ce3ace1e4e376164c9f)

bind10-devel-20110224 released on February 24, 2011

179.	[func]		vorner
	It is possible to start and stop resolver and authoritative
	server without restart of the whole system. Change of the
	configuration (Boss/start_auth and Boss/start_resolver) is
	enough.
	(Trac #565, git 0ac0b4602fa30852b0d86cc3c0b4730deb1a58fe)

178.	[func]		jelte
	Resolver now makes (limited) use of the cache
	(Trac #491, git 8b41f77f0099ddc7ca7d34d39ad8c39bb1a8363c)

177.	[func]		stephen
	The upstream fetch code in asiolink is now protocol agnostic to
	allow for the addition of fallback to TCP if a fetch response
	indicates truncation.
	(Trac #554, git 9739cbce2eaffc7e80640db58a8513295cf684de)

176.	[func]		likun
	src/lib/cache: Rename one interface: from lookupClosestRRset()
	to lookupDeepestNS(), and remove one parameter of it.
	(Trac #492, git ecbfb7cf929d62a018dd4cdc7a841add3d5a35ae)

175.	[bug]		jerry
	src/bin/xfrout: Xfrout use the case-sensitive mode to compress
	names in an AXFR massage.
	(Trac #253, git 004e382616150f8a2362e94d3458b59bb2710182)

174.	[bug]*		jinmei
	src/lib/dns: revised dnssectime functions so that they don't rely
	on the time_t type (whose size varies on different systems, which
	can lead to subtle bugs like some form of "year 2038 problem").
	Also handled 32-bit wrap around issues more explicitly, with more
	detailed tests.  The function API has been changed, but the effect
	should be minimal because these functions are mostly private.
	(Trac #61, git 09ece8cdd41c0f025e8b897b4883885d88d4ba5d)

173.	[bug]		jerry
	python/isc/notify: A notify_out test fails without network
	connectivity, encapsulate the socket behavior using a mock
	socket class to fix it.
	(Trac #346, git 319debfb957641f311102739a15059f8453c54ce)

172.	[func]		jelte
	Improved the bindctl cli in various ways, mainly concerning
	list and map item addressing, the correct display of actual values,
	and internal help.
	(Trac #384, git e5fb3bc1ed5f3c0aec6eb40a16c63f3d0fc6a7b2)

171.	[func]		vorner
	b10-auth, src/lib/datasrc: in memory data source now works as a
	complete data source for authoritative DNS servers and b10-auth
	uses it.  It still misses major features, however, including
	DNSSEC support and zone transfer.
	(Last Trac #553, but many more,
	git 6f031a09a248e7684723c000f3e8cc981dcdb349)

170.	[bug]		jinmei
	Tightened validity checks in the NSEC3 constructors, both "from
	"text" and "from wire".  Specifically, wire data containing
	invalid type bitmaps or invalid lengths of salt or hash is now
	correctly rejected.
	(Trac #117, git 9c690982f24fef19c747a72f43c4298333a58f48)

169.	[func]		jelte
	Added a basic implementation for a resolver cache (though not
	used yet).
	(Trac #449, git 8aa3b2246ae095bbe7f855fd11656ae3bdb98986)

168.	[bug]		vorner
	Boss no longer has the -f argument, which was undocumented and
	stayed as a relict of previous versions, currently causing only
	strange behaviour.
	(Trac #572, git 17f237478961005707d649a661cc72a4a0d612d4)

167.	[bug]		naokikambe
	Fixed failure of termination of msgq_test.py with python3
	coverage (3.3.1).
	(Trac #573, git 0e6a18e12f61cc482e07078776234f32605312e5)

166.	[func]		jelte
	The resolver now sends back a SERVFAIL when there is a client
	timeout (timeout_client config setting), but it will not stop
	resolving (until there is a lookup timeout or a result).
	(Trac #497 and #489, git af0e5cd93bebb27cb5c4457f7759d12c8bf953a6)

165.	[func]		jelte
	The resolver now handles CNAMEs, it will follow them, and include
	them in the answer. The maximum length of CNAME chains that is
	supported is 16.
	(Trac #497, git af0e5cd93bebb27cb5c4457f7759d12c8bf953a6)

164.	[bug]		y-aharen
	IntervalTimer: Modified the interface to accept interval in
	milliseconds. It shortens the time of the tests of IntervalTimer.
	(Trac #452, git c9f6acc81e24c4b8f0eb351123dc7b43f64e0914)

163.	[func]		vorner
	The pimpl design pattern is used in UDPServer, with a shared
	pointer. This makes it smaller to copy (which is done a lot as a
	side effect of being coroutine) and speeds applications of this
	class (notably b10-auth) up by around 10%.
	(Trac #537, git 94cb95b1d508541201fc064302ba836164d3cbe6)

162.	[func]		stephen
	Added C++ logging, allowing logging at different severities.
	Code specifies the message to be logged via a symbol, and the
	logging code picks up the message from an in-built dictionary.
	The contents of the dictionary can be replaced at run-time by
	locale-specific messages.  A message compiler program is provided
	to create message header files and supply the default messages.
	(Trac #438, git 7b1606cea7af15dc71f5ec1d70d958b00aa98af7)

161.	[func]		stephen
	Added ResponseScrubber class to examine response from
	a server and to remove out-of-bailiwick RRsets.  Also
	does cross-section checks to ensure consistency.
	(Trac #496, git b9296ca023cc9e76cda48a7eeebb0119166592c5)

160.	[func]		jelte
	Updated the resolver to take 3 different timeout values;
	timeout_query for outstanding queries we sent while resolving
	timeout_client for sending an answer back to the client
	timeout_lookup for stopping the resolving
	(currently 2 and 3 have the same final effect)
	(Trac #489, git 578ea7f4ba94dc0d8a3d39231dad2be118e125a2)

159.	[func]		smann
	The resolver now has a configurable set of root servers to start
	resolving at (called root_addresses). By default these are not
	(yet) filled in. If empty, a hardcoded address for f-root will be
	used right now.
	(Trac #483, git a07e078b4feeb01949133fc88c9939254c38aa7c)

158.	[func]		jelte
	The Resolver module will now do (very limited) resolving, if not
	set to forwarding mode (i.e. if the configuration option
	forward_addresses is left empty). It only supports referrals that
	contain glue addresses at this point, and does no other processing
	of authoritative answers.
	(Trac #484, git 7b84de4c0e11f4a070e038ca4f093486e55622af)

157.	[bug]		vorner
	One frozen process no longer freezes the whole b10-msgq. It caused the
	whole system to stop working.
	(Trac #420, git 93697f58e4d912fa87bc7f9a591c1febc9e0d139)

156.	[func]		stephen
	Added ResponseClassifier class to examine response from
	a server and classify it into one of several categories.
	(Trac #487, git 18491370576e7438c7893f8551bbb8647001be9c)

bind10-devel-20110120 released on January 20, 2011

155.	[doc]		jreed
	Miscellaneous documentation improvements for man pages and
	the guide, including auth, resolver, stats, xfrout, and
	zonemgr.  (git c14c4741b754a1eb226d3bdc3a7abbc4c5d727c0)

154.	[bug]		jinmei
	b10-xfrin/b10-zonemgr: Fixed a bug where these programs didn't
	receive command responses from CC sessions.  Eventually the
	receive buffer became full, and many other components that rely
	on CC channels would stall (as noted in #420 and #513).  This is
	an urgent care fix due to the severity of the problem; we'll need
	to revisit it for cleaner fix later.
	(Trac #516, git 62c72fcdf4617e4841e901408f1e7961255b8194)

153.	[bug]		jelte
	b10-cfgmgr: Fixed a bug where configuration updates sometimes
	lost previous settings in the configuration manager.
	(Trac #427, git 2df894155657754151e0860e2ca9cdbed7317c70)

152.	[func]*		jinmei
	b10-auth: Added new configuration variable "statistics-interval"
	to allow the user to change the timer interval for periodic
	statistics updates.  The update can also be disabled by setting
	the value to 0.  Disabling statistics updates will also work as
	a temporary workaround of a known issue that b10-auth can block in
	sending statistics and stop responding to queries as a result.
	(Trac #513, git 285c5ee3d5582ed6df02d1aa00387f92a74e3695)

151.	[bug]		smann
	lib/log/dummylog.h:
	lib/log/dummylog.cc: Modify dlog so that it takes an optional
	2nd argument of type bool (true or false). This flag, if
	set, will cause the message to be printed whether or not
	-v is chosen.
        (Trac #432, git 880220478c3e8702d56d761b1e0b21b77d08ee5a)

150.	[bug]		jelte
	b10-cfgmgr: No longer save the configuration on exit. Configuration
	is already saved if it is changed successfully, so writing it on
	exit (and hence, when nothing has changed too) is unnecessary and
	may even cause problems.
	(Trac #435, git fd7baa38c08d54d5b5f84930c1684c436d2776dc)

149.	[bug]		jelte
	bindctl: Check if the user session has disappeared (either by a
	timeout or by a server restart), and reauthenticate if so. This
	fixes the 'cmdctl not running' problem.
        (Trac #431, git b929be82fec5f92e115d8985552f84b4fdd385b9)

148.	[func]		jelte
	bindctl: Command results are now pretty-printed (i.e. printed in
	a more readable form). Empty results are no longer printed at all
	(used to print '{}'), and the message
	'send the command to cmd-ctrl' has also been removed.
	(git 3954c628c13ec90722a2d8816f52a380e0065bae)

147.	[bug]		jinmei
	python/isc/config: Fixed a bug that importing custom configuration
	(in b10-config.db) of a remote module didn't work.
	(Trac #478, git ea4a481003d80caf2bff8d0187790efd526d72ca)

146.	[func]		jelte
	Command arguments were not validated internally against their
	specifications. This change fixes that (on the C++ side, Python
	side depends on an as yet planned addition). Note: this is only
	an added internal check, the cli already checks format.
	(Trac #473, git 5474eba181cb2fdd80e2b2200e072cd0a13a4e52)

145.	[func]*		jinmei
	b10-auth: added a new command 'loadzone' for (re)loading a
	specific zone.  The command syntax is generic but it is currently
	only feasible for class IN in memory data source.  To reload a
	zone "example.com" via bindctl, execute the command as follows:
	> Auth loadzone origin = example.com
	(Trac #467 git 4f7e1f46da1046de527ab129a88f6aad3dba7562
	from 1d7d3918661ba1c6a8b1e40d8fcbc5640a84df12)

144.	[build]		jinmei
	Introduced a workaround for clang++ build on FreeBSD (and probably
	some other OSes).  If building BIND 10 fails with clang++ due to
	a link error about "__dso_handle", try again from the configure
	script with CXX_LIBTOOL_LDFLAGS=-L/usr/lib (the path actually
	doesn't matter; the important part is the -L flag).  This
	workaround is not automatically enabled as it's difficult to
	detect the need for it dynamically, and must be enabled via the
	variable by hand.
	(Trac #474, git cfde436fbd7ddf3f49cbbd153999656e8ca2a298)

143.	[build]		jinmei
	Fixed build problems with clang++ in unit tests due to recent
	changes.  No behavior change. (Trac #448, svn r4133)

142.	[func]		jinmei
	b10-auth: updated query benchmark so that it can test in memory
	data source.  Also fixed a bug that the output buffer isn't
	cleared after query processing, resulting in misleading results
	or program crash.  This is a regression due to change #135.
	(Trac #465, svn r4103)

141.	[bug]		jinmei
	b10-auth: Fixed a bug that the authoritative server includes
	trailing garbage data in responses.  This is a regression due to
	change #135. (Trac #462, svn r4081)

140.	[func]		y-aharen
	src/bin/auth: Added a feature to count queries and send counter
	values to statistics periodically. To support it, added wrapping
	class of asio::deadline_timer to use as interval timer.
	The counters can be seen using the "Stats show" command from
	bindctl.  The result would look like:
	  ... "auth.queries.tcp": 1, "auth.queries.udp": 1 ...
	Using the "Auth sendstats" command you can make b10-auth send the
	counters to b10-stats immediately.
	(Trac #347, svn r4026)

139.	[build]		jreed
	Introduced configure option and make targets for generating
	Python code coverage report. This adds new make targets:
	report-python-coverage and clean-python-coverage. The C++
	code coverage targets were renamed to clean-cpp-coverage
	and report-cpp-coverage. (Trac #362, svn r4023)

138.	[func]*		jinmei
	b10-auth: added a configuration interface to support in memory
	data sources.  For example, the following command to bindctl
	will configure a memory data source containing the "example.com"
	zone with the zone file named "example.com.zone":
	> config set Auth/datasources/ [{"type": "memory", "zones": \
	 [{"origin": "example.com", "file": "example.com.zone"}]}]
	By default, the memory data source is disabled; it must be
	configured explicitly.  To disable it again, specify a null list
	for Auth/datasources:
	> config set Auth/datasources/ []
	Notes: it's currently for class IN only.  The zone files are not
	actually loaded into memory yet (which will soon be implemented).
	This is an experimental feature and the syntax may change in
	future versions.
	(Trac #446, svn r3998)

137.	[bug]		jreed
	Fix run_*.sh scripts that are used for development testing
	so they use a msgq socket file in the build tree.
	(Trac #226, svn r3989)

136.	[bug]		jelte
	bindctl (and the configuration manager in general) now no longer
	accepts 'unknown' data; i.e. data for modules that it does not know
	about, or configuration items that are not specified in the .spec
	files.
	(Trac #202, svn r3967)

135.	[func]		each
	Add b10-resolver. This is an example recursive server that
	currently does forwarding only and no caching.
	(Trac #327, svn r3903)

134.	[func]		vorner
	b10-resolver supports timeouts and retries in forwarder mode.
	(Trac #401, svn r3660)

133.	[func]		vorner
	New temporary logging function available in isc::log. It is used by
	b10-resolver.
	(Trac #393, r3602)

132.	[func]		vorner
	The b10-resolver is configured through config manager.
	It has "listen_on" and "forward_addresses" options.
	(Trac #389, r3448)

131.	[func]		jerry
	src/lib/datasrc: Introduced two template classes RBTree and RBNode
	to provide the generic map with domain name as key and anything as
	the value. Because of some unresolved design issue, the new classes
	are only intended to be used by memory zone and zone table.
	(Trac #397, svn r3890)

130.	[func]		jerry
	src/lib/datasrc: Introduced a new class MemoryDataSrc to provide
	the general interface for memory data source.  For the initial
	implementation, we don't make it a derived class of AbstractDataSrc
	because the interface is so different (we'll eventually
	consider this as part of the generalization work).
	(Trac #422, svn r3866)

129.	[func]		jinmei
	src/lib/dns: Added new functions masterLoad() for loading master
	zone files.  The initial implementation can only parse a limited
	form of master files, but BIND 9's named-compilezone can convert
	any valid zone file into the acceptable form.
	(Trac #423, svn r3857)

128.	[build]		vorner
	Test for query name = '.', type = DS to authoritative nameserver
	for root zone was added.
	(Trac #85, svn r3836)

127.	[bug]		stephen
	During normal operation process termination and resurrection messages
	are now output regardless of the state of the verbose flag.
	(Trac #229, svn r3828)

126.	[func]		ocean
	The Nameserver Address Store (NSAS) component has been added. It takes
	care of choosing an IP address of a nameserver when a zone needs to be
	contacted.
	(Trac #356, Trac #408, svn r3823)

bind10-devel-20101201 released on December 01, 2010

125.	[func]		jelte
	Added support for addressing individual list items in bindctl
	configuration commands; If you have an element that is a list, you
	can use foo[X]		integer
	(starting at 0)
	(Trac #405, svn r3739)

124.	[bug]		jreed
	Fix some wrong version reporting. Now also show the version
	for the component and BIND 10 suite. (Trac #302, svn r3696)

123.	[bug]		jelte
	src/bin/bindctl printed values had the form of python literals
	(e.g. 'True'), while the input requires valid JSON (e.g. 'true').
	Output changed to JSON format for consistency. (svn r3694)

122.	[func]		stephen
	src/bin/bind10: Added configuration options to Boss to determine
	whether to start the authoritative server, recursive server (or
	both). A dummy program has been provided for test purposes.
	(Trac #412, svn r3676)

121.	[func]		jinmei
	src/lib/dns: Added support for TSIG RDATA.  At this moment this is
	not much of real use, however, because no protocol support was
	added yet.  It will soon be added. (Trac #372, svn r3649)

120.	[func]		jinmei
	src/lib/dns: introduced two new classes, TSIGKey and TSIGKeyRing,
	to manage TSIG keys. (Trac #381, svn r3622)

119.	[bug]		jinmei
	The master file parser of the python datasrc module incorrectly
	regarded a domain name beginning with a decimal number as a TTL
	specification.  This confused b10-loadzone and had it reject to
	load a zone file that contains such a name.
	Note: this fix is incomplete and the loadzone would still be
	confused if the owner name is a syntactically indistinguishable
	from a TTL specification.  This is part of a more general issue
	and will be addressed in Trac #413. (Trac #411, svn r3599)

118.	[func]		jinmei
	src/lib/dns: changed the interface of
	AbstractRRset::getRdataIterator() so that the internal
	cursor would point to the first RDATA automatically.  This
	will be a more intuitive and less error prone behavior.
	This is a backward compatible change. (Trac #410, r3595)

117.	[func]		jinmei
	src/lib/datasrc: added new zone and zone table classes for the
	support of in memory data source.  This is an intermediate step to
	the bigger feature, and is not yet actually usable in practice.
	(Trac #399, svn r3590)

116.	[bug]		jerry
	src/bin/xfrout: Xfrout and Auth will communicate by long tcp
	connection, Auth needs to make a new connection only on the first
	time or if an error occurred.
	(Trac #299, svn r3482)

115.	[func]*		jinmei
	src/lib/dns: Changed DNS message flags and section names from
	separate classes to simpler enums, considering the balance between
	type safety and usability.  API has been changed accordingly.
	More documentation and tests were provided with these changes.
	(Trac #358, r3439)

114.	[build]		jinmei
	Supported clang++.  Note: Boost >= 1.44 is required.
	(Trac #365, svn r3383)

113.	[func]*		zhanglikun
	Folder name 'utils'(the folder in /src/lib/python/isc/) has been
	renamed	to 'util'. Programs that used 'import isc.utils.process'
	now need to use 'import isc.util.process'. The folder
	/src/lib/python/isc/Util is removed since it isn't used by any
	program. (Trac #364, r3382)

112.	[func]		zhang likun
	Add one mixin class to override the naive serve_forever() provided
	in python library socketserver. Instead of polling for shutdown
	every poll_interval seconds, one socketpair is used to wake up
	the waiting server. (Trac #352, svn r3366)

111.	[bug]*		Vaner
	Make sure process xfrin/xfrout/zonemgr/cmdctl can be stopped
	properly when user enter "ctrl+c" or 'Boss shutdown' command
	through bindctl.  The ZonemgrRefresh.run_timer and
	NotifyOut.dispatcher spawn a thread themselves.
	(Trac #335, svn r3273)

110.	[func]		Vaner
	Added isc.net.check module to check ip addresses and ports for
	correctness and isc.net.addr to hold IP address. The bind10, xfrin
	and cmdctl programs are modified to use it.
	(Trac #353, svn r3240)

109.	[func]		naokikambe
	Added the initial version of the stats module for the statistics
	feature of BIND 10, which supports the restricted features and
	items and reports via bindctl command. (Trac #191, r3218)
	Added the document of the stats module, which is about how stats
	module collects the data (Trac #170, [wiki:StatsModule])

108.	[func]		jerry
	src/bin/zonemgr: Provide customizable configurations for
	lowerbound_refresh, lowerbound_retry, max_transfer_timeout and
	jitter_scope. (Trac #340, r3205)

107.	[func]		likun
	Remove the parameter 'db_file' for command 'retransfer' of
	xfrin module. xfrin.spec will not be generated by script.
	(Trac #329, r3171)

106.	[bug]		likun
	When xfrin can't connect with one zone's master, it should tell
	the bad news to zonemgr, so that zonemgr can reset the timer for
	that zone. (Trac #329, r3170)

105.	[bug]		Vaner
	Python processes: they no longer take 100% CPU while idle
	due to a busy loop in reading command session in a nonblocking way.
	(Trac #349, svn r3153), (Trac #382, svn r3294)

104.	[bug]		jerry
	bin/zonemgr: zonemgr should be attempting to refresh expired zones.
	(Trac #336, r3139)

103.	[bug]		jerry
	lib/python/isc/log: Fixed an issue with python logging,
	python log shouldn't die with OSError. (Trac #267, r3137)

102.	[build]		jinmei
	Disable threads in ASIO to minimize build time dependency.
	(Trac #345, r3100)

101.	[func]		jinmei
	src/lib/dns: Completed Opcode and Rcode implementation with more
	tests and documentation.  API is mostly the same but the
	validation was a bit tightened. (Trac #351, svn r3056)

100.	[func]		Vaner
	Python processes: support naming of python processes so
	they're not all called python3.
	(Trac #322, svn r3052)

99.	[func]*		jinmei
	Introduced a separate EDNS class to encapsulate EDNS related
	information more cleanly.  The related APIs are changed a bit,
	although it won't affect most of higher level applications.
	(Trac #311, svn r3020)

98.	[build]		jinmei
	The ./configure script now tries to search some common include
	paths for boost header files to minimize the need for explicit
	configuration with --with-boost-include. (Trac #323, svn r3006)

97.	[func]		jinmei
	Added a micro benchmark test for query processing of b10-auth.
	(Trac #308, svn r2982)

96.	[bug]		jinmei
	Fixed two small issues with configure: Do not set CXXFLAGS so that
	it can be customized; Make sure --disable-static works.
	(Trac #325, r2976)

bind10-devel-20100917 released on September 17, 2010

95.	[doc]		jreed
	Add b10-zonemgr manual page. Update other docs to introduce
	this secondary manager. (Trac #341, svn r2951)

95.	[bug]		jreed
	bin/xfrout and bin/zonemgr: Fixed some stderr output.
	(Trac #342, svn r2949)

94.	[bug]		jelte
	bin/xfrout:  Fixed a problem in xfrout where only 2 or 3 RRs
	were used per DNS message in the xfrout stream.
	(Trac #334, r2931)

93.	[bug]		jinmei
	lib/datasrc: A DS query could crash the library (and therefore,
	e.g. the authoritative server) if some RR of the same apex name
	is stored in the hot spot cache. (Trac #307, svn r2923)

92.	[func]*		jelte
	libdns_python (the python wrappers for libdns++) has been renamed
	to pydnspp (Python DNS++). Programs and libraries that used
	'import libdns_python' now need to use 'import pydnspp'.
	(Trac #314, r2902)

91.	[func]*		jinmei
	lib/cc: Use const pointers and const member functions for the API
	as much as possible for safer operations.  Basically this does not
	change the observable behavior, but some of the API were changed
	in a backward incompatible manner.  This change also involves more
	copies, but at this moment the overhead is deemed acceptable.
	(Trac #310, r2803)

90.	[build]		jinmei
	(Darwin/Mac OS X specific) Specify DYLD_LIBRARY_PATH for tests and
	experimental run under the source tree.  Without this loadable
	python modules refer to installation paths, which may confuse the
	operation due to version mismatch or even trigger run time errors
	due to missing libraries. (Trac #313, r2782)

89.	[build]		jinmei
	Generate b10-config.db for tests at build time so that the source
	tree does not have to be writable. (Trac #315, r2776)

88.	[func]		jelte
	Blocking reads on the msgq command channel now have a timeout
	(defaults to 4 seconds, modifiable as needed by modules).
	Because of this, modules will no longer block indefinitely
	if they are waiting for a message that is not sent for whatever
	reason. (Trac #296, r2761)

87.	[func]		zhanglikun
	lib/python/isc/notifyout: Add the feature of notify-out, when
	zone axfr/ixfr finishing, the server will notify its slaves.
	(Trac #289, svn r2737)

86.	[func]		jerry
	bin/zonemgr: Added zone manager module. The zone manager is one
	of the co-operating processes of BIND 10, which keeps track of
	timers and other information necessary for BIND 10 to act as a
	slave. (Trac #215, svn r2737)

85.	[build]*		jinmei
	Build programs using dynamic link by default.  A new configure
	option --enable-static-link is provided to force static link for
	executable programs.  Statically linked programs can be run on a
	debugger more easily and would be convenient for developers.
	(Trac #309, svn r2723)

bind10-devel-20100812 released on August 12, 2010

84.	[bug]		jinmei, jerry
	This is a quick fix patch for the issue: AXFR fails half the
	time because of connection problems. xfrout client will make
	a new connection every time. (Trac #299, svn r2697)

83.	[build]*		jreed
	The configure --with-boost-lib option is removed. It was not
	used since the build included ASIO. (svn r2684)

82.	[func]		jinmei
	bin/auth: Added -u option to change the effective process user
	of the authoritative server after invocation.  The same option to
	the boss process will be propagated to b10-auth, too.
	(Trac #268, svn r2675)

81.	[func]		jinmei
	Added a C++ framework for micro benchmark tests.  A supplemental
	library functions to build query data for the tests were also
	provided. (Trac #241, svn r2664)

80.	[bug]		jelte
	bindctl no longer accepts configuration changes for unknown or
	non-running modules (for the latter, this is until we have a
	way to verify those options, at which point it'll be allowed
	again).
	(Trac #99, r2657)

79.	[func]		feng, jinmei
	Refactored the ASIO link interfaces to move incoming XFR and
	NOTIFY processing to the auth server class.  Wrapper classes for
	ASIO specific concepts were also provided, so that other BIND 10
	modules can (eventually) use the interface without including the
	ASIO header file directly.  On top of these changes, AXFR and
	NOTIFY processing was massively improved in terms of message
	validation and protocol conformance.  Detailed tests were provided
	to confirm the behavior.
	Note: Right now, NOTIFY doesn't actually trigger subsequent zone
	transfer due to security reasons. (Trac #221, r2565)

78.	[bug]		jinmei
	lib/dns: Fixed miscellaneous bugs in the base32 (hex) and hex
	(base16) implementation, including incorrect padding handling,
	parser failure in decoding with a SunStudio build, missing
	validation on the length of encoded hex string.  Test cases were
	more detailed to identify these bugs and confirm the fix.  Also
	renamed the incorrect term of "base32" to "base32hex".  This
	changed the API, but they are not intended to be used outside
	libdns++, so we don't consider it a backward incompatible change.
	(Trac #256, r2549)

77.	[func]		zhanglikun
	Make error message be more friendly when running cmdctl and it's
	already running (listening on same port)(Trac #277, r2540)

76.	[bug]		jelte
	Fixed a bug in the handling of 'remote' config modules (i.e.
	modules that peek at the configuration of other modules), where
	they answered 'unknown command' to commands for those other
	modules. (Trac #278, r2506)

75.	[bug]		jinmei
	Fixed a bug in the sqlite3 data source where temporary strings
	could be referenced after destruction.  It caused various lookup
	failures with SunStudio build. (Trac #288, r2494)

74.	[func]*		jinmei
	Refactored the cc::Session class by introducing an abstract base
	class.  Test code can use their own derived mock class so that
	tests can be done without establishing a real CC session.  This
	change also modified some public APIs, mainly in the config
	module. (Trac #275, r2459)

73.	[bug]		jelte
	Fixed a bug where in bindctl, locally changed settings were
	reset when the list of running modules is updated. (Trac #285,
	r2452)

72.	[build]		jinmei
	Added -R when linking python wrapper modules to libpython when
	possible.  This helps build BIND 10 on platforms that install
	libpython whose path is unknown to run-time loader.  NetBSD is a
	known such platform. (Trac #148, r2427)

71.	[func]		each
	Add "-a" (address) option to bind10 to specify an address for
	the auth server to listen on.

70.	[func]		each
	Added a hot-spot cache to libdatasrc to speed up access to
	repeatedly-queried data and reduce the number of queries to
	the underlying database; this should substantially improve
	performance.  Also added a "-n" ("no cache") option to
	bind10 and b10-auth to disable the cache if needed.
	(Trac #192, svn r2383)

bind10-devel-20100701 released on July 1, 2010

69.	[func]*		jelte
	Added python wrappers for libdns++ (isc::dns), and libxfr. This
	removes the dependency on Boost.Python. The wrappers don't
	completely implement all functionality, but the high-level API
	is wrapped, and current modules use it now.
	(Trac #181, svn r2361)

68.	[func]		zhanglikun
	Add options -c (--certificate-chain) to bindctl. Override class
	HTTPSConnection to support server certificate validation.
	Add support to cmdctl.spec file, now there are three configurable
	items for cmdctl: 'key_file', 'cert_file' and 'accounts_file',
	all of them can be changed in runtime.
	(Trac #127, svn r2357)

67.	[func]		zhanglikun
	Make bindctl's command parser only do minimal check.
	Parameter value can be a sequence of non-space characters,
	or a string surrounded by quotation marks (these marks can
	be a part of the value string in escaped form). Make error
	message be more friendly. (If there is some error in
	parameter's value, the parameter name will be provided).
	Refactor function login_to_cmdctl() in class BindCmdInterpreter:
	avoid using Exception to catch all exceptions.
	(Trac #220, svn r2356)

66.	[bug]		each
	Check for duplicate RRsets before inserting data into a message
	section; this, among other things, will prevent multiple copies
	of the same CNAME from showing up when there's a loop. (Trac #69,
	svn r2350)

65.	[func]		shentingting
	Various loadzone improvements: allow optional comment for
	$TTL, allow optional origin and comment for $INCLUDE, allow
	optional comment for $ORIGIN, support BIND9 extension of
	time units for TTLs, and fix bug to not use class as part
	of label name when records don't have a label but do have
	a class.  Added verbose options to exactly what is happening
	with loadzone.  Added loadzone test suite of different file
	formats to load.
	(Trac #197, #199, #244, #161, #198, #174, #175, svn r2340)

64.	[func]		jerry
	Added python logging framework. It is for testing and
	experimenting with logging ideas. Currently, it supports
	three channels (file, syslog and stderr) and five levels
	(debug, info, warning, error and critical).
	(Trac #176, svn r2338)

63.	[func]		shane
	Added initial support for setuid(), using the "-u" flag. This will
	be replaced in the future, but for now provides a reasonable
	starting point.
	(Trac #180, svn r2330)

62.	[func]		jelte
	bin/xfrin: Use the database_file as configured in Auth to transfers
	bin/xfrout: Use the database_file as configured in Auth to transfers

61.	[bug]		jelte
	bin/auth: Enable b10-auth to be launched in source tree
	(i.e. use a zone database file relative to that)

60.	[build]		jinmei
	Supported SunStudio C++ compiler.  Note: gtest still doesn't work.
	(Trac #251, svn r2310)

59.	[bug]		jinmei
	lib/datasrc, bin/auth: The authoritative server could return a
	SERVFAIL with a partial answer if it finds a data source broken
	while looking for an answer.  This can happen, for example, if a
	zone that doesn't have an NS RR is configured and loaded as a
	sqlite3 data source. (Trac #249, r2286)

58.	[bug]		jinmei
	Worked around an interaction issue between ASIO and standard C++
	library headers.  Without this ASIO didn't work: sometimes the
	application crashes, sometimes it blocked in the ASIO module.
	(Trac #248, svn r2187, r2190)

57.	[func]		jinmei
	lib/datasrc: used a simpler version of Name::split (change 31) for
	better readability.  No behavior change. (Trac #200, svn r2159)

56.	[func]*		jinmei
	lib/dns: renamed the library name to libdns++ to avoid confusion
	with the same name of library of BIND 9.
	(Trac #190, svn r2153)

55.	[bug]		shane
	bin/xfrout: xfrout exception on Ctrl-C now no longer generates
	exception for 'Interrupted system call'
	(Trac #136, svn r2147)

54.	[bug]		zhanglikun
	bin/xfrout: Enable b10-xfrout can be launched in source
	code tree.
	(Trac #224, svn r2103)

53.	[bug]		zhanglikun
	bin/bindctl: Generate a unique session ID by using
	socket.gethostname() instead of socket.gethostbyname(),
	since the latter one could make bindctl	stall if its own
	host name can't be resolved.
	(Trac #228, svn r2096)

52.	[func]		zhanglikun
	bin/xfrout: When xfrout is launched, check whether the
	socket file is being used by one running xfrout process,
	if it is, exit from python.	If the file isn't a socket file
	or nobody is listening, it will be removed. If it can't
	be removed, exit from python.
	(Trac #151, svn r2091)

bind10-devel-20100602 released on June 2, 2010

51.	[build]		jelte
	lib/python: Add bind10_config.py module for paths and
	possibly other configure-time variables. Allow some components
	to find spec files in build tree when ran from source.
	(Trac #223)

50.	[bug]		zhanglikun
	bin/xfrin: a regression in xfrin: it can't communicate with
	a remote server. (Trac #218, svn r2038)

49.	[func]*		jelte
	Use unix domain sockets for msgq. For b10-msgq, the command
	line options --msgq-port and -m were removed. For bind10,
	the -msgq-port option was removed, and the -m command line
	option was changed to be a filename (instead of port number).
	(Trac #183, svn r2009)

48.	[func]		jelte
	bin/auth: Use asio's io_service for the msgq handling.
	(svn r2007)

47.	[func]		zhanglikun
	bin/cmdctl: Add value/type check for commands sent to
	cmdctl. (Trac #201, svn r1959)

46.	[func]		zhanglikun
	lib/cc: Fix real type data encoding/decoding. (Trac #193,
	svn r1959)

45.	[func]		zhanglikun
	bin/bind10: Pass verbose option to more modules. (Trac
	#205, svn r1957)

44.	[build]		jreed
	Install headers for libdns and libexception. (Trac #68,
	svn r1941)

43.	[func]		jelte
	lib/cc: Message queuing on cc channel. (Trac #58, svn r1870)

42.	[func]		jelte
	lib/python/isc/config:      Make temporary file with python
	tempfile module instead of manual with fixed name. (Trac
	#184, svn r1859)

41.	[func]		jelte
	Module descriptions in spec files. (Trac #90, svn r1856)

40.	[build]		jreed
	Report detected features and configure settings at end of
	configure output. (svn r1836)

39.	[func]*		each
	Renamed libauth to libdatasrc.

38.	[bug]		zhanglikun
	Send command 'shutdown' to Xfrin and Xfrout when boss receive SIGINT.
	Remove unused socket file when Xfrout process exits. Make sure Xfrout
	exit by itself when it receives SIGINT, instead of being killed by the
	signal SIGTERM or SIGKILL sent from boss.
	(Trac #135, #151, #134, svn r1797)

37.	[build]		jinmei
	Check for the availability of python-config. (Trac #159,
	svn r1794)

36.	[func]		shane
	bin/bind10:	Miscellaneous code cleanups and improvements.
	(Trac #40, svn r2012)

35.	[bug]		jinmei
	bin/bindctl: fixed a bug that it didn't accept IPv6 addresses as
	command arguments. (Trac #219, svn r2022)

34.	[bug]		jinmei
	bin/xfrin: fixed several small bugs with many additional unit
	tests.  Fixes include: IPv6 transport support, resource leak,
	and non IN class support. (Trac #185, svn r2000)

33.	[bug]		each
	bin/auth: output now prepended with "[b10-auth]" (Trac
	#109, svn r1985)

32.	[func]*		each
	bin/auth: removed custom query-processing code, changed
        boost::asio code to use plain asio instead, and added asio
        headers to the source tree.  This allows building without
        using an external boost library. (Trac #163, svn r1983)

31.	[func]		jinmei
	lib/dns: added a separate signature for Name::split() as a
	convenient wrapper for common usage. (Trac #49, svn r1903)

30.	[bug]		jinmei
	lib/dns: parameter validation of Name::split() was not sufficient,
	and invalid parameters could cause integer overflow and make the
	library crash. (Trac #177, svn r1806)

bind10-devel-20100421 released on April 21, 2010

29.	[build]		jreed
	Enable Python unit tests for "make check". (svn r1762)

28.	[bug]		jreed
	Fix msgq CC test so it can find its module. (svn r1751)

27.	[build]		jelte
	Add missing copyright license statements to various source
	files. (svn r1750)

26.	[func]		jelte
	Use PACKAGE_STRING (name + version) from config.h instead
	of hard-coded value in CH TXT version.bind replies (Trac
	#114, svn r1749)

25.	[func]*		jreed
	Renamed msgq to b10-msgq. (Trac #25, svn r1747, r1748)

24.	[func]		jinmei
	Support case-sensitive name compression in MessageRenderer.
	(Trac #142, svn r1704)

23.	[func]		jinmei
	Support a simple name with possible compression. (svn r1701)

22.	[func]		zhanglikun
	b10-xfrout for AXFR-out support added. (svn r1629, r1630)

21.	[bug]		zhanglikun
	Make log message more readable when xfrin failed. (svn
	r1697)

20.	[bug]		jinmei
	Keep stderr for child processes if -v is specified. (svn
	r1690, r1698)

19.	[bug]		jinmei
	Allow bind10 boss to pass environment variables from parent.
	(svn r1689)

18.	[bug]		jinmei
	Xfrin warn if bind10_dns load failed. (svn r1688)

17.	[bug]		jinmei
	Use sqlite3_ds.load() in xfrin module and catch Sqlite3DSError
	explicitly. (svn r1684)

16.	[func]*		zhanglikun
	Removed print_message and print_settings configuration
	commands from Xfrin. (Trac #136, svn r1682)

15.	[func]*		jinmei
	Changed zone loader/updater so trailing dot is not required.
	(svn r1681)

14.	[bug]		shane
	Change shutdown to actually SIGKILL properly. (svn r1675)

13.	[bug]		jinmei
	Don't ignore other RRs than SOA even if the second SOA is
	found. (svn r1674)

12.	[build]		jreed
	Fix tests and testdata so can be used from a read-only
	source directory.

11.	[build]		jreed
	Make sure python tests scripts are included in tarball.
	(svn r1648)

10.	[build]		jinmei
	Improve python detection for configure. (svn r1622)

9.	[build]		jinmei
	Automake the python binding of libdns. (svn r1617)

8.	[bug]		zhanglikun
	Fix log errors which may cause xfrin module to crash. (svn
	r1613)

7.	[func]		zhanglikun
	New API for inserting zone data to sqlite3 database for
	AXFR-in. (svn r1612, r1613)

6.	[bug]		jreed
	More code review, miscellaneous cleanups, style guidelines,
	and new and improved unit tests added.

5.	[doc]		jreed
	Manual page cleanups and improvements.

4.	[bug]		jinmei
	NSEC RDATA fixes for buffer overrun lookups, incorrect
	boundary checks, spec-non-conformant behaviors. (svn r1611)

3.	[bug]		jelte
	Remove a re-raise of an exception that should only have
	been included in an error answer on the cc channel. (svn
	r1601)

2.	[bug]		mgraff
	Removed unnecessary sleep() from ccsession.cc. (svn r1528)

1.	[build]*		jreed
	The configure --with-boostlib option changed to --with-boost-lib.

bind10-devel-20100319 released on March 19, 2010

For complete code revision history, see
	http://git.bind10.isc.org/cgi-bin/cgit.cgi/bind10
Specific git changesets can be accessed at:
	http://git.bind10.isc.org/cgi-bin/cgit.cgi/bind10/commit/?id=rrr
or after cloning the original git repository by executing:
	% git diff rrrr^ rrrr
Subversion changesets are not accessible any more.  The subversion
revision numbers will be replaced with corresponding git revisions.
Trac tickets can be accessed at: https://bind10.isc.org/ticket/nnn

LEGEND
[bug] general bug fix.  This is generally a backward compatible change,
	unless it's deemed to be impossible or very hard to keep
	compatibility to fix the bug.
[build] compilation and installation infrastructure change.
[doc] update to documentation. This shouldn't change run time behavior.
[func] new feature.  In some cases this may be a backward incompatible
	change, which would require a bump of major version.
[security] security hole fix. This is no different than a general bug
	fix except that it will be handled as confidential and will cause
	security patch releases.
*: Backward incompatible or operational change.<|MERGE_RESOLUTION|>--- conflicted
+++ resolved
@@ -1,4 +1,9 @@
-<<<<<<< HEAD
+802.	[doc]		tomek, marcin
+	Developer's Guide updated to Change BIND 10 references to Kea.
+	Documentation for Keactl added.
+	(Trac #3396, git 271450edbc63e9022f877c9aa3d1dc290708f151)
+	(Trac #3466, git fa9570d19c73cbe7effc75589b7eb855c411f6a3)
+
 801.	[build]		fdupont
 	Detect all OS X versions more recent than 10.9 (where
 	pthread_cond_destroy() doesn't work as documented,
@@ -62,11 +67,6 @@
 	servers and get their status and configuration data. This script
 	is installed only if the JSON configuration backend is in use.
 	(Trac #3422, git e1d164c7a9a54a7aacea88c8c57cd2826e06012b)
-=======
-7XX.	[doc]		tomek
-	Developer's Guide updated to Change BIND 10 references to Kea.
-	(Trac #3396, git tbd)
->>>>>>> 271450ed
 
 791.	[func]		tmark
 	DHCP-DDNS: Now supports configure.ac parameter: --with-kea-config.

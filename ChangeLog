<<<<<<< HEAD
822.	[build]		tomek
	'host' program was removed from examples.
	(Trac #3421, git aeea893fb1c52d20258929a62a59ae2e7bd12e3d)

821.	[bug]		marcin
	DHCP servers no longer log an error when Interface Manager fails to
	receive a packet as a result of signal being received.
	(Trac #3478, git d80c83aef8e103dd483234429d35aeb66149e0b9)

820.	[bug]		marcin
	Corrected the IfaceMgrTest.detectIfaces unit test which reported
	false positives for specific network configurations.
	(Trac #3517, git 9affa1b2210f5cc9d7a99724e5d5c8979409cefd)

Kea 0.9beta1 released on August 13, 2014
=======
8XX.	[build]		tomek
	query_cmp tool removed from the source code.
	(Trac #3509, git TBD)
>>>>>>> f61c8000

819.	[build]		marcin
	Renamed variables in the configure.ac so as their names do not
	refer to BIND10 project. As a result of renaming the B10_CXXFLAGS
	to KEA_CXXFLAGS in configure.ac all dependent Makefiles had to
	be updated in the tree. The AX_BOOST_FOR_BIND10 macro has been
	renamed to AX_BOOST_FOR_KEA.
	(Trac #3507, git 6616b1c0ad0a78e11bca9395fafb8efdba8d8b9c)

818.	[func]		tomek
	DHCPv4, DHCPv6 and DDNS components now report their versions.
	(Trac #3508, git 3f46c74ffa0ea1197e1fa62cb2f6580931be35f3)

817.	[bug]		marcin
	DHCPv4 and DHCPv6 servers will log an error during an attempt to
	open socket on the interface which is down or not configured.
	(Trac #3487, git fadc776914aa858ce637aab1513ab3d87631f612)

816.	[doc]		tomek
	AUTHORS file rewritten.
	(Trac #3469, git 6ef55abaa1ef79e09ad332c0da28dee7bfed70fe)

815.	[func]		tomek
	Pool definitions in DHCPv4 and DHCPv6 are now lists of
	structures. This makes adding new per-pool parameters easier in
	the future.
	(Trac #3464, git 4bd0c0eda9d86608f8802d28bd360239fe88e905)

814.	[func,doc]		tomek
	It is now possible to specify logging parameters in a
	configuration file for DHCPv4, DHCPv6 and DHCP-DDNS components.
	(Trac #3427, git 23285903645c36fc35c6866a74c50c74089cd255)

813.	[func]		tomek
	Functions, methods and variables referring to BIND10 were renamed
	to Kea. In particular, system variables (B10_LOGGER_ROOT,
	B10_LOCKFILE_DIR_FROM_BUILD etc.) were renamed. B10_ prefix was
	replaced with KEA_.
	(Trac #3417, git 1db8988de6af435fa388dc9c7f909c4a004a01d0)

812.	[doc]		tomek
	DHCPv6 and DDNS sections in Kea Administrator Reference Manual
	has been updated. Usage of keactl has been documented.
	(Trac #3468, git 3945fc6211bcadb9bece7147039a6b50ebcf936b)
	(Trac #3466, git fa9570d19c73cbe7effc75589b7eb855c411f6a3)

811.	[doc]		tmark
	Added documentation of message protocol between DHCP servers and the
	DHCP-DDNS process.
	(Trac #3505, git 6d9aed2f8fe181714e8260493c6cc06e13d0edd0)

810.	[func]		stephen
	perfdhcp is now installed in sbin as it requires root privilege
	to run. The perfdhcp source has been moved to the directory
	src/bin/perfdhcp.
	(Trac #3481, git d101aed6156a993476fa1164f0b0ec8395f5886c)

809.	[func]		stephen
	sockcreator is no longer built or installed.  The code is being
	retained in the repository for the moment, but may be deleted at
	some point in the future.
	(Trac #3480, git 2a55a469dde8fcc053b49e287c30d0906baa91b4)

808.	[func]		stephen
	Reduced number of startup and shutdown messages in the
	DHCP-DDNS process by making some of them debug messages.
	(Trac #3479, git bca0bae285de9ce904c0afd21af777dac2edb4e6)

807.	[func]		marcin
	DHCPv6 server responds to Confirm messages from clients.
	(Trac #3269, git 4f43c309a994e30c07f5aa27057552fb195ec284)

806.	[func]		marcin
	DHCPv4 server processes Requested IP Address option (50).
	(Trac #3320, git ad411a177a32bbe6a93f4baf813d985558c99e2f)

805.	[func]		stephen
	Changed all occurrences of "BIND 10" in message files to "Kea".
	(Trac #3416, git e88090b57a75424920d9b96efbf50e3554048828)

804.	[func]		marcin
	DHCPv4 server supports DHCPINFORM messages from the clients.
	(Trac #3390, git 77f8577b1dbb52bdc6deb8bed3eef6ce7abc33fd)

803.	[func]		marcin
	DHCPv4 server supports responding to directly connected clients on
	FreeBSD, NetBSD and OpenBSD using Berkeley Packet Filtering. This
	also resolves the problem reported in #3438 that the server doesn't
	pick the correct interface to respond to the client and the client
	never gets the response from the server.
	(Trac #2893, git 9fba39d93b9ece950c4294230984d6315dfa11f6)

802.	[doc]		tomek, marcin
	Developer's Guide updated to Change BIND 10 references to Kea.
	Documentation for Keactrl added.
	(Trac #3396, git 271450edbc63e9022f877c9aa3d1dc290708f151)
	(Trac #3466, git fa9570d19c73cbe7effc75589b7eb855c411f6a3)

801.	[build]		fdupont
	Detect all OS X versions more recent than 10.9 (where
	pthread_cond_destroy() doesn't work as documented,
	which makes some of unit tests to fail).
	(Trac #3473, git d620ef6659598bcc1f4c30241e845348770e264e)

800.	[bug]		marcin
	DHCPv6 server is now usable on FreeBSD, NetBSD and OpenBSD systems.
	It can receive messages sent to ff02::1:2 multicast address. Also,
	fixed the bug whereby the DHCPv6 server failed to bind the socket
	to global unicast address on BSD systems due to invalid scope id
	setting.
	(Trac #3437, git f4c2fe2fc37a37f1510e138e1f6c4ccd757e1f06)

799.	[func]		tmark
	Configuration parsing for all Kea servers has been enhanced to include
	the location of the error within the configuration file presented as
	file name, line number, and column within the configuration file.
	(Trac #3436, git b927deb2b4579f93ba74d4be8f5a3a4eaa3c6422)
	(Trac #3409, git 777dbdb29a641f7d8661f9cc2c22f1cb9fe7eb14)

798.	[build]		tomek
	JSON configuration backend is now the default. BUNDY backend
	is now deprecated after #3413 removed the BIND10/Bundy framework.
	(Trac #3476, git 727b65f2c62bbd7dc599b2e7956167e2b3c34098)

797.	[build]		tomek
	Removed a lot of remaining BIND10 framework: bind10, bindctl,
	cfgmgr, cmdctl, msgq, stats, sysinfo, tests, usermgr from src/bin
	directory, also src/lib/python directory. Python3 is not
	required anymore, unless documentation generation is enabled.
	(Trac #3413, git d7b297ac475193f687d07b0489ac74585d4f3814)

796.	[doc]		tomek
	User's Guide renamed to Kea Administrator Reference Manual,
	removed sections specific to BIND10/Bundy framework, rewritten
	general and DHCPv4 specific examples.
	(Trac #3418, git 73e6019d83760f0500890240e2e187dcd5e1e14c)

795.	[func]		marcin
	Added support to keactrl to start, stop, reconfigure and gather
	status of the DHCP-DDNS server.
	(Trac #3465, git 6bc61470c9ccee001fe282d0f879bcddac0b8721)

794.	[func]		fdupont
	cryptolink: add OpenSSL crypto backend as an alternative to Botan
	by specifying --with-openssl[=PATH] on the "configure" command
	line. Add hash support to the cryptolink API and use it in DHCP
	DDNS, removing the Botan dependency.
	(Trac #2406, git 4b4110dd68706b4171fc6d8a6f4f2a9cd820edac)

793.	[func]		tmark
	DHCP-DDNS: Implemented dynamic reconfiguration of the server,
	triggered when the SIGHUP signal is received by the server's
	process. Also, server performs a graceful shut down when SIGINT
	or SIGTERM signal is received.
	(Trac #3407, git f1a224df1e46098748ba60205be09ada4600515f)

792.	[func]		marcin
	Implemented keactrl script used to start, stop, reconfigure Kea
	servers and get their status and configuration data. This script
	is installed only if the JSON configuration backend is in use.
	(Trac #3422, git e1d164c7a9a54a7aacea88c8c57cd2826e06012b)

791.	[func]		tmark
	DHCP-DDNS: Now supports configure.ac parameter: --with-kea-config.
	It allows selecting configuration backend and accepts one of two
	values: BUNDY, which uses Bundy (former BIND10) framework as Kea
	0.8 did, or JSON, which reads configuration from a JSON file.
	(Trac #3401, git 8e69209caafc81041229f3d9601599f3d98fc86e)

790.	[func]		marcin
	DHCPv4 server: Implemented dynamic reconfiguration of the server,
	triggered when the SIGHUP signal is received by the server's
	process. Also, server performs a graceful shut down when SIGINT
	or SIGTERM signal is received.
	(Trac #3405, git dd0270bd91cf8fc958b8b388950d343d311ee99e)

789.	[bug]		marcin
	DHCPv4 server sends Renewal Time (58) and Rebinding Time (59)
	options to the client when the appropriate timers are set
	in the configuration. Previously, the timers were ignored.
	(Trac #3336, git b3c8a079889411182ade517c85aa4fe5d6b8719a)

788.	[func]		tomek
	DHCPv4 server: New parameter added to configure.ac: --with-kea-config.
	It allows selecting configuration backend and accepts one of two
	values: BUNDY, which uses Bundy (former BIND10) framework as Kea
	0.8 did, or JSON, which reads configuration from a JSON file.
	(Trac #3399, git 6e4dd3ae58c091ba0fd64c87fa8d7c268210f99b)

787.	[func]		marcin
	DHCPv6 server: Implemented dynamic reconfiguration of the server,
	triggered when the SIGHUP signal is received by the server's
	process. Also, server performs a graceful shut down when SIGINT
	or SIGTERM signal is received.
	(Trac #3406, git 3be60fa6ac521aecae6ae92d26dc03792bc76903)

786.	[func]		tmark
	DHCP-DDNS now supports DDNS updates with TSIG.  Please refer to the
	Kea Guide for details. Prior to this TSIG keys could be defined but
	were not used.
	(Trac #3432, git 80fea12a53d1e832d4e7b710ca6ea613300f73ea)

785.	[bug]		marcin
	DHCPv6 server avoids collisions between prefixes that are allocated
	as a result of receiving hints from the clients. Previously the
	whole prefix (including bits beyond the prefix length) was used to
	search existing leases in the lease database. If not found, the
	new lease was crated for the prefix sent by the client. If another
	client sent the same prefix but with different non-significant bits
	the prefix was allocated. This led to prefix collisions. Currently,
	server ignores bits beyond the prefix length when searching for
	existing leases.
	(Trac #3246, git 50de7df4195195e981ae9c8c6f1b4100047d5bb5)

784.	[func]		tmark
	DHCP_DDNS's configuration was changed. The unused parameter,
	"interface" was deleted.  Three new parameters, "ncr_protocol",
	"ncr_format", and "dns_server_timeout" were added.  Please refer to
	Kea Guide for details.
	(Trac #3268,    git bd60252e679f19b062f61926647f661ab169f21c)

783.	[func]*		tomek
	DHCPv6 server: New parameter added to configure: --with-kea-config.
	It allows selecting configuration backend and accepts one of two
	values: BUNDY, which uses Bundy (former BIND10 framework as Kea
	0.8 did, or JSON, which reads configuration from a JSON file.
	(Trac #3400, git 7e9fdfa644b81f72bfa5300b7ddcdb9754400769)

782.	[func]		tmark
	Added sender-ip, sender-port, and max-queue-size parameters to
	the dhcp-ddns configuration section of both b10-dhcp4 and b10-dhcp6.
	(Trac #3328,    git 8d8d0b5eedaab20bf1008dfb3a6913eb006a6e73)

781.	[func]		marcin
	libkea-dhcpsrv: the Memfile lease storage backend returns leases
	of a specified type. Previously, it ignored the lease type parameter
	and returned all leases for a particular client. Thanks to David
	Carlier for helping to implement this ticket.
	(Trac #3148, git d2f0edf473716cd747a21d6917e89ba55c148d8e)

780.	[func]		marcin
	libkea-cc: JSON parser stores information about the position
	of the data element values in the JSON string. The position
	comprises the line number and the offset within this line where
	the specific value resides. This functionality is intended to
	be used for error logging during configuration parsing.
	(Trac #3408, git 115a52a6713340fc589f6f95d73d242931239405)

779.	[doc]		tmark
	Added a section to the developer's guide for Kea's DHCP-DDNS
	component, D2.
	(Trac #3158,    git  7be263c7372b1401a8b4288742854f96b5bec0d6)

bind10-1.2.0 (kea 0.8) released on April 17, 2014

bind10-1.2.0rc1 released on April 8, 2014

778.	[func]*		marcin
	libdhcpsrv: the Memfile lease storage backend now writes
	leases into a CSV file. Configuration parsers for b10-dhcp4
	and b10-dhcp6 use the new configuration parameters to
	control the location of the lease file. It is possible to
	disable lease writes to disk using configuration for testing
	purposes.
	(Trac #3360, git 09e6e71abf8bc693e389ebd262fd149b43c1f1d4)

777.	[func]		tmark
	If b10-dhcp-ddns is configured to listen on an address other than
	loopback, it will issue a log message warning the user that this is
	insecure and is supported for testing purposes only.
	(Trac #3383,    git  652aa4de2fa82fdf3de569d01d9f4aa618fc1972)

776.	[func]		tomek
	b10-dhcp4 and b10-dhcp6 now support using PostgreSQL as the backend
	for storing lease data.  This backend is enabled by specifying
	--with-dhcp-pgsql on the "configure" command line. Without this
	switch the PostgreSQL backend is not compiled leaving BIND 10 able to
	be built on systems without PostgreSQL installed.  Thanks to David
	Carlier who contributed the initial patches for this work.
	(Trac #3080,    git  1aae8b1fab3008e62c4f085948b1abadad512447)

775.	[func]		marcin
	b10-dhcp4, b10-dhcp6: added a new parameter to subnet configuration.
	This parameter allows subnet ids to be set to arbitrary values or
	automatically generated values. Generated subnet ids are renumbered
	each time one or more subnets are removed.  Setting the ids to
	specific values prevents this renumbering.
	(Trac #3281, git d90e9a0642fbb16a4e664160b4812f61fb81f1aa)

774.	[doc]		marcin
	Updated information in the BIND 10 Guide about the standards supported
	by Kea and its current limitations.
	(Trac #3258, git ff52b86206e3a256a02ca6d5cde55040550ba86a)

773.	[doc]		tmark
	Added sections to the BIND 10 guide on configuring and using the
	DHCP-DDNS feature of Kea.  Chapter 19, describes the new DHCP-DDNS
	server and its configuration. Additions to chapters 17 and 18
	describe configuring the DHCP servers to work with the new server.
	(Trac #3283, git 806eea955c61eba2d7268958a740a8e8ea63bdaf)

772.	[bug]		tmark
	b10-dhcp4 and b10-dhcp6 now both correctly support DDNS updates
	when honoring client requested delegation. When DDNS is enabled,
	and the client's FQDN indicates they will do the forward updates,
	the servers will now post a DDNS update request to b10-dhcp-ddns
	for the reverse updates. Prior to this the servers were posting no
	DDNS update requests when honoring client delegation.
	(Trac #3352, git b1a0f405463723d539b2e6ed2dcdd692d7796b88)

771.	[bug]		tmark
	Ticket #3339 (entry 760) was reverted to fix regression
	where components added through bindctl, could not be removed.
	(Trac #3374, git c641e2d0569df3ca3e5a93beaf0ecf39db07e402)

770.	[bug]		tmark
	Configuration parsing in b10-dhcp6 and b10-dhcp4 for the "dhcp-ddns"
	section of their configurations now supplies hard-coded default values
	rather than those from their spec files.  This is a temporary solution
	to circumvent an issue in the configuration libraries which causes
	map-items to behave incorrectly.
	(Trac #3358, git 983d8acec3a7ccb1ffef662eac7518aed5f99381)

769.	[func]		marcin
	b10-dhcp6: Implemented support for Rebind message.
	(Trac #3232, git 3649413932857470558a6f19e0b0e181b3fc0fda)

768.	[bug]		tmark
	b10-dhcp-ddns now treats a DNS server response code of
	NXRRSET as a successful outcome when processing a request
	to remove DNS data.  This corrects a defect in which
	b10-dhcp-ddns would incorrectly fail a request to remove
	DNS data when the DNS server's response was NXRRSET.
	(Trac #3362, git da3b0d4f364d069ffdb47723545798ac589fae42)

767.	[func]		tomek
	Unit-tests for all DHCP database backends are now shared.
	This improves test coverage for memfile and any future
	backends that may appear.
	(Trac #3359, git 3d6c11630ada9d0681a813cf026f6bb16aabb9fa)

bind10-1.2.0beta1 released on March 6, 2014

766.	[func]		muks
	--disable-dns and --disable-dhcp configure arguments have been
	added to conditionally disable the DNS or DHCP components
	respectively. This facility can be used to do a DNS or DHCP-only
	build of BIND 10. DNS and DHCP components are both enabled by
	default.
	(Trac #2367, git 81a689b61b1c4abf8a1a4fcbe41cfc96fd11792a)

765.	[bug]		tomek
	b10-dhcp4: Fixed a minor bug in eRouter1.0 class processing. The
	server no longer sets giaddr field.
	(Trac #3353, git 23c22e9b1141c699f361d45c309e737dfecf6f3f)

764.	[bug]		tomek
	b10-dhcp4: Fixed a bug caused client classification to not work
	properly.
	(Trac #3343, git 1801400ac874380e7a565d373b4bae96a49e21f7)

763.	[func]		tmark
	b10-dhcp-ddns may now be configured to disable DNS updates in
	in a given direction by simply not defining any domains for that
	direction in its configuration.  This allows it to be configured to
	support either forward DNS or reverse DNS only.  Prior to this if
	a request was received that could not be matched to servers in a
	given direction it was failed immediately.
	(Trac #3341, git 01f26bce1d9faaddb8be59802f73891ea065b200)

762.	[func]		tmark
	If configured to do so, b10-dhcp6 will now create DHCP-DDNS update
	requests and send them to b10-dhcp-ddns for processing.
	(Trac# 3329, git 239956696465a13196a2b6bc0f3a61aed21a5de8)

761.	[doc]		stephen, jreed
	Added "man" page for perfdhcp.
	(Trac #2307, git ff2f538912c205fbdb1408ee613c09b90de53514)

760.	[bug]		tmark
	When merging a map of configuration elements into another, elements
	that are themselves maps will be merged. In particular, this
	corrects a defect which caused a configuration commit error to
	occur when using bindctl to modify a single a parameter in
	dhcp-ddns portion of b10-dhcp4 configuration.
	(Trac# 3339, git 3ae0d93d89f3277a566eeb045191a43b2dd9d9b1)

759.	[func]		tomek
	b10-dhcp4, b10-dhcp6: IP address of the relay agent can now be
	specified for both IPv4 and IPv6 subnets. That information allows
	the server to properly handle a case where relay agent address
	does not match subnet.  This is mostly useful in shared subnets
	and cable networks.
	(Trac #3322, git 5de565baea42c9096dff78ed5fbd05982a174469)

758.	[bug]		tmark
	b10-dhcp4 now correctly handles DHO_HOST_OPTION.  This corrects
	a bug where the server would fail to recognize the option in the
	DHCP request and then skip generating the appropriate DHCP-DDNS
	update request.
	(Trac #2426, git 985d66cba7665a71e17ef70c5d22c767abaad1b6)

757.	[func]		tmark
	b10-dhcp6 now parses parameters which support DHCP-DDNS updates
	via the DHCP-DDNS module, b10-dhcp-ddns.  These parameters are
	part of new configuration element, dhcp-ddns, defined in
	dhcp4.spec. These parameters influence when and how DDNS updates
	requests are created but communicating them to b10-dhcp-ddns is
	not yet supported.  That will be provided under separate ticket,
	Trac #3222.
	(Trac# 3034, git 22c667a66536ff3e3741bc67025d824644ed4e7d)

756.	[bug]		marcin
	b10-dhcp6: server parses DHCPv6 Vendor Class option. Previously
	the server failed to parse Vendor Class option having empty opaque
	data field because of the invalid definition in libdhcp++. The
	DHCPv6 Vendor Class option and DHCPv4 V-I Vendor Class option is
	now represented by the new OptionVendorClass. The b10-dhcp4 is
	affected by this change such that it uses new class to parse the
	DHCPv4 V-I Vendor Class option.
	(Trac #3316, git 1e61d7db5b8dc76682aa568cd62bfae0eeff46e3)

755.	[func]		muks
	Add support for the CAA RR type (RFC 6844).
	(Trac #2512, git 39162608985e5c904448f308951c73bb9c32da8f)

754.	[func]		muks
	Add support for the TLSA RR type (RFC 6698).
	(Trac #2185, git a168170430f6927f28597b2a6debebe31cf39b13)

753.	[func]		muks
	libdns++: the unknown/generic (RFC 3597) RDATA class now uses the
	generic lexer in constructors from text.
	(Trac #2426, git 0770d2df84e5608371db3a47e0456eb2a340b5f4)

752.	[func]		tmark
	If configured to do so, b10-dhcp4 will now create DHCP-DDNS update
	requests and send them to b10-dhcp-ddns for processing.
	(Trac# 3329, git 4546dd186782eec5cfcb4ddb61b0a3aa5c700751)

751.	[func]		muks
	The BIND 10 zone loader now supports the $GENERATE directive (a
	BIND 9 extension).
	(Trac #2430, git b05064f681231fe7f8571253c5786f4ff0f2ca03)

750.	[func]		tomek
	b10-dhcp4, b10-dhcp6: Simple client classification has been
	implemented. Incoming packets can be assigned to zero or more
	client classes. It is possible to restrict subnet usage to a given
	client class. User's Guide and Developer's Guide has been updated.
	(Trac #3274, git 1791d19899b92a6ee411199f664bdfc690ec08b2)

749.	[bug]		tmark
	b10-dhcp-ddns now sets the TTL value in RRs that add A, AAAA, or
	PTR DNS entries to the lease length provided in instigating
	NameChangeRequest.  This corrected a bug in which the TTL was
	always set to 0.
	(Trac# 3299, git dbacf27ece77f3d857da793341c6bd31ef1ea239)

748.	[bug]		marcin
	b10-dhcp4 server picks a subnet, to assign address for a directly
	connected client, using IP address of the interface on which the
	client's message has been received. If the message is received on
	the interface for which there is no suitable subnet, the message
	is discarded. Also, the subnet for renewing client which unicasts
	its request, is selected using ciaddr.
	(Trac #3242, git 9e571cc217d6b1a2fd6fdae1565fcc6fde6d08b1)

747.	[bug]		marcin
	libdhcpsrv: server configuration mechanism allows creating definitions
	for standard options for which Kea doesn't provide a definition yet.
	Without this, the server administrator couldn't configure options for
	which a definition didn't exist.
	(Trac# 3309, git 16a6ed6e48a6a950670c4874a2e81b1faf287d99)

746.	[func]		tomek
	IOAddress no longer exposes underlying asio objects. The getAddress()
	method has been removed and replaced with several convenience methods.
	(Trac #1485, git ecdb62db16b3f3d447db4a9d2a4079d5260431f0)

745.	[bug]*		muks
	b10-auth now returns rcode=REFUSED for all questions with
	qtype=RRSIG (i.e., where RRSIGs are queried directly). This is
	because RRSIGs are meaningless without being bundled alongside the
	RRs they cover.
	(Trac #2226, git 68d24e65c9c3dfee38adfbe1c93367b0083f9a58)

744.	[func]		marcin
	b10-dhcp6: Refactored the code which is processing Client FQDN
	option.  The major user-visible change is that server generates
	DDNS NameChangeRequest for the first IPv6 address (instead of all)
	acquired by a client. Also, the server generates fully qualified
	domain name from acquired IPv6 address, if the client sends an
	empty name in Client FQDN option.
	(Trac# 3295, git aa1c94a54114e848c64771fde308fc9ac0c00fd0)

743.	[func]		tmark
	b10-dhcp4 now responds with changes in DDNS behavior based upon
	configuration parameters specified through its dhcp-ddns configuration
	element. The parameters now supported are override-no-update,
	override-client-update, replace-client-name, generated-prefix, and
	qualifying-suffix.
	(Trac# 3282, git 42b1f1e4c4f5aa48b7588233402876f5012c043c)

742.	[func]		muks
	The authoritative server now includes the datasource configuration
	when logging some errors with the
	AUTH_DATASRC_CLIENTS_BUILDER_RECONFIGURE_ERROR message ID.
	(Trac #2756, git 31872754f36c840b4ec0b412a86afe9f38be86e0)

741.	[bug]		shane
	Remove hard-coded (and unnecessary) TSIG key from error message.
	This also prevents a crash if the TSIG name is missing.
	(Trac #3099, git 0ba8bbabe09756a4627e80aacdbb5050407faaac)

740.	[func]		muks
	When displaying messages about mismatched configuration data types
	in entered values (between the supplied value type and expected
	schema type), bindctl now includes both the supplied and expected
	configuration data types in the returned error. The user has more
	information on what caused the error now.
	(Trac #3239, git 84d5eda2a6ae0d737aef68d56023fc33fef623e6)

739.	[bug]		muks
	Various minor updates were made to the SSHFP RDATA parser. Mainly,
	the SSHFP constructor no longer throws an isc::BadValue exception.
	generic::SSHFP::getFingerprintLen() was also renamed to
	getFingerprintLength().
	(Trac #3287, git 2f26d781704618c6007ba896ad3d9e0c107d04b0)

738.	[bug]		muks
	b10-auth now correctly processes NXDOMAIN results in the root zone
	when using a SQLite3 data source.
	(Trac #2951, git 13685cc4580660eaf5b041b683a2d2f31fd24de3)

737.	[func]		muks
	b10-auth now additionally logs the source address and port when
	DNS messages with unsupported opcodes are received.
	(Trac #1516, git 71611831f6d1aaaea09143d4837eddbd1d67fbf4)

736.	[bug]		wlodek
	b10-dhcp6 is now capable to determine if a received
	message is addressed to it, using server identifier option.
	The messages with non-matching server identifier are dropped.
	(Trac #2892, git 3bd69e9b4ab9be231f7c966fd62b95a4e1595901)

735.	[doc]		stephen
	Expanded Developer's Guide to include chapter on logging.
	(Trac #2566, git a08d702839d9df6cddefeccab1e7e657377145de)

734.	[bug]		marcin
	libdhcp++: fixed a bug which caused an error when setting boolean
	values for an option. Also, bind10-guide has been updated with the
	examples how to set the boolean values for an option.
	(Trac# 3292, git 7c4c0514ede3cffc52d8c2874cdbdb74ced5f4ac)

733.	[bug]		marcin
	libdhcp++: a function which opens IPv6/UDPv6 sockets for the
	DHCPv6 server, gracefully handles errors to bind socket to
	a multicast address.
	(Trac #3288, git 76ace0c46a5fe0e53a29dad093b817ad6c891f1b)

732.	[func]		tomek
	b10-dhcp4, b10-dhcp6: Support for simplified client classification
	added. Incoming packets are now assigned to a client class based
	on the content of the packet's user class option (DHCPv4) or vendor
	class option (DHCPv6). Two classes (docsis3.0 and eRouter1.0) have
	class specific behavior in b10-dhcp4. See DHCPv4 Client
	Classification and DHCPv6 Client Classification in BIND10
	Developer's Guide for details.  This is a first ticket in a series
	of planned at least three tickets.
	(Trac #3203, git afea612c23143f81a4201e39ba793bc837c5c9f1)

731.	[func]		tmark
	b10-dhcp4 now parses parameters which support DHCP-DDNS updates
	via the DHCP-DDNS module, b10-dhcp-ddns.  These parameters are
	part of new configuration element, dhcp-ddns, defined in
	dhcp4.spec.  The parameters parse, store and retrieve but do not
	yet govern behavior.  That will be provided under separate ticket.
	(Trac# 3033, git 0ba859834503f2b9b908cd7bc572e0286ca9201f)

730.	[bug]		tomek
	b10-dhcp4, b10-dhcp6: Both servers used to unnecessarily increase
	subnet-id values after reconfiguration. The subnet-ids are now reset
	to 1 every time a server is reconfigured.
	(Trac #3234, git 31e416087685a6dadc3047fdbb0927bbf60095aa)

729.	[bug]		marcin
	b10-dhcp4 discards DHCPv4 messages carrying server identifiers
	which don't match server identifiers used by the server.
	(Trac #3279, git 805d2b269c6bf3e7be68c13f1da1709d8150a666)

728.	[func]		marcin
	b10-dhcp6: If server fails to open a socket on one interface it
	will log a warning and continue to open sockets on other interfaces.
	The warning message is communicated from the libdhcp++ via the
	error handler function supplied by the DHCPv6 server.
	(Trac #3252, git af5eada1bba906697ee92df3fcc25cc0e3979221)

727.	[func]		muks
	RRset::setName() has now been removed.
	(Trac #2335, git c918027a387da8514acf7e125fd52c8378113662)

726.	[bug]*		muks
	Don't print trailing newlines in Question::toText() output by
	default.  This fixes some logging that were split with a line
	feed.  It is possible to get the old behavior by passing
	toText(true).  Message::toText() output is unchanged.
	(Trac #571, git 7286499d5206c6d2aa8a59a5247c3841a772a43e)

725.	[func]		tmark
	b10-dhcp-ddns D2UpdateMgr now uses the newly implemented
	NameAddTransaction and NameRemoveTransaction classes.  This allows
	it to conduct actual DNS update exchanges based upon queued
	NameChangeRequests.
	(Trac# 3089, git 9ff948a169e1c1f3ad9e1bad1568375590a3ef42)

724.	[bug]		marcin
	b10-dhcp4: Different server identifiers are used for the packets
	being sent through different interfaces. The server uses IPv4 address
	assigned to the particular interface as a server identifier. This
	guarantees that the unicast packet sent by a relay or a client, to
	the address being a server identifier, will reach the server.
	(Trac #3231, git c7a229f15089670d2bfde6e9f0530c30ce6f8cf8)

723.	[bug]		marcin
	libdhcp++: Implemented unit tests for the IfaceMgr's routine
	which opens IPv6 sockets on detected interfaces. The IfaceMgr
	logic performing low level operations on sockets has been
	moved to a separate class. By providing a custom implementation
	of this class, the unit tests may use fake interfaces with
	custom configuration and thus cover wide range of test
	scenarios for the function.
	(Trac #3251, git 21d2f7ec425f8461b545687104cd76a42da61b2e)

722.	[bug]		muks
	b10-cmdctl now prints a more operator-friendly message when the
	address+port that b10-cmdctl listens on is already in use.
	(Trac #3227, git 5ec35e37dbb46f66ff0f6a9d9a6a87a393b37934)

721.	[func]		tmark
	Updates the user_chk example hooks shared library with callouts
	for packet receive and packet send.  Decision outcome now includes
	the lease or prefix assigned.  The user registry now supports a
	default user entry.
	(Trac #3207, git 34fddf2e75b80d9e517a8f9c3321aa4878cda795)

720.	[func]		tmark
	Added the initial implementation of the class, NameAddTransaction,
	to b10-dhcp-ddns.  This class provides a state machine which
	implements the logic required to remove forward and reverse DNS
	entries as described in RFC 4703, section 5.5. This includes the
	ability to construct the necessary DNS requests.
	(Trac# 3088, git ca58ac00fce4cb5f46e534d7ffadb2db4e4ffaf3)

719.	[func]		tomek
	b10-dhcp4: Support for sending back client-id (RFC6842) has been
	added now. Also a configuration parameter (echo-client-id) has
	been added, so it is possible to enable backward compatibility
	("echo-client-id false").
	(Trac #3210, git 88a4858db206dfcd53a227562198f308f7779a72)

718.	[func]		dclink, tomek
	libdhcp++: Interface detection implemented for FreeBSD, NetBSD,
	OpenBSD, Mac OS X and Solaris 11. Thanks to David Carlier for
	contributing a patch.
	(Trac #2246, git d8045b5e1580a1d0b89a232fd61c10d25a95e769)

717.	[bug]		marcin
	Fixed the bug which incorrectly treated DHCPv4 option codes 224-254 as
	standard options, barring them from being used as custom options.
	(Trac #2772, git c6158690c389d75686545459618ae0bf16f2cdb8)

716.	[func]		marcin
	perfdhcp: added support for sending DHCPv6 Release messages
	at the specified rate and measure performance. The orphan
	messages counters are not displayed for individual exchanges
	anymore. The following ticket: #3261 has been submitted to
	implement global orphan counting for all exchange types.
	(Trac #3181, git 684524bc130080e4fa31b65edfd14d58eec37e50)

715.	[bug]		marcin
	libdhcp++: Used the CMSG_SPACE instead of CMSG_LEN macro to calculate
	msg_controllen field of the DHCPv6 message. Use of CMSG_LEN causes
	sendmsg failures on OpenBSD due to the bug kernel/6080 on OpenBSD.
	(Trac #1824, git 39c9499d001a98c8d2f5792563c28a5eb2cc5fcb)

714.	[doc]		tomek
	BIND10 Contributor's Guide added.
	(Trac #3109, git 016bfae00460b4f88adbfd07ed26759eb294ef10)

713.	[func]		tmark
	Added DNS update request construction to d2::NameAddTransaction
	in b10-dhcp-ddns.  The class now generates all DNS update
	request variations needed to fulfill it's state machine in
	compliance with RFC 4703, sections 5.3 and 5.4.
	(Trac# 3241, git dceca9554cb9410dd8d12371b68198b797cb6cfb)

712.	[func]		marcin, dclink
	b10-dhcp4: If server fails to open a socket on one interface it
	will log a warning and continue to open sockets on other interfaces.
	The warning message is communicated from the libdhcp++ via the
	error handler function supplied by the DHCPv4 server. Thanks to
	David Carlier for providing a patch.
	(Trac #2765, git f49c4b8942cdbafb85414a1925ff6ca1d381f498)

711.	[func]		tmark
	Added the initial implementation of the class, NameAddTransaction,
	to b10-dhcp-ddns.  This class provides the state model logic
	described in the DHCP_DDNS design to add or replace forward and
	reverse DNS entries for a given FQDN.  It does not yet construct
	the actual DNS update requests, this will be added under Trac#
	3241.
	(Trac# 3087, git 8f99da735a9f39d514c40d0a295f751dc8edfbcd)

710.	[build]		jinmei
	Fixed various build time issues for MacOS X 10.9.  Those include
	some general fixes and improvements:
	- (libdns++) masterLoad() functions now use the generic MasterLoader
	  class as backend, eliminating the restrictions of the previous
	  versions.
	- (libcc) fixed a minor portability bug in the JSON parser.  Although
	  the only known affected system is OS X 10.9 at the moment, that
	  could potentially cause disruption on other existing and future
	  systems.
	Other notes:
	- if built with googletest, gtest 1.7 (and possibly higher) is
	  required.
	- many older versions of Boost don't work.  A known workable version
	  is 1.54.
	(Trac #3213, git d4e570f097fe0eb9009b177a4af285cde0c636cc)

709.	[bug]		marcin
	b10-dhcp6: Server crashed when the client sent FQDN option and did
	not request FQDN option to be returned.
	(Trac #3220, git 0f1ed4205a46eb42ef728ba6b0955c9af384e0be)

708.	[bug]		dclink, marcin
	libdhcpsrv: Fixed a bug in Memfile lease database backend which
	caused DHCPv4 server crashes when leases with NULL client id
	were present. Thanks to David Carlier for submitting the patch.
	(Trac #2940, git a232f3d7d92ebcfb7793dc6b67914299c45c715b)

707.	[bug]		muks
	Using very large numbers (out of bounds) in config values caused
	BIND 10 to throw an exception. This has been fixed in a patch
	contributed by David Carlier.
	(Trac #3114, git 9bd776e36b7f53a6ee2e4d5a2ea79722ba5fe13b)

706.	[func]		marcin
	b10-dhcp4: Server processes the DHCPv4 Client FQDN and Host Name
	options sent by a client and generates the response. As a result
	of processing, the server generates NameChangeRequests which
	represent changes to DNS mappings for a particular lease (addition
	or removal of DNS mappings).
	Currently all generated NameChangeRequests are dropped. Sending
	them to b10-dhcp-ddns will be implemented with the future tickets.
	(Trac #3035, git f617e6af8cdf068320d14626ecbe14a73a6da22)

705.	[bug]*		kean
	When commands are piped into bindctl, no longer attempt to query the
	user name and password if no default user name and password file is
	present, or it contains no valid entries.
	(Trac #264, git 4921d7de6b5623c7e85d2baf8bc978686877345b)

704.	[func]		naokikambe
	New statistics items related to IP sockets added into b10-xfrin:
	open, openfail, close, connfail, conn, senderr, and recverr.
	Their values can be obtained by invoking "Stats show Xfrin" via
	bindctl while b10-xfrin is running.
	(Trac #2300, git 4655c110afa0ec6f5669bf53245bffe6b30ece4b)

703.	[bug]		kean
	A bug in b10-msgq was fixed where it would remove the socket file if
	there was an existing copy of b10-msgq running. It now correctly
	detects and reports this without removing the socket file.
	(Trac #433, git c18a49b0435c656669e6f87ef65d44dc98e0e726)

702.	[func]		marcin
	perfdhcp: support for sending DHCPv6 Renew messages at the specified
	rate and measure performance.
	(Trac #3183, git 66f2939830926f4337623b159210103b5a8e2434)

701.	[bug]		tomek
	libdhcp++: Incoming DHCPv6 IAPREFIX option is now parsed properly.
	(Trac #3211, git ed43618a2c7b2387d76f99a5a4b1a3e05ac70f5e)

700.	[func]		tomek, marcin
	b10-dhcp4, b10-dhcp6: Support for vendor options has been added. It
	is now possible to configure vendor options. Server is able to
	parse some CableLabs vendor options and send configured	vendor
	options	in response. The support is not complete.
	(Trac #3194, git 243ded15bbed0d35e230d00f4e3ee42c3609616c)

699.	[bug]		marcin
	libdhcp++: Options with defined suboptions are now handled properly.
	In particular, Relay Agent Info options is now echoed back properly.
	(Trac #3102, git 6f6251bbd761809634aa470f36480d046b4d2a20)

698.	[bug]		muks
	A bug was fixed in the interaction between b10-init and b10-msgq
	that caused BIND 10 failures after repeated start/stop of
	components.
	(Trac #3094, git ed672a898d28d6249ff0c96df12384b0aee403c8

697.	[func]		tmark
	Implements "user_check" hooks shared library which supports subnet
	selection based upon the contents of a list of known DHCP lease users
	(i.e. clients).  Adds the following subdirectories to the bind10 src
	directory for maintaining hooks shared libraries:
	bind10/src/hooks - base directory for hooks shared libraries;
	bind10/src/hooks/dhcp - base directory for all hooks libs
	pertaining to DHCP (Kea);
	bind10/src/hooks/dhcp/user_check - directory containing the
	user_check hooks library.
	(Trac #3186, git f36aab92c85498f8511fbbe19fad5e3f787aef68)

696.	[func]		tomek
	b10-dhcp4: It is now possible to specify value of siaddr field
	in DHCPv4 responses. It is used to point out to the next
	server in the boot process (that typically is TFTP server).
	(Trac #3191, git 541922b5300904a5de2eaeddc3666fc4b654ffba)

695.	[func]		tomek
	b10-dhcp6 is now able to listen on global IPv6 unicast addresses.
	(Trac #3195, git 72e601f2a57ab70b25d50877c8e49242739d1c9f)

694.	[bug]		tomek
	b10-dhcp6 now handles exceptions better when processing initial
	configuration. In particular, errors with socket binding do not
	prevent b10-dhcp6 from establishing configuration session anymore.
	(Trac #3195, git 72e601f2a57ab70b25d50877c8e49242739d1c9f)

693.	[bug]		tomek
	b10-dhcp6 now handles IPv6 interface enabling correctly.
	(Trac #3195, git 72e601f2a57ab70b25d50877c8e49242739d1c9f)

692.	[bug]		marcin
	b10-dhcp4: Fix a bug whereby the Parameter Request List was not parsed
	by the server and requested DHCPv4 options were not returned to the
	client. Options are not sent back to the client if server failed to
	assign a lease.
	(Trac #3200, git 50d91e4c069c6de13680bfaaee3c56b68d6e4ab1)

691.	[bug]		marcin
	libdhcp++: Created definitions for standard DHCPv4 options:
	tftp-server-name (66) and boot-file-name (67). Also, fixed definition
	of DHCPv4 option time-offset (2).
	(Trac #3199, git 6e171110c4dd9ae3b1be828b9516efc65c33460b)

690.	[bug]		tomek
	b10-dhcp4: Relay Agent Info option is now echoed back in
	DHCPv4 responses.
	(Trac #3184, git 287389c049518bff66bdf6a5a49bb8768be02d8e)

689.	[func]*		marcin
	b10-dhcp4 and b10-dhcp6 install callback functions which parse options
	in the received DHCP packets.
	(Trac #3180, git f73fba3cde9421acbeb9486c615900b0af58fa25)

688.	[func]		tomek
	b10-dhcp6: Prefix Delegation support is now extended to
	Renew and Release messages.
	(Trac #3153, #3154, git 3207932815f58045acea84ae092e0a5aa7c4bfd7)

687.	[func]		tomek
	b10-dhcp6: Prefix Delegation (IA_PD and IAPREFIX options) is now
	supported in Solicit and Request messages.
	(Trac #3152, git a0e73dd74658f2deb22fad2c7a1f56d122aa9021)

686.	[bug]		tomek
	b10-dhcp6 now sends back relayed traffic to proper port.
	(Trac #3177, git 6b33de4bea92eecb64b6c673bf1b8ae51f8edcf1)

685.	[func]		tomek
	libdhcpsrv: Allocation Engine is now able to handle IPv6 prefixes.
	This will be used in Prefix Delegation.
	(Trac #3171, git 7d1431b4c887f0c7ee1b26b9b82d3d3b8464b34f)

684.	[func]		muks, vorner
	API support to delete zone data has been added. With this,
	DomainTree and RdataSet which form the central zone data
	structures of b10-auth allow deletion of names and RR data
	respectively.
	(Trac #2750, git d3dbe8e1643358d4f88cdbb7a16a32fd384b85b1)
	(Trac #2751, git 7430591b4ae4c7052cab86ed17d0221db3b524a8)

683.	[bug]		stephen
	Modifications to fix problems running unit tests if they
	are statically linked.  This includes provision of an
	initialization function that must be called by user-written
	hooks libraries if they are loaded by a statically-linked
	image.
	(Trac #3113, git 3d19eee4dbfabc7cf7ae528351ee9e3a334cae92)

682.	[func]		naokikambe
	New statistics items added into b10-xfrin : ixfr_running,
	axfr_running, and soa_in_progress.  Their values can be
	obtained by invoking "Stats show Xfrin" via bindctl when
	b10-xfrin is running.
	(Trac #2274, git ca691626a2be16f08754177bb27983a9f4984702)

681.	[func]		tmark
	Added support for prefix delegation configuration to b10-dhcp6
	subnets.
	(Trac# 3151, git 79a22be33825bafa1a0cdfa24d5cb751ab1ae2d3)

680.	[func]		marcin
	perfdhcp: Added support for requesting IPv6 prefixes using IA_PD
	option being sent to the server.
	(Trac #3173, git 4cc844f7cc82c8bd749296a2709ef67af8d9ba87)

679.	[func]		tmark
	b10-dhcp-ddns: Finite state machine logic was refactored
	into its own class, StateModel.
	(Trac# 3156, git 6e9227b1b15448e834d1f60dd655e5633ff9745c)

678.	[func]		tmark
	MySQL backend used by b10-dhcp6 now uses lease type as a
	filtering parameter in all IPv6 lease queries.
	(Trac# 3147, git 65b6372b783cb1361fd56efe2b3247bfdbdc47ea)

677.	[func]		tomek
	libdhcpsrv: CfgMgr is now able to store IA, TA and PD pools in
	Subnet6 structures.
	(Trac #3150, git e6f0e89162bac0adae3ce3141437a282d5183162)

676.	[bug]		muks
	We now also allow the short name ("hmac-md5"), along with the long
	name ("hmac-md5.sig-alg.reg.int") that was allowed before for
	HMAC-MD5, so that it is more convenient to configure TSIG keys
	using it.
	(Trac #2762, git c543008573eba65567e9c189824322954c6dd43b)

675.	[func]		vorner
	If there's an exception not handled in a Python BIND10 component,
	it is now stored in a temporary file and properly logged, instead
	of dumping to stderr.
	(Trac #3095, git 18cf54ed89dee1dd1847053c5210f0ca220590c2)

674.	[func]		tomek
	Preparatory work for prefix delegation in LeaseMgr. getLease6()
	renamed to getLeases6(). It now can return more than one lease.
	(Trac #3146, git 05a05d810be754e7a4d8ca181550867febf6dcc6)

673.	[func]		tomek
	libdhcp: Added support for IA_PD and IAPREFIX options. New class
	for IAPREFIX (Option6_IAPrefix) has been added.
	(Trac #3145, git 3a844e85ecc3067ccd1c01841f4a61366cb278f4)

672.	[func]		tmark
	Added b10-dhcp-ddns transaction base class, NameChangeTransaction.
	This class provides the common structure and methods to implement
	the state models described in the DHCP_DDNS design, plus
	integration with DNSClient and its callback mechanism for
	asynchronous IO with the DNS servers.
	(Trac #3086, git 079b862c9eb21056fdf957e560b8fe7b218441b6)

671.	[func]		dclink, tomek
	The memfile backend now supports getLease4(hwaddr) and
	getLease4(client-id) methods. Thanks to David Carlier for
	contributing a patch.
	(Trac #2592, git a11683be53db2f9f8f9b71c1d1c163511e0319b3)

670.	[func]		marcin
	libdhcpsrv: Added support to MySQL lease database backend to
	store FQDN data for the lease.
	(Trac #3084, git 79b7d8ee017b57a81cec5099bc028e1494d7e2e9)

669.	[func]		tmark
	Added main process event loop to D2Process which is the primary
	application object in b10-dhcp-ddns. This allows DHCP-DDNS
	to queue requests received from clients for processing while
	listening for command control events.
	(Trac #3075 git e2f9d2e4c1b36f01eb5bfa2c4f8d55cf139c7e02)

668.	[func]		marcin
	libdhcpsrv: Implemented changes to lease allocation engine to
	propagate information about client's FQDN.
	(Trac #3083, git 37af28303d1cd61f675faea969cd1159df65bf9d)

667.	[func]		tomek
	Additional hooks (buffer4_receive, lease4_renew,
	lease4_release, buffer4_send) added to the DHCPv4 server.
	(Trac #2983, git fd47f18f898695b98623a63a0a1c68d2e4b37568)

666.	[func]		vorner
	The CmdCtl's command "print_settings" was removed. It served no real
	purpose and was just experimental leftover from early development.
	(Trac #3028, git 0d22246092ad4822d48f5a52af5f644f5ae2f5e2)

665.	[doc]		stephen
	Added the "Hook's Maintenance Guide" to the BIND 10 developer
	documentation.
	(Trac #3063, git 5d1ee7b7470fc644b798ac47db1811c829f5ac24)

664.	[bug]		tmark
	Corrects a bug in Hooks processing that was improperly
	creating a new callout handle on every call, rather
	than maintaining it throughout the context of the
	packet being processed.
	(Trac #3062, git 28684bcfe5e54ad0421d75d4445a04b75358ce77)

663.	[func]		marcin
	b10-dhcp6: Server processes the DHCPv6 Client FQDN Option
	sent by a client and generates the response. The DHCPv6 Client
	FQDN Option is represented by the new class in the libdhcp++.
	As a result of FQDN Option processing, the server generates
	NameChangeRequests which represent changes to DNS mappings for
	a particular lease (addition or removal of DNS mappings).
	Currently all generated NameChangeRequests are dropped. Sending
	them to b10-dhcp-ddns will be implemented with the future tickets.
	(Trac #3036, git 209f3964b9f12afbf36f3fa6b62964e03049ec6e)

662.	[func]		marcin
	libdhcp++: Implemented an Option4ClientFqdn class which represents
	DHCPv4 Client FQDN Option (code 81) defined in RFC4702. This class
	supports the domain name encoding in canonical FQDN format as well
	as in deprecated ASCII format.
	(Trac# 3082, git 1b434debfbf4a43070eb480fa0975a6eff6429d4)

661.	[func]		stephen
	Copy additional header files to the BIND 10 installation directory
	to allow the building of DHCP hooks libraries against an installed
	version of BIND 10.
	(Trac #3092, git e9beef0b435ba108af9e5979476bd2928808b342)

660.	[func]		fujiwara
	src/lib/cc: Integer size of C++ CC library is changed to int64_t.
	b10-auth: The size of statistics counters is changed to uint64_t.
	b10-auth sends lower 63 bit of counter values to b10-stats.
	(Trac #3015,  git e5b3471d579937f19e446f8a380464e0fc059567
	 and Trac #3016, git ffbcf9833ebd2f1952664cc0498608b988628d53)

659.	[func]		stephen
	Added capability to configure the hooks libraries for the
	b10-dhcp4 and b10-dhcp6 servers through the BIND 10
	configuration mechanism.
	(Trac #2981, git aff6b06b2490fe4fa6568e7575a9a9105cfd7fae)

658.	[func]*		vorner
	The resolver, being experimental, is no longer installed by default.
	If you really want to use it, even when it is known to be buggy, use
	the ./configure --enable-experimental-resolver option.
	(Trac #3064, git f5f07c976d2d42bdf80fea4433202ecf1f260648)

657.	[bug]		vorner
	Due to various problems with older versions of boost and
	shared memory, the server rejects to compile with combination
	of boost < 1.48 and shared memory enabled. Most users don't
	need shared memory, admins of large servers are asked to
	upgrade boost.
	(Trac #3025, git 598e458c7af7d5bb81131112396e4c5845060ecd)

656.	[func]		tomek
	Additional hooks (buffer6_receive, lease6_renew,
	lease6_release, buffer6_send) added to the DHCPv6 server.
	(Trac #2984, git 540dd0449121094a56f294c500c2ed811f6016b6)

655.	[func]		tmark
	Added D2UpdateMgr class to b10-dhcp-ddns. This class is
	the b10-dhcp-ddns task master, instantiating and supervising
	transactions that carry out the DNS updates needed to
	fulfill the requests (NameChangeRequests) received from
	b10-dhcp-ddns clients (e.g. DHCP servers).
	(Trac #3059 git d72675617d6b60e3eb6160305738771f015849ba)

654.	[bug]		stephen
	Always clear "skip" flag before calling any callouts on a hook.
	(Trac# 3050, git ff0b9b45869b1d9a4b99e785fbce421e184c2e93)

653.	[func]		tmark
	Added initial implementation of D2QueueMgr to
	b10-dhcp-ddns.  This class manages the receipt and
	queueing of requests received by b10-dhcp-ddns from
	its clients (e.g. DHCP servers)
	(Trac# 3052, git a970f6c5255e000c053a2dc47926cea7cec2761c)

652.	[doc]		stephen
	Added the "Hook Developer's Guide" to the BIND 10 developer
	documentation.
	(Trac# 2982, git 26a805c7e49a9ec85ee825f179cda41a2358f4c6)

651.	[bug]		muks
	A race condition when creating cmdctl certificates caused corruption
	of these certificates in rare cases. This has now been fixed.
	(Trac# 2962, git 09f557d871faef090ed444ebeee7f13e142184a0)

650.	[func]		muks
	The DomainTree rebalancing code has been updated to be more
	understandable. This ChangeLog entry is made just to make a note
	of this change. The change should not cause any observable
	difference whatsoever.
	(Trac# 2811, git 7c0bad1643af13dedf9356e9fb3a51264b7481de)

649.	[func]		muks
	The default b10-xfrout also_notify port has been changed from
	0 to 53.
	(Trac# 2925, git 8acbf043daf590a9f2ad003e715cd4ffb0b3f979)

648.	[func]		tmark
	Moved classes pertaining to sending and receiving
	NameChangeRequests from src/bin/d2 into their own library,
	libdhcp_ddns, in src/lib/dhcp_ddns.  This allows the
	classes to be shared between DHDCP-DDNS and its clients,
	such as the DHCP servers.
	(Trac# 3065, git 3d39bccaf3f0565152ef73ec3e2cd03e77572c56)

647.	[func]		tmark
	Added initial implementation of classes for sending
	and receiving NameChangeRequests between DHCP-DDNS
	and its clients such as DHCP. This includes both
	abstract classes and a derivation which traffics
	requests across UDP sockets.
	(Trac #3008, git b54530b4539cec4476986442e72c047dddba7b48)

646.	[func]		stephen
	Extended the hooks framework to add a "validate libraries" function.
	This will be used to check libraries specified during BIND 10
	configuration.
	(Trac #3054, git 0f845ed94f462dee85b67f056656b2a197878b04)

645.	[func]		tomek
	Added initial set of hooks (pkt4_receive, subnet4_select,
	lease4_select, pkt4_send) to the DHCPv4 server.
	(Trac #2994, git be65cfba939a6a7abd3c93931ce35c33d3e8247b)

644.	[func]		marcin
	b10-dhcp4, b10-dhcp6: Implemented selection of the interfaces
	that server listens on, using Configuration Manager. It is
	possible to specify interface names explicitly or use asterisk
	to specify that server should listen on all available interfaces.
	Sockets are reopened according to the new configuration as
	soon as it is committed.
	(Trac #1555, git f48a3bff3fbbd15584d788a264d5966154394f04)

643.	[bug]		muks
	When running some unittests as root that depended on insufficient
	file permissions, the tests used to fail because the root user
	could still access such files. Such tests are now skipped when
	they are run as the root user.
	(Trac #3056, git 92ebabdbcf6168666b03d7f7fbb31f899be39322)

642.	[func]		tomek
	Added initial set of hooks (pkt6_receive, subnet6_select,
	lease6_select, pkt6_send) to the DHCPv6 server.
	(Trac #2995, git d6de376f97313ba40fef989e4a437d184fdf70cc)

641.	[func]		stephen
	Added the hooks framework. This allows shared libraries of
	user-written functions to be loaded at run-time and the
	functions called during packet processing.
	(Trac #2980, git 82c997a72890a12af135ace5b9ee100e41c5534e)

640.	[func]		marcin
	b10-dhcp-ddns: Implemented DNSClient class which implements
	asynchronous DNS updates using UDP. The TCP and TSIG support
	will be	implemented at later time. Nevertheless, class API
	accommodates the use of TCP and TSIG.
	(Trac #2977, git 5a67a8982baa1fd6b796c063eeb13850c633702c)

639.	[bug]		muks
	Added workaround for build failure on Fedora 19 between GCC 4.8.x
	and boost versions less than 1.54. Fedora 19 currently ships
	boost-1.53.
	(Trac #3039, git 4ef6830ed357ceb859ebb3e5e821a064bd8797bb)

638.	[bug]*		naokikambe
	Per-zone statistics counters are distinguished by zone class,
	e.g. IN, CH, and HS. A class name is added onto a zone name in
	structure of per-zone statistics.
	(Trac #2884, git c0153581c3533ef045a92e68e0464aab00947cbb)

637.	[func]		tmark
	Added initial implementation of NameChangeRequest,
	which embodies DNS update requests sent to DHCP-DDNS
	by its clients.
	(trac3007 git f33bdd59c6a8c8ea883f11578b463277d01c2b70)

636.	[func]		tmark
	Added the initial implementation of configuration parsing for
	DHCP-DDNS.
	(Trac #2957, git c04fb71fa44c2a458aac57ae54eeb1711c017a49)

635.	[func]		marcin
	b10-dhcp-ddns: Implemented DNS Update message construction.
	(Trac #2796, git eac5e751473e238dee1ebf16491634a1fbea25e2)

634.	[bug]		muks
	When processing DDNS updates, we now check the zone more
	thoroughly with the received zone data updates to check if it is
	valid.  If the zone fails validation, we reply with SERVFAIL
	rcode. So, while previously we may have allowed more zone data
	cases without checking which resulted in invalid zones, such
	update requests are now rejected.
	(Trac #2759, git d8991bf8ed720a316f7506c1dd9db7de5c57ad4d)

633.	[func]		jinmei
	b10-memmgr: a new BIND 10 module that manages shared memory
	segments for DNS zone data.  At this point it's runnable but does
	nothing really meaningful for end users; it was added to the
	master branch for further development.
	(Trac #2854, git d05d7aa36d0f8f87b94dba114134b50ca37eabff)

632.	[bug]		marcin
	perfdhcp: Fixed a bug in whereby the application was sporadically
	crashing when timed out packets were garbage collected.
	(Trac #2979, git 6d42b333f446eccc9d0204bcc04df38fed0c31db)

631.	[bug]		muks
	Applied a patch by Tomas Hozza to fix a couple of compile errors
	on Fedora 19 development release.
	(Trac #3001, git 6e42b90971b377261c72d51c38bf4a8dc336664a)

630.	[bug]		muks
	If there is a problem loading the backend module for a type of
	data source, b10-auth would not serve any zones. This behaviour
	has been changed now so that it serves zones from all other usable
	data sources that were configured.
	(Trac #2947, git 9a3ddf1e2bfa2546bfcc7df6d9b11bfbdb5cf35f)

629.	[func]		stephen
	Added first part of the hooks framework.
	(Trac #2794, git d2b107586db7c2deaecba212c891d231d7e54a07)

628.	[func]		y-aharen
	b10-auth: A new statistics item 'qryrecursion' has been introduced.
	The counter is for the number of queries (OpCode=Query) with Recursion
	Desired (RD) bit on.
	(Trac #2796, git 3d291f42cdb186682983aa833a1a67cb9e6a8434)

627.	[func]		tmark
	Logger name for DHCP-DDNS has been changed from "d2_logger" to
	"dhcpddns".  In addition, its log messages now use two suffixes,
	DCTL_ for logs the emanate from the underlying base classes, and
	DHCP_DDNS_ for logs which emanate from DHCP-DDNS specific code
	(Trac #2978, git 5aec5fb20b0486574226f89bd877267cb9116921)

626.	[func]		tmark
	Created the initial implementation of DHCP-DDNS service
	controller class, D2Controller, and the abstract class from
	which it derives, DControllerBase. D2Controller manages the
	lifecycle and BIND10 integration of the DHCP-DDNS application
	process, D2Process. Also note, module name is now
	b10-dhcp-ddns.
	(Trac #2956, git a41cac582e46213c120b19928e4162535ba5fe76)

625.	[bug]*		jinmei
	b10-xfrin/b10-loadzone: b10-xfrin now refers to the unified
	"data_sources" module configuration instead of almost-deprecated
	the Auth/database_file configuration (Note: zonemgr still uses the
	latter, so a secondary server would still need it for the moment).
	Due to this change, b10-xfrin does not auto-generate an initial
	zone for the very first transfer anymore; b10-loadzone has been
	extended with a new -e option for the initial setup.
	(Trac #2946, git 8191aec04c5279c199909f00f0a0b2b8f7bede94)

624.	[bug]		jinmei
	logging: prevented multiple BIND 10 processes from generating
	multiple small log files when they dumped logs to files and try
	to roll over them simultaneously.  This fix relies on a feature of
	underling logging library (log4cplus) version 1.1.0 or higher,
	so the problem can still happen if BIND 10 is built with an older
	version of log4cplus. (But this is expected to happen rarely in
	any case unless a verbose debug level is specified).
	(Trac #1622, git 5da8f8131b1224c99603852e1574b2a1adace236)

623.	[func]		tmark
	Created the initial, bare-bones implementation of DHCP-DDNS
	service process class, D2Process, and the abstract class
	from which it derives, DProcessBase. D2Process will provide
	the DHCP-DDNS specific event loop and business logic.
	(Trac #2955, git dbe4772246039a1257b6492936fda2a8600cd245)

622.	[func]*		jinmei
	b10-xfrin now has tighter control on the choice of IXFR or AXFR
	through zones/request_ixfr configuration item.  It includes
	the new "IXFR only" behavior for some special cases.  b10-xfrin
	now also uses AXFR whenever necessary, so it is now safe to try
	IXFR by default and it's made the default.  The previous
	use_ixfr configuration item was deprecated and triggers startup
	failure if specified; configuration using use_ixfr should be
	updated.
	(Trac #2911, git 8118f8e4e9c0ad3e7b690bbce265a163e4f8767a)

621.	[func]		team
	libdns++: All Rdata classes now use the generic lexer in
	constructors from text. This means that the name fields in such
	RRs in a zone file can now be non-absolute (the origin name in that
	context will be used), e.g., when loaded by b10-loadzone. Note
	that the existing string constructors for these Rdata classes also
	use the generic lexer, and they now expect an absolute name (with
	the trailing '.') in the name fields.
	(Trac #2522, git ea97070cf6b41299351fc29af66fa39c6465d56a)
	(Trac #2521, git c6603decaadcd33ccf9aee4a7b22447acec4b7f6)
	(See also ChangeLog 594, 564, 545)

620.	[bug]		jinmei
	b10-auth now returns SERVFAIL to queries for a zone that is
	configured to be loaded in-memory but isn't due to load time
	errors (missing zone file or errors in the zone file, etc).
	Such zones were previously treated as non existent and would
	result in REFUSED or unintentional match against less specific
	zones.  The revised behavior is also compatible with BIND 9.
	(Trac #2905, git 56ee9810fdfb5f86bd6948e6bf26545ac714edd8)

619.	[bug]		jinmei
	b10-xfrout now uses blocking send for xfr response messages
	to prevent abrupt termination of the stream due to a slower
	client or narrower network bandwidth.
	(Trac #2934, git bde0e94518469557c8b455ccbecc079a38382afd)

618.	[func]*		marcin
	b10-dhcp4: Added the ability for the server to respond to a
	directly connected client which does not yet have an IP address.
	On Linux, the server will unicast the response to the client's
	hardware address and the 'yiaddr' (the client's new IP
	address). Sending a response to the unicast address prevents other
	(not interested) hosts from receiving the server response. This
	capability is not yet implemented on non-Linux Operating Systems
	where, in all cases, the server responds to the broadcast
	address. The logic conforms to section 4.1 of RFC 2131.
	(Trac #2902, git c2d40e3d425f1e51647be6a717c4a97d7ca3c29c)

617.	[bug]		marcin
	b10-dhcp4: Fixed a bug whereby the domain-name option was encoded
	as FQDN (using technique described in RFC1035) instead of a string.
	Also, created new class which represents an option carrying a single
	string value. This class is now used for all standard options of
	this kind.
	(Trac #2786, git 96b1a7eb31b16bf9b270ad3d82873c0bd86a3530)

616.	[doc]		stephen
	Added description to the DHCP "Database Back-Ends" section of the
	BIND 10 Developer's Guide about how to set up a MySQL database for
	testing the DHCP MySQL backend.
	(Trac #2653, git da3579feea036aa2b7d094b1c260a80a69d2f9aa)

615.	[bug]		jinmei
	b10-auth: Avoid referencing to a freed object when authoritative
	server addresses are reconfigured.  It caused a crash on a busy
	server during initial startup time, and the same crash could also
	happen if listen_on parameters are reconfigured at run time.
	(Trac #2946, git d5f2a0d0954acd8bc33aabb220fab31652394fcd)

614.	[func]		tmark
	b10-d2: Initial DHCP-DDNS (a.k.a. D2) module implemented.
	Currently it does nothing useful, except for providing the
	skeleton implementation to be expanded in the future.
	(Trac #2954, git 392c5ec5d15cd8c809bc9c6096b9f2bfe7b8c66a)

613.	[func]		jinmei
	datasrc: Error handling in loading zones into memory is now more
	consistent and convenient: data source configuration does not fail
	due to zones configured to be loaded into memory but not available
	in the data source, just like the case of missing zone file for
	the MasterFiles type of data source.  Also, zones that aren't
	loaded into memory due to errors can now be reloaded for b10-auth
	using the bindctl Auth loadzone command after fixing the error,
	without reconfiguring the entire data source.
	(Trac #2851, git a3d4fe8a32003534150ed076ea0bbf80e1fcc43c)

612.	[func]		tomek
	b10-dhcp6: Support for relayed DHCPv6 traffic has been added.
	(Trac #2898, git c3f6b67fa16a07f7f7ede24dd85feaa7c157e1cb)

611.	[func]		naokikambe
	Added Xfrin statistics items such as the number of successful
	transfers.  These are per-zone type counters.  Their values can be
	obtained with zone names by invoking "Stats show Xfrin" via bindctl
	while Xfrin is running.
	(Trac #2252, git e1a0ea8ef5c51b9b25afa111fbfe9347afbe5413)

bind10-1.1.0beta2 released on May 10, 2013

610.	[bug]		muks
	When the sqlite3 program is not available on the system (in
	PATH), we no longer attempt to run some tests which depend
	on it.
	(Trac #1909, git f85b274b85b57a094d33ca06dfbe12ae67bb47df)

609.	[bug]		jinmei
	Handled some rare error cases in DNS server classes correctly.
	This fix specifically solves occasional crash of b10-auth due to
	errors caused by TCP DNS clients.  Also, as a result of cleanups
	with the fix, b10-auth should now be a little bit faster in
	handling UDP queries: in some local experiments it ran about 5%
	faster.
	(Trac #2903, git 6d3e0f4b36a754248f8a03a29e2c36aef644cdcc)

608.	[bug]		jinmei
	b10-cmdctl: fixed a hangup problem on receiving the shutdown
	command from bindctl.  Note, however, that cmdctl is defined as
	a "needed" module by default, so shutting down cmdctl would cause
	shutdown of the entire BIND 10 system anyway, and is therefore
	still not very useful in practice.
	(Trac #2712, git fa392e8eb391a17d30550d4b290c975710651d98)

607.	[bug]		jinmei
	Worked around some unit test regressions on FreeBSD 9.1 due to
	a binary compatibility issue between standard and system
	libraries (http://www.freebsd.org/cgi/query-pr.cgi?pr=175453).
	While not all tests still pass, main BIND 10 programs should
	generally work correctly.  Still, there can be odd run time
	behavior such as abrupt crash instead of graceful shutdown
	when some fatal event happens, so it's generally discouraged to
	use BIND 10 on FreeBSD 9.1 RELEASE.  According to the above
	bug report for FreeBSD, it seems upgrading or downgrading the
	FreeBSD version will solve this problem.
	(Trac #2887, git 69dfb4544d9ded3c10cffbbfd573ae05fdeb771f)

606.	[bug]		jinmei
	b10-xfrout now correctly stops sending notify requests once it
	receives a valid response.  It previously handled it as if the
	requests are timed out and resent it a few times in a short
	period.
	(Trac #2879, git 4c45f29f28ae766a9f7dc3142859f1d0000284e1)

605.	[bug]		tmark
	Modified perfdhcp to calculate the times displayed for packet sent
	and received as time elapsed since perfdhcp process start time.
	Previously these were times since the start of the epoch.
	However the large numbers involved caused loss of precision
	in the calculation of the test statistics.
	(Trac #2785, git e9556924dcd1cf285dc358c47d65ed7c413e02cf)

604.	[func]		marcin
	libdhcp++: abstracted methods which open sockets and send/receive
	DHCP4 packets to a separate class. Other classes will be derived
	from it to implement OS-specific methods of DHCPv4 packets filtering.
	The primary purpose for this change is to add support for Direct
	DHCPv4 response to a client which doesn't have an address yet on
	different OSes.
	(Trac #991, git 33ffc9a750cd3fb34158ef676aab6b05df0302e2)

603.	[func]		tmark
	The directory in which the b10-dhcp4 and b10-dhcp6 server id files has
	been changed from the local state directory (set by the "configure"
	--localstatedir switch) to the "bind10" subdirectory of it. After an
	upgrade, server id files in the former location will be orphaned and
	should be manually removed.
	(Trac #2770, git a622140d411b3f07a68a1451e19df36118a80650)

602.	[bug]		tmark
	Perfdhcp will now exit gracefully if the command line argument for
	IP version (-4 or -6) does not match the command line argument
	given for the server. Prior to this perfdhcp would core when given
	an IP version of -6 but a valid IPv4 address for server.
	(Trac #2784, git 96b66c0c79dccf9a0206a45916b9b23fe9b94f74)

601.	[bug]*		jinmei, vorner
	The "delete record" interface of the database based data source
	was extended so that the parameter includes reversed name in
	addition to the actual name.  This may help the underlying
	accessor implementation if reversed names are more convenient
	for the delete operation.  This was the case for the SQLite3
	accessor implementation, and it now performs delete operations
	much faster.  At a higher level, this means IXFR and DDNS Updates
	to the sqlite3 database are no longer so slow on large zones as
	they were before.
	(Trac #2877, git 33bd949ac7288c61ed0a664b7329b50b36d180e5)

600.	[bug]		tmark
	Changed mysql_lease_mgr to set the SQL mode option to STRICT. This
	causes mysql it to treat invalid input data as an error. Rather than
	"successfully" inserting a too large value by truncating it, the
	insert will fail, and the lease manager will throw an exception.
	Also, attempts to create a HWAddr (hardware address) object with
	too long an array of data now throw an exception.
	(Trac #2387, git cac02e9290600407bd6f3071c6654c1216278616)

599.	[func]		tomek
	libdhcp++: Pkt6 class is now able to parse and build relayed DHCPv6
	messages.
	(Trac #2827, git 29c3f7f4e82d7e85f0f5fb692345fd55092796b4)

bind10-1.1.0beta1 released on April 4, 2013

598.	[func]*		jinmei
	The separate "static" data source is now deprecated as it can be
	served in the more generic "MasterFiles" type of data source.
	This means existing configuration may not work after an update.
	If "config show data_sources/classes/CH[0]" on bindctl contains a
	"static" type of data source, you'll need to update it as follows:
	> config set data_sources/classes/CH[0]/type MasterFiles
	> config set data_sources/classes/CH[0]/params {"BIND": =>
	  "<the value of current data_sources/classes/CH[0]/params>"}
	> config set data_sources/classes/CH[0]/cache-enable true
	> config commit
	(Same for CH[1], CH[2], IN[0], etc, if applicable, although it
	should be very unlikely in practice.  Also note: '=>' above
	indicates the next line is actually part of the command.  Do
	not type in this "arrow").
	(Part of Trac #2833, git 0363b4187fe3c1a148ad424af39e12846610d2d7)

597.	[func]		tmark
	b10-dhcp6: Added unit tests for handling requests when no
	IPv6 subnets are configured/defined. Testing these conditions
	was overlooked during implementation of Trac #2719.
	(Trac #2721, git ce7f53b2de60e2411483b4aa31c714763a36da64)

596.	[bug]		jinmei
	Added special handling for the case where b10-auth receives a
	NOTIFY message, but zonemgr isn't running. Previously this was
	logged as a communications problem at the ERROR level, resulting
	in increasing noise when zonemgr is intentionally stopped. Other
	than the log level there is no change in externally visible
	behavior.
	(Trac #2562, git 119eed9938b17cbad3a74c823aa9eddb7cd337c2)

595.	[bug]		tomek
	All DHCP components now gracefully refuse to handle too short
	DUIDs and client-id.
	(Trac #2723, git a043d8ecda6aff57922fe98a33c7c3f6155d5d64)

594.	[func]		muks, pselkirk
	libdns++: the NSEC, DS, DLV, and AFSDB Rdata classes now use the
	generic lexer in constructors from text.  This means that the name
	fields in such RRs in a zone file can now be non-absolute (the
	origin name in that context will be used), e.g., when loaded by
	b10-loadzone.
	(Trac #2386, git dc0f34afb1eccc574421a802557198e6cd2363fa)
	(Trac #2391, git 1450d8d486cba3bee8be46e8001d66898edd370c)

593.	[func]		jelte
	Address + port output and logs is now consistent according to our
	coding guidelines, e.g. <address>:<port> in the case of IPv4, and
	[<address>]:<port> in the case of IPv6, instead of <address>#<port>
	(Trac #1086, git bcefe1e95cdd61ee4a09b20522c3c56b315a1acc)

592.	[bug]		jinmei
	b10-auth and zonemgr now handle some uncommon NOTIFY messages more
	gracefully: auth immediately returns a NOTAUTH response if the
	server does not have authority for the zone (the behavior
	compatible with BIND 9) without bothering zonemgr; zonemgr now
	simply skips retransfer if the specified zone is not in its
	secondary zone list, instead of producing noisy error logs.
	(Trac #1938, git 89d7de8e2f809aef2184b450e7dee1bfec98ad14)

591.	[func]		vorner
	Ported the remaining tests from the old shell/perl based system to
	lettuce. Make target `systest' is now gone. Currently, the lettuce
	tests are in git only, not part of the release tarball.
	(Trac #2624, git df1c5d5232a2ab551cd98b77ae388ad568a683ad)

590.	[bug]		tmark
	Modified "include" statements in DHCP MySQL lease manager code to
	fix build problems if MySQL is installed in a non-standard location.
	(Trac #2825, git 4813e06cf4e0a9d9f453890557b639715e081eca)

589.	[bug]		jelte
	b10-cmdctl now automatically re-reads the user accounts file when
	it is updated.
	(Trac #2710, git 16e8be506f32de668699e6954f5de60ca9d14ddf)

588.	[bug]*		jreed
	b10-xfrout: Log message id XFROUT_QUERY_QUOTA_EXCCEEDED
	changed to XFROUT_QUERY_QUOTA_EXCEEDED.
	(git be41be890f1349ae4c870a887f7acd99ba1eaac5)

587.	[bug]		jelte
	When used from python, the dynamic datasource factory now
	explicitly loads the logging messages dictionary, so that correct
	logging messages does not depend on incidental earlier import
	statements. Also, the sqlite3-specific log messages have been moved
	from the general datasource library to the sqlite3 datasource
	(which also explicitly loads its messages).
	(Trac #2746, git 1c004d95a8b715500af448683e4a07e9b66ea926)

586.	[func]		marcin
	libdhcp++: Removed unnecessary calls to the function which
	validates option definitions used to create instances of options
	being decoded in the received packets. Eliminating these calls
	lowered the CPU utilization by the server by approximately 10%.
	Also, added the composite search indexes on the container used to
	store DHCP leases by Memfile backend. This resulted in the
	significant performance rise when using this backend to store
	leases.
	(Trac #2701, git b96a30b26a045cfaa8ad579b0a8bf84f5ed4e73f)

585.	[func]		jinmei, muks
	The zone data loader now accepts RRs in any order during load.
	Before it used to reject adding non-consecutive RRsets. It
	expected records for a single owner name and its type to be
	grouped together. These restrictions are now removed.  It now also
	suppresses any duplicate RRs in the zone file when loading them
	into memory.
	(Trac #2440, git 232307060189c47285121f696d4efb206f632432)
	(Trac #2441, git 0860ae366d73314446d4886a093f4e86e94863d4)

584.	[bug]		jinmei
	Fixed build failure with Boost 1.53 (and probably higher) in the
	internal utility library.  Note that with -Werror it may still
	fail, but it's due to a Boost bug that is reportedly fixed in their
	development trunk.  See https://svn.boost.org/trac/boost/ticket/8080
	Until the fix is available in a released Boost version you may need
	to specify the --without-werror configure option to build BIND 10.
	(Trac #2764, git ca1da8aa5de24358d7d4e7e9a4625347457118cf)

583.	[func]*		jelte
	b10-cmdctl-usermgr has been updated and its options and arguments
	have changed; it now defaults to the same accounts file as
	b10-cmdctl defaults to. It can now be used to remove users from the
	accounts file as well, and it now accepts command-line arguments to
	specify the username and password to add or remove, in which case
	it will not prompt for them.
	Note that using a password on the command line is not recommended,
	as this can be viewed by other users.
	(Trac #2713, git 9925af3b3f4daa47ba8c2eb66f556b01ed6f0502)

582.	[func]		naokikambe
	New statistics items related unixdomain sockets added into Xfrout :
	open, openfail, close, bindfail, acceptfail, accept, senderr, and
	recverr.  Their values can be obtained by invoking "Stats show Xfrout"
	via bindctl while Xfrout is running.
	(Trac #2225, git 6df60554683165adacc2d1c3d29aa42a0c9141a1)

581.	[func]*		y-aharen
	Added statistics items in b10-auth based on
	http://bind10.isc.org/wiki/StatisticsItems. Qtype counters are
	dropped as it requires further spec design discussion.
	(Trac #2154, Trac #2155,
	             git 61d7c3959eb991b22bc1c0ef8f4ecb96b65d9325)
	(Trac #2157, git e653adac032f871cbd66cd500c37407a56d14589)

bind10-1.0.0-rc released on February 14, 2013

580.	[func]*		muks
	There is no longer a default user account. The old default account
	with username 'root' has been removed. In a fresh installation of
	BIND 10, the administrator has to configure a user account using
	the b10-cmdctl-usermgr program.
	(Trac #2641, git 54e8f4061f92c2f9e5b8564240937515efa6d934)

579.	[bug]		jinmei
	libdatasrc/b10-auth: corrected some corner cases in query handling
	of in-memory data source that led to the following invalid/odd
	responses from b10-auth:
	- duplicate RRs in answer and additional for type ANY query
	- incorrect NSEC for no error, no data (NXRRSET) response that
	  matches a wildcard
	(Trac #2585, git abe78fae4ba3aca5eb01806dd4e05607b1241745)

578.	[bug]		jinmei
	b10-auth now returns closest encloser NSEC3 proof to queries for
	an empty non terminal derived from an Opt-Out NSEC3 RR, as clarified
	in errata 3441 for RFC5155.  Previously it regarded such case as
	broken zone and returned SERVFAIL.
	(Trac #2659, git 24c235cb1b379c6472772d340e21577c3460b742)

577.	[func]		muks
	Added an SQLite3 index on records(rname, rdtype). This decreases
	insert performance by ~28% and adds about ~20% to the file size,
	but increases zone iteration performance. As it introduces a new
	index, a database upgrade would be required.
	(Trac #1756, git 9b3c959af13111af1fa248c5010aa33ee7e307ee)

576.	[bug]		tmark, tomek
	b10-dhcp6: Fixed bug when the server aborts operation when
	receiving renew and there are no IPv6 subnets configured.
	(Trac #2719, git 3132b8b19495470bbfd0f2ba0fe7da443926034b)

575.	[bug]		marcin
	b10-dhcp6: Fixed the bug whereby the subnet for the incoming
	packet was selected using only its source address. The subnet
	is now selected using either source address or the name of the
	server's interface on which the packet has been received.
	(Trac #2704, git 1cbacf19a28bdae50bb9bd3767bca0147fde37ed)

574.	[func]		tmark
	b10-dhcp4, b10-dhcp6: Composite key indexes were added to the lease
	tables to reduce lease search time. The lease4 table now has two
	additional indexes: a) hwaddr/subnet_id and b) client_id/subnet_id.
	The lease6 now has the one additional index: iaid/subnet_id/duid.
	Adding these indexes significantly improves lease acquisition
	performance.
	(Trac #2699, #2703, git 54bbed5fcbe237c5a49b515ae4c55148723406ce)

573.	[bug]		stephen
	Fixed problem whereby the DHCP server crashed if it ran out of
	addresses.  Such a condition now causes a packet to be returned
	to the client refusing the allocation of an address.
	(Trac #2681, git 87ce14cdb121b37afb5b1931af51bed7f6323dd6)

572.	[bug]		marcin
	perfdhcp: Fixed bug where the command line switches used to
	run the perfdhcp where printed as ASCII codes.
	(Trac #2700, git b8d6b949eb7f4705e32fbdfd7694ca2e6a6a5cdc)

571.	[build]		jinmei
	The ./configure script can now handle output from python-config
	--ldflags that contains a space after -L switches.  This fixes
	failure reported on some Solaris environments.
	(Trac #2661, git e6f86f2f5eec8e6003c13d36804a767a840d96d6)

570.	[bug]		tmark, marcin, tomek
	b10-dhcp4: Address renewal now works properly for DHCPv4 clients
	that do not send client ID.
	(Trac #2702, git daf2abe68ce9c111334a15c14e440730f3a085e2)

569.	[bug]		tomek
	b10-dhcp4: Fix bug whereby a DHCP packet without a client ID
	could crash the MySQL lease database backend.
	(Trac #2697, git b5e2be95d21ed750ad7cf5e15de2058aa8bc45f4)

568.	[func]		muks
	Various message IDs have been renamed to remove the word 'ERROR'
	from them when they are not logged at ERROR severity level.
	(Trac #2672, git 660a0d164feaf055677f375977f7ed327ead893e)

567.	[doc]		marcin, stephen, tomek
	Update DHCP sections of the BIND 10 guide.
	(Trac #2657, git 1d0c2004865d1bf322bf78d13630d992e39179fd)

566.	[func]*		jinmei
	libdns++/Python isc.dns: In Python isc.dns, function style
	constants for RRType, RRClass, Rcode and Opcode were deprecated
	and replaced with straightforward object constants, e.g., from
	RRType.AAAA() to RRType.AAAA.  This is a backward incompatible
	change (see the Trac ticket for a conversion script if needed).
	Also, these constants are now more consistent between C++
	and Python, and RRType constants for all currently standardized
	types are now supported (even if Rdata for these are not yet
	available).
	(Trac #1866 and #2409, git e5005185351cf73d4a611407c2cfcd163f80e428)

565.	[func]*		jelte
	The main initializer script (formerly known as either 'bind10',
	'boss', or 'bob'), has been renamed to b10-init (and Init in
	configuration). Configuring which components are run is henceforth
	done through '/Init/components', and the sbin/bind10 script is now
	simply a shellscript that runs b10-init. Existing configuration is
	automatically updated. NOTE: once configuration with this update
	has been saved (by committing any new change with bindctl), you
	cannot run older versions of BIND 10 anymore with this configuration.
	(Trac #1901, git bae3798603affdb276f370c1ac6b33b011a5ed4f)

564.	[func]		muks
	libdns++: the CNAME, DNAME, MX, NS, PTR and SRV Rdata classes now
	use the generic lexer in constructors from text.  This means that
	the name fields in such RRs in a zone file can now be non-absolute
	(the origin name in that context will be used), e.g., when loaded
	by b10-loadzone. One additional change to the libdns++ API is that
	the existing string constructors for these Rdata classes also use
	the generic lexer, and they now expect an absolute name (with the
	trailing '.') in the name fields.
	(Trac #2390, git a01569277cda3f78b1171bbf79f15ecf502e81e2)
	(Trac #2656, git 5a0d055137287f81e23fbeedd35236fee274596d)

563.	[build]		jinmei
	Added --disable-rpath configure option to avoid embedding library
	paths to binaries.  Patch from Adam Tkac.
	(Trac #2667, git 1c50c5a6ee7e9675e3ab154f2c7f975ef519fca2)

562.	[func]*		vorner
	The b10-xfrin now performs basic sanity check on just received
	zone. It'll reject severely broken zones (such as missing NS
	records).
	(Trac #2439, git 44699b4b18162581cd1dd39be5fb76ca536012e6)

561.	[bug]		kambe, jelte
	b10-stats-httpd no longer dumps request information to the console,
	but uses the bind10 logging system. Additionally, the logging
	identifiers have been changed from STATHTTPD_* to STATSHTTPD_*
	(Trac #1897, git 93716b025a4755a8a2cbf250a9e4187741dbc9bb)

560.	[bug]		jinmei
	b10-auth now sets the TTL of SOA RR for negative responses to
	the minimum of the RR TTL and the minimum TTL of the SOA RDATA
	as specified in RFC2308; previously the RR TTL was always used.
	The ZoneFinder class was extended partly for implementing this
	and partly for allowing further optimization.
	(Trac #2309 and #2635, git ee17e979fcde48b59d91c74ac368244169065f3b)

559.	[bug]		jelte
	b10-cmdctl no longer aborts on basic file issues with its https
	certificate or private key file. It performs additional checks, and
	provides better error logs if these fail. Additionally, bindctl
	provides a better error report if it is unable to connect over
	https connection. This issue could occur if BIND 10 was installed
	with root privileges but then started as a normal user.
	(Trac #2595, git 09b1a2f927483b407d70e98f5982f424cc872149)

558.	[func]		marcin
	b10-dhcp4: server now adds configured options to its
	responses to a client when client requests them.
	A few basic options: Routers, Domain Name, Domain
	Name Servers and Subnet Mask are added regardless
	if client requested them or not.
	(Trac #2591, git aeec2dc1b9c511d17971ac63138576c37e7c5164)

557.	[doc]		stephen
	Update DHCP sections of the BIND 10 guide.
	(Trac #2642, git e5faeb5fa84b7218fde486347359504cf692510e)

556.	[bug]		marcin
	Fixed DHCP servers configuration whereby the servers did not
	receive a configuration stored in the database on their startup.
	Also, the configuration handler function now uses full configuration
	instead of partial to configure the server. This guarantees that
	dependencies between various configuration parameters are
	fulfilled.
	(Trac #2637, git 91aa998226f1f91a232f2be59a53c9568c4ece77)

555.	[func]		marcin
	The encapsulated option space name can be specified for
	a DHCP option. It comprises sub-options being sent within
	an option that encapsulates this option space.
	(Trac #2314, git 27e6119093723a1e46a239ec245a8b4b10677635)

554.	[func]		jinmei
	b10-loadzone: improved completion log message and intermediate
	reports: It now logs the precise number of loaded RRs on
	completion, and intermediate reports show additional information
	such as the estimated progress in percentage and estimated time
	to complete.
	(Trac #2574, git 5b8a824054313bdecb8988b46e55cb2e94cb2d6c)

553.	[func]		stephen
	Values of the parameters to access the DHCP server lease database
	can now be set through the BIND 10 configuration mechanism.
	(Trac #2559, git 6c6f405188cc02d2358e114c33daff58edabd52a)

552.	[bug]		shane
	Build on Raspberry PI.
	The main issue was use of char for reading from input streams,
	which is incorrect, as EOF is returned as an int -1, which would
	then get cast into a char -1.
	A number of other minor issues were also fixed.
	(Trac #2571, git 525333e187cc4bbbbde288105c9582c1024caa4a)

551.	[bug]		shane
	Kill msgq if we cannot connect to it on startup.
	When the boss process was unable to connect to the msgq, it would
	exit. However, it would leave the msgq process running. This has
	been fixed, and the msgq is now stopped in this case.
	(Trac #2608, git 016925ef2437e0396127e135c937d3a55539d224)

550.	[func]		tomek
	b10-dhcp4: The DHCPv4 server now generates a server identifier
	the first time it is run. The identifier is preserved in a file
	across server restarts.
	b10-dhcp6: The server identifier is now preserved in a file across
	server restarts.
	(Trac #2597, git fa342a994de5dbefe32996be7eebe58f6304cff7)

549.	[func]		tomek
	b10-dhcp6: It is now possible to specify that a configured subnet
	is reachable locally over specified interface (see "interface"
	parameter in Subnet6 configuration).
	(Trac #2596, git a70f6172194a976b514cd7d67ce097bbca3c2798)

548.	[func]		vorner
	The message queue daemon now appears on the bus. This has two
	effects, one is it obeys logging configuration and logs to the
	correct place like the rest of the modules. The other is it
	appears in bindctl as module (but it doesn't have any commands or
	configuration yet).
	(Trac #2582, git ced31d8c5a0f2ca930b976d3caecfc24fc04634e)

547.	[func]*		vorner
	The b10-loadzone now performs more thorough sanity check on the
	loaded data.  Some of the checks are now fatal and zone failing
	them will be rejected.
	(Trac #2436, git 48d999f1cb59f308f9f30ba2639521d2a5a85baa)

546.	[func]		marcin
	DHCP option definitions can be now created using the
	Configuration Manager. The option definition specifies
	the option code, name and the types of the data being
	carried by the option.  The Configuration Manager
	reports an error on attempt to override standard DHCP
	option definition.
	(Trac #2317, git 71e25eb81e58a695cf3bad465c4254b13a50696e)

545.	[func]		jinmei
	libdns++: the SOA Rdata class now uses the generic lexer in
	constructors from text.  This means that the MNAME and RNAME of an
	SOA RR in a zone file can now be non absolute (the origin name
	in that context will be used), e.g., when loaded by b10-loadzone.
	(Trac #2500, git 019ca218027a218921519f205139b96025df2bb5)

544.	[func]		tomek
	b10-dhcp4: Allocation engine support for IPv4 added. Currently
	supported operations are server selection (Discover/Offer),
	address assignment (Request/Ack), address renewal (Request/Ack),
	and address release (Release). Expired leases can be reused.
	Some options (e.g. Router Option) are still hardcoded, so the
	DHCPv4 server is not yet usable, although its address allocation
	is operational.
	(Trac #2320, git 60606cabb1c9584700b1f642bf2af21a35c64573)

543.	[func]*		jelte
	When calling getFullConfig() as a module, , the configuration is now
	returned as properly-structured JSON.  Previously, the structure had
	been flattened, with all data being labelled by fully-qualified
	element names.
	(Trac #2619, git bed3c88c25ea8f7e951317775e99ebce3340ca22)

542.	[func]		marcin
	Created OptionSpace and OptionSpace6 classes to represent DHCP
	option spaces. The option spaces are used to group instances
	and definitions of options having unique codes. A special type
	of option space is the so-called "vendor specific option space"
	which groups sub-options sent within Vendor Encapsulated Options.
	The new classes are not used yet but they will be used once
	the creation of option spaces by configuration manager is
	implemented.
	(Trac #2313, git 37a27e19be874725ea3d560065e5591a845daa89)

541.	[func]		marcin
	Added routines to search for configured DHCP options and their
	definitions using name of the option space they belong to.
	New routines are called internally from the DHCPv4 and DHCPv6
	servers code.
	(Trac #2315, git 741fe7bc96c70df35d9a79016b0aa1488e9b3ac8)

540.	[func]		marcin
	DHCP Option values can be now specified using a string of
	tokens separated with comma sign. Subsequent tokens are used
	to set values for corresponding data fields in a particular
	DHCP option. The format of the token matches the data type
	of the corresponding option field: e.g. "192.168.2.1" for IPv4
	address, "5" for integer value etc.
	(Trac #2545, git 792c129a0785c73dd28fd96a8f1439fe6534a3f1)

539.	[func]		stephen
	Add logging to the DHCP server library.
	(Trac #2524, git b55b8b6686cc80eed41793c53d1779f4de3e9e3c)

538.	[bug]		muks
	Added escaping of special characters (double-quotes, semicolon,
	backslash, etc.) in text-like RRType's toText() implementation.
	Without this change, some TXT and SPF RDATA were incorrectly
	stored in SQLite3 datasource as they were not escaped.
	(Trac #2535, git f516fc484544b7e08475947d6945bc87636d4115)

537.	[func]		tomek
	b10-dhcp6: Support for RELEASE message has been added. Clients
	are now able to release their non-temporary IPv6 addresses.
	(Trac #2326, git 0974318566abe08d0702ddd185156842c6642424)

536.	[build]		jinmei
	Detect a build issue on FreeBSD with g++ 4.2 and Boost installed via
	FreeBSD ports at ./configure time.  This seems to be a bug of
	FreeBSD	ports setup and has been reported to the maintainer:
	http://www.freebsd.org/cgi/query-pr.cgi?pr=174753
	Until it's fixed, you need to build BIND 10 for FreeBSD that has
	this problem with specifying --without-werror, with clang++
	(development version), or with manually extracted Boost header
	files (no compiled Boost library is necessary).
	(Trac #1991, git 6b045bcd1f9613e3835551cdebd2616ea8319a36)

535.	[bug]		jelte
	The log4cplus internal logging mechanism has been disabled, and no
	output from the log4cplus library itself should be printed to
	stderr anymore. This output can be enabled by using the
	compile-time option --enable-debug.
	(Trac #1081, git db55f102b30e76b72b134cbd77bd183cd01f95c0)

534.	[func]*		vorner
	The b10-msgq now uses the same logging format as the rest
	of the system. However, it still doesn't obey the common
	configuration, as due to technical issues it is not able
	to read it yet.
	(git 9e6e821c0a33aab0cd0e70e51059d9a2761f76bb)

bind10-1.0.0-beta released on December 20, 2012

533.	[build]*		jreed
	Changed the package name in configure.ac from bind10-devel
	to bind10. This means the default sub-directories for
	etc, include, libexec, share, share/doc, and var are changed.
	If upgrading from a previous version, you may need to move
	and update your configurations or change references for the
	old locations.
	(git bf53fbd4e92ae835280d49fbfdeeebd33e0ce3f2)

532.	[func]		marcin
	Implemented configuration of DHCPv4 option values using
	the configuration manager. In order to set values for the
	data fields carried by a particular option, the user
	specifies a string of hexadecimal digits that is converted
	to binary data and stored in the option buffer. A more
	user-friendly way of specifying option content is planned.
	(Trac #2544, git fed1aab5a0f813c41637807f8c0c5f8830d71942)

531.	[func]		tomek
	b10-dhcp6: Added support for expired leases. Leases for IPv6
	addresses that are past their valid lifetime may be recycled, i.e.
	relocated to other clients if needed.
	(Trac #2327, git 62a23854f619349d319d02c3a385d9bc55442d5e)

530.	[func]*		team
	b10-loadzone was fully overhauled.  It now uses C++-based zone
	parser and loader library, performing stricter checks, having
	more complete support for master file formats, producing more
	helpful logs, is more extendible for various types of data
	sources, and yet much faster than the old version.  In
	functionality the new version should be generally backwards
	compatible to the old version, but there are some
	incompatibilities: name fields of RDATA (in NS, SOA, etc) must
	be absolute for now; due to the stricter checks some input that was
	(incorrectly) accepted by the old version may now be rejected;
	command line options and arguments are not compatible.
	(Trac #2380, git 689b015753a9e219bc90af0a0b818ada26cc5968)

529.	[func]*		team
	The in-memory data source now uses a more complete master
	file parser to load textual zone files.  As of this change
	it supports multi-line RR representation and more complete
	support for escaped and quoted strings.  It also produces
	more helpful log messages when there is an error in the zone
	file.  It will be enhanced as more specific tasks in the
	#2368 meta ticket are completed.  The new parser is generally
	backward compatible to the previous one, but due to the
	tighter checks some input that has been accepted so far
	could now be rejected, so it's advisable to check if you
	use textual zone files directly loaded to memory.
	(Trac #2470, git c4cf36691115c15440b65cac16f1c7fcccc69521)

528.	[func]		marcin
	Implemented definitions for DHCPv4 option definitions identified
	by option codes: 1 to 63, 77, 81-82, 90-92, 118-119, 124-125.
	These definitions are now used by the DHCPv4 server to parse
	options received from a client.
	(Trac #2526, git 50a73567e8067fdbe4405b7ece5b08948ef87f98)

527.	[bug]		jelte
	Fixed a bug in the synchronous UDP server code where unexpected
	errors from ASIO or the system libraries could cause b10-auth to
	stop. In asynchronous mode these errors would be ignored
	completely. Both types have been updated to report the problem with
	an ERROR log message, drop the packet, and continue service.
	(Trac #2494, git db92f30af10e6688a7dc117b254cb821e54a6d95)

526.	[bug]		stephen
	Miscellaneous fixes to DHCP code including rationalisation of
	some methods in LeaseMgr and resolving some Doxygen/cppcheck
	issues.
	(Trac #2546, git 0140368ed066c722e5d11d7f9cf1c01462cf7e13)

525.	[func]		tomek
	b10-dhcp4: DHCPv4 server is now able to parse configuration. It
	is possible to specify IPv4 subnets with dynamic pools within
	them. Although configuration is accepted, it is not used yet. This
	will be implemented shortly.
	(Trac #2270, git de29c07129d41c96ee0d5eebdd30a1ea7fb9ac8a)

524.	[func]		tomek
	b10-dhcp6 is now able to handle RENEW messages. Leases are
	renewed and REPLY responses are sent back to clients.
	(Trac #2325, git 7f6c9d057cc0a7a10f41ce7da9c8565b9ee85246)

523.	[bug]		muks
	Fixed a problem in inmem NSEC3 lookup (for, instance when using a
	zone with no non-apex names) which caused exceptions when the zone
	origin was not added as an explicit NSEC3 record.
	(Trac #2503, git 6fe86386be0e7598633fe35999112c1a6e3b0370)

522.	[func]*		jelte
	Configuration of TSIG keys for b10-xfrin has changed; instead of
	specifying the full TSIG key (<name>:<base64>:<algo>) it now expects
	just the name, and uses the global TSIG Key Ring like all the other
	components (configuration list /tsig_keys/keys).
	Note: this is not automatically updated, so if you use TSIG in
	xfrin, you need to update your configuration.
	(Trac #1351, git e65b7b36f60f14b7abe083da411e6934cdfbae7a)

521.	[func]		marcin
	Implemented definitions for DHCPv6 standard options identified
	by codes up to 48. These definitions are now used by the DHCPv6
	server to create instances of options being sent to a client.
	(Trac #2491, git 0a4faa07777189ed9c25211987a1a9b574015a95)

520.	[func]		jelte
	The system no longer prints initial log messages to stdout
	regardless of what logging configuration is present, but it
	temporarily stores any log messages until the configuration is
	processed. If there is no specific configuration, or if the
	configuration cannot be accessed, it will still fall back to stdout.
	Note that there are still a few instances where output is printed,
	these shall be addressed separately.
	Note also that, currently, in case it falls back to stdout (such as
	when it cannot connect to b10-cfgmgr), all log messages are always
	printed (including debug messages), regardless of whether -v was
	used. This shall also be addressed in a future change.
	(Trac #2445, git 74a0abe5a6d10b28e4a3e360e87b129c232dea68)

519.	[bug]		muks
	Fixed a problem in inmem NSEC lookup which caused returning an
	incorrect NSEC record or (in rare cases) assert failures
	when a non-existent domain was queried, which was a sub-domain of
	a domain that existed.
	(Trac #2504, git 835553eb309d100b062051f7ef18422d2e8e3ae4)

518.	[func]		stephen
	Extend DHCP MySQL backend to handle IPv4 addresses.
	(Trac #2404, git ce7db48d3ff5d5aad12b1da5e67ae60073cb2607)

517.	[func]		stephen
	Added IOAddress::toBytes() to get byte representation of address.
	Also added convenience methods for V4/V6 address determination.
	(Trac #2396, git c23f87e8ac3ea781b38d688f8f7b58539f85e35a)

516.	[bug]		marcin
	Fixed 'make distcheck' failure when running perfdhcp unit tests.
	The unit tests used to read files from the folder specified
	with the path relative to current folder, thus when the test was
	run from a different folder the files could not be found.
	(Trac #2479, git 4e8325e1b309f1d388a3055ec1e1df98c377f383)

515.	[bug]		jinmei
	The in-memory data source now accepts an RRSIG provided without
	a covered RRset in loading.  A subsequent query for its owner name
	of the covered type would generally result in NXRRSET; if the
	covered RRset is of type NSEC3, the corresponding NSEC3 processing
	would result in SERVFAIL.
	(Trac #2420, git 6744c100953f6def5500bcb4bfc330b9ffba0f5f)

514.	[bug]		jelte
	b10-msgq now handles socket errors more gracefully when sending data
	to clients. It no longer exits with 'broken pipe' errors, and is
	also better at resending data on temporary error codes from send().
	(Trac #2398, git 9f6b45ee210a253dca608848a58c824ff5e0d234)

513.	[func]		marcin
	Implemented the OptionCustom class for DHCPv4 and DHCPv6.
	This class represents an option which has a defined
	structure: a set of data fields of specific types and order.
	It is used to represent those options that can't be
	represented by any other specialized class.
	(Trac #2312, git 28d885b457dda970d9aecc5de018ec1120143a10)

512.	[func]		jelte
	Added a new tool b10-certgen, to check and update the self-signed
	SSL certificate used by b10-cmdctl. The original certificate
	provided has been removed, and a fresh one is generated upon first
	build. See the b10-certgen manpage for information on how to update
	existing installed certificates.
	(Trac #1044, git 510773dd9057ccf6caa8241e74a7a0b34ca971ab)

511.	[bug]		stephen
	Fixed a race condition in the DHCP tests whereby the test program
	spawned a subprocess and attempted to read (without waiting) from
	the interconnecting pipe before the subprocess had written
	anything.  The lack of output was being interpreted as a test
	failure.
	(Trac #2410, git f53e65cdceeb8e6da4723730e4ed0a17e4646579)

510.	[func]		marcin
	DHCP option instances can be created using a collection of strings.
	Each string represents a value of a particular data field within
	an option. The data field values, given as strings, are validated
	against the actual types of option fields specified in the options
	definitions.
	(Trac #2490, git 56cfd6612fcaeae9acec4a94e1e5f1a88142c44d)

509.	[func]		muks
	Log messages now include the pid of the process that logged the
	message.
	(Trac #1745, git fc8bbf3d438e8154e7c2bdd322145a7f7854dc6a)

508.	[bug]		stephen
	Split the DHCP library into two directories, each with its own
	Makefile.  This properly solves the problem whereby a "make"
	operation with multiple threads could fail because of the
	dependencies between two libraries in the same directory.
	(Trac #2475, git 834fa9e8f5097c6fd06845620f68547a97da8ff8)

bind10-devel-20121115 released on November 15, 2012

507.	[doc]		jelte
	Added a chapter about the use of the bindctl command tool to
	to the BIND 10 guide.
	(Trac #2305, git c4b0294b5bf4a9d32fb18ab62ca572f492788d72)

506.	[security]		jinmei
	Fixed a use-after-free case in handling DNAME record with the
	in-memory data source.  This could lead to a crash of b10-auth
	if it serves a zone containing a DNAME RR from the in-memory
	data source.  This bug was introduced at bind10-devel-20120927.
	(Trac #2471, git 2b1793ac78f972ddb1ae2fd092a7f539902223ff)

505.	[bug]		jelte
	Fixed a bug in b10-xfrin where a wrong call was made during the
	final check of a TSIG-signed transfer, incorrectly rejecting the
	transfer.
	(Trac #2464, git eac81c0cbebee72f6478bdb5cda915f5470d08e1)

504.	[bug]*		naokikambe
	Fixed an XML format viewed from b10-stats-httpd. Regarding
	per-zone counters as zones of Xfrout, a part of the item
	values wasn't an exact XML format. A zone name can be
	specified in URI as
	/bind10/statistics/xml/Xfrout/zones/example.org/xfrreqdone.
	XSD and XSL formats are also changed to constant ones due
	to these changes.
	(Trac #2298, git 512d2d46f3cb431bcdbf8d90af27bff8874ba075)

503.	[func]		Stephen
	Add initial version of a MySQL backend for the DHCP code.  This
	implements the basic IPv6 lease access functions - add lease, delete
	lease and update lease.  The backend is enabled by specifying
	--with-dhcp-mysql on the "configure" command line: without this
	switch, the MySQL code is not compiled, so leaving BIND 10 able to
	be built on systems without MySQL installed.
	(Trac #2342, git c7defffb89bd0f3fdd7ad2437c78950bcb86ad37)

502.	[func]		vorner
	TTLs can be specified with units as well as number of seconds now.
	This allows specifications like "1D3H".
	(Trac #2384, git 44c321c37e17347f33ced9d0868af0c891ff422b)

501.	[func]		tomek
	Added DHCPv6 allocation engine, now used in the processing of DHCPv6
	messages.
	(Trac #2414, git b3526430f02aa3dc3273612524d23137b8f1fe87)

500.	[bug]		jinmei
	Corrected the autoconf example in the examples directory so it can
	use the configured path to Boost to check availability of the BIND 10
	library.  Previously the sample configure script could fail if
	Boost is installed in an uncommon place.  Also, it now provides a
	helper m4 function and example usage for embedding the library
	path to executable (using linker options like -Wl,-R) to help
	minimize post-build hassles.
	(Trac #2356, git 36514ddc884c02a063e166d44319467ce6fb1d8f)

499.	[func]		team
	The b10-auth 'loadzone' command now uses the internal thread
	introduced in 495 to (re)load a zone in the background, so that
	query processing isn't blocked while loading a zone.
	(Trac #2213, git 686594e391c645279cc4a95e0e0020d1c01fba7e)

498.	[func]		marcin
	Implemented DHCPv6 option values configuration using configuration
	manager. In order to set values for data fields carried by the
	particular option, user specifies the string of hexadecimal digits
	that is in turn converted to binary data and stored into option
	buffer. More user friendly way of option content specification is
	planned.
	(Trac #2318, git e75c686cd9c14f4d6c2a242a0a0853314704fee9)

497.	[bug]		jinmei
	Fixed several issues in isc-sysinfo:
	- make sure it doesn't report a negative value for free memory
	  size (this happened on FreeBSD, but can possibly occur on other
	  BSD variants)
	- correctly identifies the SMP support in kernel on FreeBSD
	- print more human readable uptime as well as the time in seconds
	(Trac #2297, git 59a449f506948e2371ffa87dcd19059388bd1657)

496.	[func]		tomek
	DHCPv6 Allocation Engine implemented. It allows address allocation
	from the configured subnets/pools. It currently features a single
	allocator: IterativeAllocator, which assigns addresses iteratively.
	Other allocators (hashed, random) are planned.
	(Trac #2324, git 8aa188a10298e3a55b725db36502a99d2a8d638a)

495.	[func]		team
	b10-auth now handles reconfiguration of data sources in
	background using a separate thread.  This means even if the new
	configuration includes a large amount of data to be loaded into
	memory (very large zones and/or a very large number of zones),
	the reconfiguration doesn't block query handling.
	(Multiple Trac tickets up to #2211)

494.	[bug]		jinmei
	Fixed a problem that shutting down BIND 10 kept some of the
	processes alive.  It was two-fold: when the main bind10 process
	started as a root, started b10-sockcreator with the privilege, and
	then dropped the privilege, the bind10 process cannot kill the
	sockcreator via signal any more (when it has to), but it kept
	sending the signal and didn't stop.  Also, when running on Python
	3.1 (or older), the sockcreator had some additional file
	descriptor open, which prevented it from exiting even after the
	bind10 process terminated.  Now the bind10 process simply gives up
	killing a subprocess if it fails due to lack of permission, and it
	makes sure the socket creator is spawned without any unnecessary
	FDs open.
	(Trac #1858, git 405d85c8a0042ba807a3a123611ff383c4081ee1)

493.	[build]		jinmei
	Fixed build failure with newer versions of clang++.  These
	versions are stricter regarding "unused variable" and "unused
	(driver) arguments" warnings, and cause fatal build error
	with -Werror.  The affected versions of clang++ include Apple's
	customized version 4.1 included in Xcode 4.5.1.  So this fix
	will solve build errors for Mac OS X that uses newer versions of
	Xcode.
	(Trac #2340, git 55be177fc4f7537143ab6ef5a728bd44bdf9d783,
	3e2a372012e633d017a97029d13894e743199741 and commits before it
	with [2340] in the commit log)

492.	[func]		tomek
	libdhcpsrv: The DHCP Configuration Manager is now able to store
	information about IPv4 subnets and pools. It is still not possible
	to configure that information. Such capability will be implemented
	in a near future.
	(Trac #2237, git a78e560343b41f0f692c7903c938b2b2b24bf56b)

491.	[func]		tomek
	b10-dhcp6: Configuration for DHCPv6 has been implemented.
	Currently it is possible to configure IPv6 subnets and pools
	within those subnets, global and per subnet values of renew,
	rebind, preferred and valid lifetimes. Configured parameters
	are accepted, but are not used yet by the allocation engine yet.
	(Trac #2269, git 028bed9014b15facf1a29d3d4a822c9d14fc6411)

490.	[func]		tomek
	libdhcpsrv: An abstract API for lease database has been
	implemented. It offers a common interface to all concrete
	database backends.
	(Trac #2140, git df196f7609757253c4f2f918cd91012bb3af1163)

489.	[func]		muks
	The isc::dns::RRsetList class has been removed. It was now unused
	inside the BIND 10 codebase, and the interface was considered
	prone to misuse.
	(Trac #2266, git 532ac3d0054f6a11b91ee369964f3a84dabc6040)

488.	[build]		jinmei
	On configure, changed the search order for Python executable.
	It first tries more specific file names such as "python3.2" before
	more generic "python3".  This will prevent configure failure on
	Mac OS X that installs Python3 via recent versions of Homebrew.
	(Trac #2339, git 88db890d8d1c64de49be87f03c24a2021bcf63da)

487.	[bug]		jinmei
	The bind10 process now terminates a component (subprocess) by the
	"config remove Boss/components" bindctl command even if the
	process crashes immediately before the command is sent to bind10.
	Previously this led to an inconsistent state between the
	configuration and an internal component list of bind10, and bind10
	kept trying to restart the component.  A known specific case of
	this problem is that b10-ddns could keep failing (due to lack of
	dependency modules) and the administrator couldn't stop the
	restart via bindctl.
	(Trac #2244, git 7565788d06f216ab254008ffdfae16678bcd00e5)

486.	[bug]*		jinmei
	All public header files for libb10-dns++ are now installed.
	Template configure.ac and utility AC macros for external projects
	using the library are provided under the "examples" directory.
	The src/bin/host was moved as part of the examples (and not
	installed with other BIND 10 programs any more).
	(Trac #1870, git 4973e638d354d8b56dcadf71123ef23c15662021)

485.	[bug]		jelte
	Several bugs have been fixed in bindctl; tab-completion now works
	within configuration lists, the problem where sometimes the
	completion added a part twice has been solved, and it no longer
	suggests the confusing value 'argument' as a completion-hint for
	configuration items. Additionally, bindctl no longer crashes upon
	input like 'config remove Boss'.
	(Trac #2254, git 9047de5e8f973e12e536f7180738e6b515439448)

484.	[func]		tomek
	A new library (libb10-dhcpsrv) has been created. At present, it
	only holds the code for the DHCP Configuration Manager. Currently
	this object only supports basic configuration storage for the DHCPv6
	server, but that capability will be expanded.
	(Trac #2238, git 6f29861b92742da34be9ae76968e82222b5bfd7d)

bind10-devel-20120927 released on September 27, 2012

483.	[func]		marcin
	libdhcp++: Added new parameter to define sub-second timeout
	for DHCP packet reception. The total timeout is now specified
	by two parameters:  first specifies integral number of
	seconds, second (which defaults to 0) specifies fractional
	seconds with microsecond resolution.
	(Trac #2231, git 15560cac16e4c52129322e3cb1787e0f47cf7850)

482.	[func]		team
	Memory footprint of the in-memory data source has been
	substantially improved.  For example, b10-auth now requires much
	less memory than BIND 9 named for loading and serving the same
	zone in-memory.  This is a transparent change in terms of user
	operation; there's no need to update or change the configuration
	to enable this feature.
	Notes: multiple instances of b10-auth still make separate copies
	of the memory image.  Also, loading zones in memory still suspends
	query processing, so manual reloading or reloading after incoming
	transfer may cause service disruption for huge zones.
	(Multiple Trac tickets, Summarized in Trac #2101)

481.	[bug]		vorner
	The abbreviated form of IP addresses in ACLs is accepted
	(eg. "from": ["127.0.0.1", "::1"] now works).
	(Trac #2191, git 48b6e91386b46eed383126ad98dddfafc9f7e75e)

480.	[doc]		vorner
	Added documentation about global TSIG key ring to the Guide.
	(Trac #2189, git 52177bb31f5fb8e134aecb9fd039c368684ad2df)

479.	[func]		marcin
	Refactored perfdhcp tool to C++, added missing unit tests and removed
	the old code. The new code uses libdhcp++ (src/lib/dhcp) for DHCP
	packet management, network interface management and packet
	transmission.
	(Trac #1954, git 8d56105742f3043ed4b561f26241f3e4331f51dc)
	(Trac #1955, git 6f914bb2c388eb4dd3e5c55297f8988ab9529b3f)
	(Trac #1956, git 6f914bb2c388eb4dd3e5c55297f8988ab9529b3f)
	(Trac #1957, git 7fca81716ad3a755bf5744e88c3adeef15b04450)
	(Trac #1958, git 94e17184270cda58f55e6da62e845695117fede3)
	(Trac #1959, git a8cf043db8f44604c7773e047a9dc2861e58462a)
	(Trac #1960, git 6c192e5c0903f349b4d80cf2bb6cd964040ae7da)

478.	[func]		naokikambe
	New statistics items added into b10-xfrout: ixfr_running and
	axfr_running.  Their values can be obtained by invoking "Stats show
	Xfrout" via bindctl while b10-xfrout is running.
	(Trac #2222, git 91311bdbfea95f65c5e8bd8294ba08fac12405f1)

477.	[bug]		jelte
	Fixed a problem with b10-msgq on OSX when using a custom Python
	installation, that offers an unreliable select.poll() interface.
	(Trac #2190, git e0ffa11d49ab949ee5a4ffe7682b0e6906667baa)

476.	[bug]		vorner
	The Xfrin now accepts transfers with some TSIG signatures omitted, as
	allowed per RFC2845, section 4.4. This solves a compatibility
	issues with Knot and NSD.
	(Trac #1357, git 7ca65cb9ec528118f370142d7e7b792fcc31c9cf)

475.	[func]		naokikambe
	Added Xfrout statistics counters: notifyoutv4, notifyoutv6,
	xfrrej, and xfrreqdone. These are per-zone type counters.
	The value of these counters can be seen with zone name by
	invoking "Stats show Xfrout" via bindctl.
	(Trac #2158, git e68c127fed52e6034ab5309ddd506da03c37a08a)

474.	[func]		stephen
	DHCP servers now use the BIND 10 logging system for messages.
	(Trac #1545, git de69a92613b36bd3944cb061e1b7c611c3c85506)

473.	[bug]		jelte
	TCP connections now time out in b10-auth if no (or not all) query
	data is sent by the client. The timeout value defaults to 5000
	milliseconds, but is configurable in Auth/tcp_recv_timeout.
	(Trac #357, git cdf3f04442f8f131542bd1d4a2228a9d0bed12ff)

472.	[build]		jreed
	All generated documentation is removed from the git repository.
	The ./configure --enable-man option is removed. A new option
	-enable-generate-docs is added; it checks for required
	documentation building dependencies. Dummy documentation is
	built and installed if not used. Distributed tarballs will
	contain the generated documentation.
	(Trac #1687, git 2d4063b1a354f5048ca9dfb195e8e169650f43d0)

471.	[bug]		vorner
	Fixed a problem when b10-loadzone tried to tread semicolon
	in string data as start of comment, which caused invalid
	data being loaded.
	(Trac #2188, git 12efec3477feb62d7cbe36bdcfbfc7aa28a36f57)

470.	[func]		naokikambe
	The stats module now supports partial statistics updates. Each
	module can return only statistics data which have been updated since
	the last time it sent them to the stats module. The purpose of partial
	updates is to reduce the amount of statistics data sent through the
	message queue.
	(Trac #2179, git d659abdd9f3f369a29830831297f64484ac7b051)

469.	[bug]		jelte
	libdatasrc: the data source client list class now ignores zone
	content problems (such as out-of-zone data) in MasterFiles type
	zones, instead of aborting the entire configuration.  It only logs
	an error, and all other zones and datasources are still loaded. The
	error log message has been improved to include the zone origin and
	source file name.  As a result of this change, b10-auth no longer
	exits upon encountering such errors during startup.
	(Trac #2178, git a75ed413e8a1c8e3702beea4811a46a1bf519bbd)

468.	[func]*		naokikambe, fujiwara
	b10-stats polls the bind10 and b10-auth with new 'getstats' command
	to retrieve statistics data.  The "poll-interval" parameter in
	b10-stats is for configuring the polling interval.  All statistics
	data collected once are preserved while b10-stats is running.
	The "sendstats" command was removed from bind10 and b10-auth. The
	"statistics-interval" configuration item was removed from b10-auth.
	(Trac #2136, git dcb5ce50b4b4e50d28247d5f8b5cb8d90bda942a)
	(Trac #2137, git d53bb65a43f6027b15a6edc08c137951e3ce5e0e)
	(Trac #2138, git b34e3313460eebc9c272ca8c1beb27297c195150)

bind10-devel-20120816 released on August 16, 2012

467.	[bug]		jelte
	For configurations, allow named sets to contain lists of items.
	(Trac #2114, git 712637513505f7afb8434292ca2a98c3517dffd3)

466.	[func]		jelte
	Allow bindctl to add and remove items to and from lists
	and dicts for items of type "any". This is for easier
	configurations.
	(Trac #2184, git ad2d728d1496a9ff59d622077850eed0638b54eb)

465.	[doc]		vorner
	Improved documentation about ACLs in the Guide.
	(Trac #2066, git 76f733925b3f3560cfc2ee96d2a19905b623bfc3)

464.	[func]		jelte, muks
	libdns++: The LabelSequence class has been extended with some new
	methods.  These are mainly intended for internal development, but
	the class is public, so interested users may want to look into the
	extensions.
	(Trac #2052, git 57c61f2^..dbef0e2)
	(Trac #2053, git 1fc2b06b57a008ec602daa2dac79939b3cc6b65d)
	(Trac #2086, git 3fac7d5579c5f51b8e952b50db510b45bfa986f3)
	(Trac #2087, git 49ad6346f574d00cfbd1d12905915fd0dd6a0bac)
	(Trac #2148, git 285c2845ca96e7ef89f9158f1dea8cda147b6566)

463.	[func]		jinmei
	Python isc.dns: the Name, RRType and RRClass classes are now
	hashable.  So, for example, objects of these classes can be used
	as a dictionary key.
	(Trac #1883, git 93ec40dd0a1df963c676037cc60c066c748b3030)

462.	[build]		jreed
	BIND 10 now compiles against googletest-1.6.0 versions that are
	installed on the system as source code. For such versions, use the
	--with-gtest-source configure switch.
	(Trac #1999, git 6a26d459a40d7eed8ebcff01835377b3394a78de)

461.	[bug]		muks
	We now set g+w and g+s permissions (mode 02770) during
	installation for the BIND 10 local state directory
	($prefix/var/bind10-devel/) so that permissions to files
	and sub-directories created in that directory are inherited.
	(Trac #2171, git ab4d20907abdb3ce972172463dcc73405b3dee79)

460.	[bug]		muks
	SSHFP's algorithm and fingerprint type checks have been relaxed
	such that they will accept any values in [0,255]. This is so that
	future algorithm and fingerprint types are accommodated.
	(Trac #2124, git 49e6644811a7ad09e1326f20dd73ab43116dfd21)

459.	[func]		tomek
	b10-dhcp6: DHCPv6 server component is now integrated into
	BIND 10 framework. It can be started from BIND 10 (using bindctl)
	and can receive commands. The only supported command for now
	is 'Dhcp6 shutdown'.
	b10-dhcp4: Command line-switch '-s' to disable msgq was added.
	b10-dhcp6: Command line-switch '-s' to disable msgq was added.
	(Trac #1708, git e0d7c52a71414f4de1361b09d3c70431c96daa3f)

458.	[build]*		jinmei
	BIND 10 now relies on Boost offset_ptr, which caused some new
	portability issues.  Such issues are detected at ./configure time.
	If ./configure stops due to this, try the following workaround:
	- If it's about the use of mutable for a reference with clang++,
	  upgrade Boost version to 1.44 or higher, or try a different
	  compiler (e.g. g++ generally seems to be free from this issue)
	- If it's about the use of "variadic templates", specify
	  --without-werror so the warning won't be promoted to an error.
	  Specifying BOOST_NO_USER_CONFIG in CXXFLAGS may also work
	  (which would be the case if Boost is installed via pkgsrc)
	(Trac #2147, git 30061d1139aad8716e97d6b620c259752fd0a3cd)

457.	[build]*		muks
	BIND 10 library names now have a "b10-" prefix. This is to avoid
	clashes with other similarly named libraries on the system.
	(Trac #2071, git ac20a00c28069804edc0a36050995df52f601efb)

456.	[build]		muks
	BIND 10 now compiles against log4cplus-1.1.0 (RC releases)
	also.  Note: some older versions of log4cplus don't work any more;
	known oldest workable version is 1.0.4.  Thanks to John Lumby for
	sending a patch.
	(Trac #2169, git 7d7e5269d57451191c0aef1b127d292d3615fe2c)

455.	[func]*		vorner
	The server now uses newer API for data sources. This would be an
	internal change, however, the data sources are now configured
	differently. Please, migrate your configuration to the top-level
	"data_sources" module.  Also the bind10 -n and --no-cache
	and b10-auth -n options are removed.
	(Trac #1976, git 0d4685b3e7603585afde1b587cbfefdfaf6a1bb3)

454.	[bug]		jelte
	b10-cfgmgr now loads its configuration check plugins directly from
	the plugin search path, as opposed to importing them from the
	general python system module path list; this prevents naming
	conflicts with real python modules.
	(Trac #2119, git 2f68d7ac5c3c7cc88a3663191113eece32d46a3d)

453.	[bug]		jelte
	b10-auth no longer tries to send DDNS UPDATE messages to b10-ddns if
	b10-ddns is not running. Sending an UPDATE to BIND 10 that is not
	configured to run DDNS will now result in a response with rcode
	NOTIMP instead of SERVFAIL.
	(Trac #1986, git bd6b0a5ed3481f78fb4e5cb0b18c7b6e5920f9f8)

452.	[func]		muks, jelte
	isc-sysinfo: An initial implementation of the isc-sysinfo
	tool is now available for Linux, OpenBSD, FreeBSD, and Mac
	OS X. It gathers and outputs system information which can
	be used by future tech support staff. This includes a
	generic Python "sysinfo" module.
	(Trac #2062, #2121, #2122, #2172,
	git 144e80212746f8d55e6a59edcf689fec9f32ae95)

451.	[bug]		muks, jinmei
	libdatasrc: the database-based data source now correctly returns
	glue records on (not under) a zone cut, such as in the case where
	the NS name of an NS record is identical to its owner name. (Note:
	libdatasrc itself doesn't judge what kind of record type can be a
	"glue"; it's the caller's responsibility.)
	(Trac #1771, git 483f1075942965f0340291e7ff7dae7806df22af)

450.	[func]		tomek
	b10-dhcp4: DHCPv4 server component is now integrated into
	BIND 10 framework. It can be started from BIND 10 (using bindctl)
	and can receive commands. The only supported command for now
	is 'Dhcp4 shutdown'.
	(Trac #1651, git 7e16a5a50d3311e63d10a224ec6ebcab5f25f62c)

bind10-devel-20120621 released on June 21, 2012

449.	[bug]		muks
	b10-xfin: fixed a bug where xfrin sent the wrong notification
	message to zonemgr on successful zone transfer. This also
	solves other reported problems such as too frequent attempts
	of zone refreshing (see Trac #1786 and #1834).
	(Trac #2023, git b5fbf8a408a047a2552e89ef435a609f5df58d8c)

448.	[func]		team
	b10-ddns is now functional and handles dynamic update requests
	per RFC 2136.  See BIND 10 guide for configuration and operation
	details.
	(Multiple Trac tickets)

447.	[bug]		jinmei
	Fixed a bug in b10-xfrout where a helper thread could fall into
	an infinite loop if b10-auth stops while the thread is waiting for
	forwarded requests from b10-auth.
	(Trac #988 and #1833, git 95a03bbefb559615f3f6e529d408b749964d390a)

446.	[bug]		muks
	A number of warnings reported by Python about unclosed file and
	socket objects were fixed. Some related code was also made safer.
	(Trac #1828, git 464682a2180c672f1ed12d8a56fd0a5ab3eb96ed)

445.	[bug]*		jinmei
	The pre-install check for older SQLite3 DB now refers to the DB
	file with the prefix of DESTDIR.  This ensures that 'make install'
	with specific DESTDIR works regardless of the version of the DB
	file installed in the default path.
	(Trac #1982, git 380b3e8ec02ef45555c0113ee19329fe80539f71)

444.	[bug]		jinmei
	libdatasrc: fixed ZoneFinder for database-based data sources so
	that it handles type DS query correctly, i.e., treating it as
	authoritative data even on a delegation point.
	(Trac #1912, git 7130da883f823ce837c10cbf6e216a15e1996e5d)

443.	[func]*		muks
	The logger now uses a lockfile named `logger_lockfile' that is
	created in the local state directory to mutually separate
	individual logging operations from various processes. This is
	done so that log messages from different processes don't mix
	together in the middle of lines. The `logger_lockfile` is created
	with file permission mode 0660. BIND 10's local state directory
	should be writable and perhaps have g+s mode bit so that the
	`logger_lockfile` can be opened by a group of processes.
	(Trac #1704, git ad8d445dd0ba208107eb239405166c5c2070bd8b)

442.	[func]		tomek
	b10-dhcp4, b10-dhcp6: Both DHCP servers now accept -p parameter
	that can be used to specify listening port number. This capability
	is useful only for testing purposes.
	(Trac #1503, git e60af9fa16a6094d2204f27c40a648fae313bdae)

441.	[func]		tomek
	libdhcp++: Stub interface detection (support for interfaces.txt
	file) was removed.
	(Trac #1281, git 900fc8b420789a8c636bcf20fdaffc60bc1041e0)

bind10-devel-20120517 released on May 17, 2012

440.	[func]		muks
	bindctl: improved some error messages so they will be more
	helpful.  Those include the one when the zone name is unspecified
	or the name is invalid in the b10-auth configuration.
	(Trac #1627, git 1a4d0ae65b2c1012611f4c15c5e7a29d65339104)

439.	[func]		team
	The in-memory data source can now load zones from the
	sqlite3 data source, so that zones stored in the database
	(and updated for example by xfrin) can be served from memory.
	(Trac #1789, #1790, #1792, #1793, #1911,
	git 93f11d2a96ce4dba9308889bdb9be6be4a765b27)

438.	[bug]		naokikambe
	b10-stats-httpd now sends the system a notification that
	it is shutting down if it encounters a fatal error during
	startup.
	(Trac #1852, git a475ef271d4606f791e5ed88d9b8eb8ed8c90ce6)

437.	[build]		jinmei
	Building BIND 10 may fail on MacOS if Python has been
	installed via Homebrew unless --without-werror is specified.
	The configure script now includes a URL that explains this
	issue when it detects failure that is possibly because of
	this problem.
	(Trac #1907, git 0d03b06138e080cc0391fb912a5a5e75f0f97cec)

436.	[bug]		jelte
	The --config-file option now works correctly with relative paths if
	--data-path is not given.
	(Trac #1889, git ce7d1aef2ca88084e4dacef97132337dd3e50d6c)

435.	[func]		team
	The in-memory datasource now supports NSEC-signed zones.
	(Trac #1802-#1810, git 2f9aa4a553a05aa1d9eac06f1140d78f0c99408b)

434.	[func]		tomek
	libdhcp++: Linux interface detection refactored. The code is
	now cleaner. Tests better support certain versions of ifconfig.
	(Trac #1528, git 221f5649496821d19a40863e53e72685524b9ab2)

433.	[func]		tomek
	libdhcp++: Option6 and Pkt6 now follow the same design as
	options and packet for DHCPv4. General code refactoring after
	end of 2011 year release.
	(Trac #1540, git a40b6c665617125eeb8716b12d92d806f0342396)

432.	[bug]*		muks
	BIND 10 now installs its header files in a BIND 10 specific
	sub-directory in the install prefix.
	(Trac #1930, git fcf2f08db9ebc2198236bfa25cf73286821cba6b)

431.	[func]*		muks
	BIND 10 no longer starts b10-stats-httpd by default.
	(Trac #1885, git 5c8bbd7ab648b6b7c48e366e7510dedca5386f6c)

430.	[bug]		jelte
	When displaying configuration data, bindctl no longer treats
	optional list items as an error, but shows them as an empty list.
	(Trac #1520, git 0f18039bc751a8f498c1f832196e2ecc7b997b2a)

429.	[func]		jelte
	Added an 'execute' component to bindctl, which executes either a set
	of commands from a file or a built-in set of commands. Currently,
	only 'init_authoritative_server' is provided as a built-in set, but
	it is expected that more will be added later.
	(Trac #1843, git 551657702a4197ef302c567b5c0eaf2fded3e121)

428.	[bug]		marcin
	perfdhcp: bind to local address to allow reception of
	replies from IPv6 DHCP servers.
	(Trac #1908, git 597e059afaa4a89e767f8f10d2a4d78223af3940)

427.	[bug]		jinmei
	libdatasrc, b10-xfrin: the zone updater for database-based data
	sources now correctly distinguishes NSEC3-related RRs (NSEC3 and
	NSEC3-covering RRSIG) from others, and the SQLite3 implementation
	now manipulates them in the separate table for the NSEC3 namespace.
	As a result b10-xfrin now correctly updates NSEC3-signed zones by
	inbound zone transfers.
	(Trac #1781, #1788, #1891,
	git 672f129700dae33b701bb02069cf276238d66be3)

426.	[bug]		vorner
	The NSEC3 records are now included when transferring a
	signed zone out.
	(Trac #1782, git 36efa7d10ecc4efd39d2ce4dfffa0cbdeffa74b0)

425.	[func]*		muks
	Don't autostart b10-auth, b10-xfrin, b10-xfrout and b10-zonemgr in
	the default configuration.
	(Trac #1818, git 31de885ba0409f54d9a1615eff5a4b03ed420393)

424.	[bug]		jelte
	Fixed a bug in bindctl where in some cases, configuration settings
	in a named set could disappear, if a child element is modified.
	(Trac #1491, git 00a36e752802df3cc683023d256687bf222e256a)

423.	[bug]		jinmei
	The database based zone iterator now correctly resets mixed TTLs
	of the same RRset (when that happens) to the lowest one.  The
	previous implementation could miss lower ones if it appears in a
	later part of the RRset.
	(part of Trac #1791, git f1f0bc00441057e7050241415ee0367a09c35032)

422.	[bug]		jinmei
	The database based zone iterator now separates RRSIGs of the same
	name and type but for different covered types.
	(part of Trac #1791, git b4466188150a50872bc3c426242bc7bba4c5f38d)

421.	[build]		jinmei
	Made sure BIND 10 can be built with clang++ 3.1.  (It failed on
	MacOS 10.7 using Xcode 4.3, but it's more likely to be a matter of
	clang version.)
	(Trac #1773, git ceaa247d89ac7d97594572bc17f005144c5efb8d)

420.	[bug]*		jinmei, stephen
	Updated the DB schema used in the SQLite3 data source so it can
	use SQL indices more effectively.  The previous schema had several
	issues in this sense and could be very slow for some queries on a
	very large zone (especially for negative answers).  This change
	requires a major version up of the schema; use b10-dbutil to
	upgrade existing database files.  Note: 'make install' will fail
	unless old DB files installed in the standard location have been
	upgraded.
	(Trac #324, git 8644866497053f91ada4e99abe444d7876ed00ff)

419.	[bug]		jelte
	JSON handler has been improved; escaping now works correctly
	(including quotes in strings), and it now rejects more types of
	malformed input.
	(Trac #1626, git 3b09268518e4e90032218083bcfebf7821be7bd5)

418.	[bug]		vorner
	Fixed crash in bindctl when config unset was called.
	(Trac #1715, git 098da24dddad497810aa2787f54126488bb1095c)

417.	[bug]		jelte
	The notify-out code now looks up notify targets in their correct
	zones (and no longer just in the zone that the notify is about).
	(Trac #1535, git 66300a3c4769a48b765f70e2d0dbf8bbb714435b)

416.	[func]*		jelte
	The implementations of ZoneFinder::find() now throw an OutOfZone
	exception when the name argument is not in or below the zone this
	zonefinder contains.
	(Trac #1535, git 66300a3c4769a48b765f70e2d0dbf8bbb714435b)

bind10-devel-20120329 released on March 29, 2012

415.	[doc]		jinmei, jreed
	BIND 10 Guide updated to now describe the in-memory data source
	configurations for b10-auth.
	(Trac #1732, git 434d8db8dfcd23a87b8e798e5702e91f0bbbdcf6)

414.	[bug]		jinmei
	b10-auth now correctly handles delegation from an unsigned zone
	(defined in the in-memory data source) when the query has DNSSEC
	DO bit on.  It previously returned SERVFAIL.
	(Trac #1836, git 78bb8f4b9676d6345f3fdd1e5cc89039806a9aba)

413.	[func]		stephen, jelte
	Created a new tool b10-dbutil, that can check and upgrade database
	schemas, to be used when incompatible changes are introduced in the
	backend database schema. Currently it only supports sqlite3 databases.
	Note: there's no schema change that requires this utility as of
	the March 29th release.  While running it shouldn't break
	an existing database file, it should be even more advisable not to
	run it at the moment.
	(Trac #963, git 49ba2cf8ac63246f389ab5e8ea3b3d081dba9adf)

412.	[func]		jelte
	Added a command-line option '--clear-config' to bind10, which causes
	the system to create a backup of the existing configuration database
	file, and start out with a clean default configuration. This can be
	used if the configuration file is corrupted to the point where it
	cannot be read anymore, and BIND 10 refuses to start. The name of
	the backup file can be found in the logs (CFGMGR_RENAMED_CONFIG_FILE).
	(Trac #1443, git 52b36c921ee59ec69deefb6123cbdb1b91dc3bc7)

411.	[func]		muks
	Add a -i/--no-kill command-line argument to bind10, which stops
	it from sending SIGTERM and SIGKILL to other b10 processes when
	they're shutting down.
	(Trac #1819, git 774554f46b20ca5ec2ef6c6d5e608114f14e2102)

410.	[bug]		jinmei
	Python CC library now ensures write operations transmit all given
	data (unless an error happens).  Previously it didn't check the
	size of transmitted data, which could result in partial write on
	some systems (notably on OpenBSD) and subsequently cause system
	hang up or other broken state.  This fix specifically solves start
	up failure on OpenBSD.
	(Trac #1829, git 5e5a33213b60d89e146cd5e47d65f3f9833a9297)

409.	[bug]		jelte
	Fixed a parser bug in bindctl that could make bindctl crash. Also
	improved 'command help' output; argument order is now shown
	correctly, and parameter descriptions are shown as well.
	(Trac #1172, git bec26c6137c9b0a59a3a8ca0f55a17cfcb8a23de)

408.	[bug]		stephen, jinmei
	b10-auth now filters out duplicate RRsets when building a
	response message using the new query handling logic.  It's
	currently only used with the in-memory data source, but will
	also be used for others soon.
	(Trac #1688, git b77baca56ffb1b9016698c00ae0a1496d603d197)

407.	[build]		haikuo
	Remove "--enable-boost-threads" switch in configure command. This
	thread lock mechanism is useless for bind10 and causes performance
	hits.
	(Trac #1680, git 9c4d0cadf4adc802cc41a2610dc2c30b25aad728)

406.	[bug]		muks
	On platforms such as OpenBSD where pselect() is not available,
	make a wrapper around select() in perfdhcp.
	(Trac #1639, git 6ea0b1d62e7b8b6596209291aa6c8b34b8e73191)

405.	[bug]		jinmei
	Make sure disabling Boost threads if the default configuration is
	to disable it for the system.  This fixes a crash and hang up
	problem on OpenBSD, where the use of Boost thread could be
	different in different program files depending on the order of
	including various header files, and could introduce inconsistent
	states between a library and a program.  Explicitly forcing the
	original default throughout the BIND 10 build environment will
	prevent this from happening.
	(Trac #1727, git 23f9c3670b544c5f8105958ff148aeba050bc1b4)

404.	[bug]		naokikambe
	The statistic counters are now properly accumulated across multiple
	instances of b10-auth (if there are multiple instances), instead of
	providing result for random instance.
	(Trac #1751, git 3285353a660e881ec2b645e1bc10d94e5020f357)

403.	[build]*		jelte
	The configure option for botan (--with-botan=PATH) is replaced by
	--with-botan-config=PATH, which takes a full path to a botan-config
	script, instead of the botan 'install' directory. Also, if not
	provided, configure will try out config scripts and pkg-config
	options until it finds one that works.
	(Trac #1640, git 582bcd66dbd8d39f48aef952902f797260280637)

402.	[func]		jelte
	b10-xfrout now has a visible command to send out notifies for
	a given zone, callable from bindctl. Xfrout notify <zone> [class]
	(Trac #1321, git 0bb258f8610620191d75cfd5d2308b6fc558c280)

401.	[func]*		jinmei
	libdns++: updated the internal implementation of the
	MessageRenderer class.  This is mostly a transparent change, but
	the new version now doesn't allow changing compression mode in the
	middle of rendering (which shouldn't be an issue in practice).
	On the other hand, name compression performance was significantly
	improved: depending on the number of names, micro benchmark tests
	showed the new version is several times faster than the previous
	version .
	(Trac #1603, git 9a2a86f3f47b60ff017ce1a040941d0c145cfe16)

400.	[bug]		stephen
	Fix crash on Max OS X 10.7 by altering logging so as not to allocate
	heap storage in the static initialization of logging objects.
	(Trac #1698, git a8e53be7039ad50d8587c0972244029ff3533b6e)

399.	[func]		muks
	Add support for the SSHFP RR type (RFC 4255).
	(Trac #1136, git ea5ac57d508a17611cfae9d9ea1c238f59d52c51)

398.	[func]		jelte
	The b10-xfrin module now logs more information on successful
	incoming transfers. In the case of IXFR, it logs the number of
	changesets, and the total number of added and deleted resource
	records. For AXFR (or AXFR-style IXFR), it logs the number of
	resource records. In both cases, the number of overhead DNS
	messages, runtime, amount of wire data, and transfer speed are logged.
	(Trac #1280, git 2b01d944b6a137f95d47673ea8367315289c205d)

397.	[func]		muks
	The boss process now gives more helpful description when a
	sub-process exits due to a signal.
	(Trac #1673, git 1cd0d0e4fc9324bbe7f8593478e2396d06337b1e)

396.	[func]*		jinmei
	libdatasrc: change the return type of ZoneFinder::find() so it can
	contain more context of the search, which can be used for
	optimizing post find() processing.  A new method getAdditional()
	is added to it for finding additional RRsets based on the result
	of find().  External behavior shouldn't change.  The query
	handling code of b10-auth now uses the new interface.
	(Trac #1607, git 2e940ea65d5b9f371c26352afd9e66719c38a6b9)

395.	[bug]		jelte
	The log message compiler now errors (resulting in build failures) if
	duplicate log message identifiers are found in a single message file.
	Renamed one duplicate that was found (RESOLVER_SHUTDOWN, renamed to
	RESOLVER_SHUTDOWN_RECEIVED).
	(Trac #1093, git f537c7e12fb7b25801408f93132ed33410edae76)
	(Trac #1741, git b8960ab85c717fe70ad282e0052ac0858c5b57f7)

394.	[bug]		jelte
	b10-auth now catches any exceptions during response building; if any
	datasource either throws an exception or causes an exception to be
	thrown, the message processing code will now catch it, log a debug
	message, and return a SERVFAIL response.
	(Trac #1612, git b5740c6b3962a55e46325b3c8b14c9d64cf0d845)

393.	[func]		jelte
	Introduced a new class LabelSequence in libdns++, which provides
	lightweight accessor functionality to the Name class, for more
	efficient comparison of parts of names.
	(Trac #1602, git b33929ed5df7c8f482d095e96e667d4a03180c78)

392.	[func]*		jinmei
	libdns++: revised the (Abstract)MessageRenderer class so that it
	has a default internal buffer and the buffer can be temporarily
	switched.  The constructor interface was modified, and a new
	method setBuffer() was added.
	(Trac #1697, git 9cabc799f2bf9a3579dae7f1f5d5467c8bb1aa40)

391.	[bug]*		vorner
	The long time unused configuration options of Xfrout "log_name",
	"log_file", "log_severity", "log_version" and "log_max_bytes" were
	removed, as they had no effect (Xfrout uses the global logging
	framework).  However, if you have them set, you need to remove
	them from the configuration file or the configuration will be
	rejected.
	(Trac #1090, git ef1eba02e4cf550e48e7318702cff6d67c1ec82e)

bind10-devel-20120301 released on March 1, 2012

390.	[bug]		vorner
	The UDP IPv6 packets are now correctly fragmented for maximum
	guaranteed MTU, so they won't get lost because being too large
	for some hop.
	(Trac #1534, git ff013364643f9bfa736b2d23fec39ac35872d6ad)

389.	[func]*		vorner
	Xfrout now uses the global TSIG keyring, instead of its own. This
	means the keys need to be set only once (in tsig_keys/keys).
	However, the old configuration of Xfrout/tsig_keys need to be
	removed for Xfrout to work.
	(Trac #1643, git 5a7953933a49a0ddd4ee1feaddc908cd2285522d)

388.	[func]		jreed
	Use prefix "sockcreator-" for the private temporary directory
	used for b10-sockcreator communication.
	(git b98523c1260637cb33436964dc18e9763622a242)

387.	[build]		muks
	Accept a --without-werror configure switch so that some builders can
	disable the use of -Werror in CFLAGS when building.
	(Trac #1671, git 8684a411d7718a71ad9fb616f56b26436c4f03e5)

386.	[bug]		jelte
	Upon initial sqlite3 database creation, the 'diffs' table is now
	always created. This already happened most of the time, but there
	are a few cases where it was skipped, resulting in potential errors
	in xfrout later.
	(Trac #1717, git 30d7686cb6e2fa64866c983e0cfb7b8fabedc7a2)

385.	[bug]		jinmei
	libdns++: masterLoad() didn't accept comments placed at the end of
	an RR.  Due to this the in-memory data source cannot load a master
	file for a signed zone even if it's preprocessed with BIND 9's
	named-compilezone.
	Note: this fix is considered temporary and still only accepts some
	limited form of such comments.  The main purpose is to allow the
	in-memory data source to load any signed or unsigned zone files as
	long as they are at least normalized with named-compilezone.
	(Trac #1667, git 6f771b28eea25c693fe93a0e2379af924464a562)

384.	[func]		jinmei, jelte, vorner, haikuo, kevin
	b10-auth now supports NSEC3-signed zones in the in-memory data
	source.
	(Trac #1580, #1581, #1582, #1583, #1584, #1585, #1587, and
	other related changes to the in-memory data source)

383.	[build]		jinmei
	Fixed build failure on MacOS 10.7 (Lion) due to the use of
	IPV6_PKTINFO; the OS requires a special definition to make it
	visible to the compiler.
	(Trac #1633, git 19ba70c7cc3da462c70e8c4f74b321b8daad0100)

382.	[func]		jelte
	b10-auth now also experimentally supports statistics counters of
	the rcode responses it sends. The counters can be shown as
	rcode.<code name>, where code name is the lowercase textual
	representation of the rcode (e.g. "noerror", "formerr", etc.).
	Same note applies as for opcodes, see changelog entry 364.
	(Trac #1613, git e98da500d7b02e11347431a74f2efce5a7d622aa)

381.	[bug]		jinmei
	b10-auth: honor the DNSSEC DO bit in the new query handler.
	(Trac #1695, git 61f4da5053c6a79fbc162fb16f195cdf8f94df64)

380.	[bug]		jinmei
	libdns++: miscellaneous bug fixes for the NSECPARAM RDATA
	implementation, including incorrect handling for empty salt and
	incorrect comparison logic.
	(Trac #1638, git 966c129cc3c538841421f1e554167d33ef9bdf25)

379.	[bug]		jelte
	Configuration commands in bindctl now check for list indices if
	the 'identifier' argument points to a child element of a list
	item. Previously, it was possible to 'get' non-existent values
	by leaving out the index, e.g. "config show Auth/listen_on/port,
	which should be config show Auth/listen_on[<index>]/port, since
	Auth/listen_on is a list. The command without an index will now
	show an error. It is still possible to show/set the entire list
	("config show Auth/listen_on").
	(Trac #1649, git 003ca8597c8d0eb558b1819dbee203fda346ba77)

378.	[func]		vorner
	It is possible to start authoritative server or resolver in multiple
	instances, to use more than one core. Configuration is described in
	the guide.
	(Trac #1596, git 17f7af0d8a42a0a67a2aade5bc269533efeb840a)

377.	[bug]		jinmei
	libdns++: miscellaneous bug fixes for the NSEC and NSEC3 RDATA
	implementation, including a crash in NSEC3::toText() for some RR
	types, incorrect handling of empty NSEC3 salt, and incorrect
	comparison logic in NSEC3::compare().
	(Trac #1641, git 28ba8bd71ae4d100cb250fd8d99d80a17a6323a2)

376.	[bug]		jinmei, vorner
	The new query handling module of b10-auth did not handle type DS
	query correctly: It didn't look for it in the parent zone, and
	it incorrectly returned a DS from the child zone if it
	happened to exist there.  Both were corrected, and it now also
	handles the case of having authority for the child and a grand
	ancestor.
	(Trac #1570, git 2858b2098a10a8cc2d34bf87463ace0629d3670e)

375.	[func]		jelte
	Modules now inform the system when they are stopping. As a result,
	they are removed from the 'active modules' list in bindctl, which
	can then inform the user directly when it tries to send them a
	command or configuration update.  Previously this would result
	in a 'not responding' error instead of 'not running'.
	(Trac #640, git 17e78fa1bb1227340aa9815e91ed5c50d174425d)

374.	[func]*		stephen
	Alter RRsetPtr and ConstRRsetPtr to point to AbstractRRset (instead
	of RRset) to allow for specialised implementations of RRsets in
	data sources.
	(Trac #1604, git 3071211d2c537150a691120b0a5ce2b18d010239)

373.	[bug]		jinmei
	libdatasrc: the in-memory data source incorrectly rejected loading
	a zone containing a CNAME RR with RRSIG and/or NSEC.
	(Trac #1551, git 76f823d42af55ce3f30a0d741fc9297c211d8b38)

372.	[func]		vorner
	When the allocation of a socket fails for a different reason than the
	socket not being provided by the OS, the b10-auth and b10-resolver
	abort, as the system might be in inconsistent state after such error.
	(Trac #1543, git 49ac4659f15c443e483922bf9c4f2de982bae25d)

371.	[bug]		jelte
	The new query handling module of b10-auth (currently only used with
	the in-memory data source) now correctly includes the DS record (or
	the denial of its existence if NSEC is used) when returning a
	delegation from a signed zone.
	(Trac #1573, git bd7a3ac98177573263950303d4b2ea7400781d0f)

370.	[func]		jinmei
	libdns++: a new class NSEC3Hash was introduced as a utility for
	calculating NSEC3 hashes for various purposes.  Python binding was
	provided, too.  Also fixed a small bug in the NSEC3PARAM RDATA
	implementation that empty salt in text representation was
	rejected.
	(Trac #1575, git 2c421b58e810028b303d328e4e2f5b74ea124839)

369.	[func]		vorner
	The SocketRequestor provides more information about what error
	happened when it throws, by using subclasses of the original
	exception. This way a user not interested in the difference can
	still use the original exception, while it can be recognized if
	necessary.
	(Trac #1542, git 2080e0316a339fa3cadea00e10b1ec4bc322ada0)

368.	[func]*		jinmei
	libdatasrc: the interface of ZoneFinder() was changed: WILDCARD
	related result codes were deprecated and removed, and the
	corresponding information is now provided via a separate accessor
	method on FindResult.  Other separate FindResult methods will
	also tell the caller whether the zone is signed with NSEC or NSEC3
	(when necessary and applicable).
	(Trac #1611, git c175c9c06034b4118e0dfdbccd532c2ebd4ba7e8)

367.	[bug]		jinmei
	libdatasrc: in-memory data source could incorrectly reject to load
	zones containing RRSIG records.  For example, it didn't allow
	RRSIG that covers a CNAME RR.  This fix also makes sure find()
	will return RRsets with RRSIGs if they are signed.
	(Trac #1614, git e8241ea5a4adea1b42a60ee7f2c5cfb87301734c)

366.	[bug]		vorner
	Fixed problem where a directory named "io" conflicted with the python3
	standard module "io" and caused the installation to fail.  The
	offending directory has been renamed to "cio".
	(Trac #1561, git d81cf24b9e37773ba9a0d5061c779834ff7d62b9)

365.	[bug]		jinmei
	libdatasrc: in-memory datasource incorrectly returned delegation
	for DS lookups.
	(Trac #1571, git d22e90b5ef94880183cd652e112399b3efb9bd67)

364.	[func]		jinmei
	b10-auth experimentally supports statistics counters of incoming
	requests per opcode.  The counters can be (e.g.) shown as
	opcode.<code name> in the output of the bindctl "Stats show"
	command, where <code name> is lower-cased textual representation
	of opcodes ("query", "notify", etc).
	Note: This is an experimental attempt of supporting more
	statistics counters for b10-auth, and the interface and output may
	change in future versions.
	(Trac #1399, git 07206ec76e2834de35f2e1304a274865f8f8c1a5)

bind10-devel-20120119 released on January 19, 2012

363.	[func]		jelte
	Added dummy DDNS module b10-ddns. Currently it does not
	provide any functionality, but it is a skeleton implementation
	that will be expanded later.
	(Trac #1451, git b0d0bf39fbdc29a7879315f9b8e6d602ef3afb1b)

362.	[func]*		vorner
	Due to the socket creator changes, b10-auth and b10-resolver
	are no longer needed to start as root. They are started as
	the user they should be running, so they no longer have
	the -u flag for switching the user after initialization.
	Note: this change broke backward compatibility to boss component
	configuration.  If your b10-config.db contains "setuid" for
	Boss.components, you'll need to remove that entry by hand before
	starting BIND 10.
	(Trac #1508, #1509, #1510,
	git edc5b3c12eb45437361484c843794416ad86bb00)

361.	[func]		vorner, jelte, jinmei
	The socket creator is now used to provide sockets. It means you can
	reconfigure the ports and addresses at runtime even when the rest
	of the bind10 runs as non root user.
	(Trac #805, #1522, git 1830215f884e3b5efda52bd4dbb120bdca863a6a)

360.	[bug]		vorner
	Fixed problem where bindctl crashed when a duplicate non-string
	item was added  to a list.  This error is now properly reported.
	(Trac #1515, git a3cf5322a73e8a97b388c6f8025b92957e5d8986)

359.	[bug]		kevin
	Corrected SOA serial check in xfrout.  It now compares the SOA
	serial of an IXFR query with that of the server based serial
	number arithmetic, and replies with a single SOA record of the
	server's current version if the former is equal to or newer
	than the latter.
	(Trac #1462, git ceeb87f6d539c413ebdc66e4cf718e7eb8559c45)

358.	[bug]		jinmei
	b10-resolver ignored default configuration parameters if listen_on
	failed (this can easily happen especially for a test environment
	where the run time user doesn't have root privilege), and even if
	listen_on was updated later the resolver wouldn't work correctly
	unless it's fully restarted (for example, all queries would be
	rejected due to an empty ACL).
	(Trac #1424, git 2cba8cb83cde4f34842898a848c0b1182bc20597)

357.	[bug]		jinmei
	ZoneFinder::find() for database based data sources didn't
	correctly identify out-of-zone query name and could return a
	confusing result such as NXRRSET.  It now returns NXDOMAIN with an
	empty RRset.  Note: we should rather throw an exception in such a
	case, which should be revisited later (see Trac #1536).
	(Trac #1430, git b35797ba1a49c78246abc8f2387901f9690b328d)

356.	[doc]		tomek
	BIND 10 Guide updated. It now describes DHCPv4 and DHCPv6
	components, including their overview, usage, supported standard
	and limitations. libdhcp++ is also described.
	(Trac #1367, git 3758ab360efe1cdf616636b76f2e0fb41f2a62a0)

355.	[bug]		jinmei
	Python xfrin.diff module incorrectly combined RRSIGs of different
	type covered, possibly merging different TTLs.  As a result a
	secondary server could store different RRSIGs than those at the
	primary server if it gets these records via IXFR.
	(Trac #1502, git 57b06f8cb6681f591fa63f25a053eb6f422896ef)

354.	[func]		tomek
	dhcp4: Support for DISCOVER and OFFER implemented. b10-dhcp4 is
	now able to offer hardcoded leases to DHCPv4 clients.
	dhcp6: Code refactored to use the same approach as dhcp4.
	(Trac #1230, git aac05f566c49daad4d3de35550cfaff31c124513)

353.	[func]		tomek
	libdhcp++: Interface detection in Linux implemented. libdhcp++
	is now able (on Linux systems) to detect available network
	interfaces, its link-layer addresses, flags and configured
	IPv4 and IPv6 addresses. Interface detection on other
	systems is planned.
	(Trac #1237, git 8a040737426aece7cc92a795f2b712d7c3407513)

352.	[func]		tomek
	libdhcp++: Transmission and reception of DHCPv4 packets is now
	implemented. Low-level hacks are not implemented for transmission
	to hosts that don't have IPv4 address yet, so currently the code
	is usable for communication with relays only, not hosts on the
	same link.
	(Trac #1239, #1240, git f382050248b5b7ed1881b086d89be2d9dd8fe385)

351.	[func]		fdupont
	Alpha version of DHCP benchmarking tool added.  "perfdhcp" is able to
	test both IPv4 and IPv6 servers: it can time the four-packet exchange
	(DORA and SARR) as well as time the initial two-packet exchange (DO
	and SA).  More information can be obtained by invoking the utility
	(in tests/tools/perfdhcp) with the "-h" flag.
	(Trac #1450, git 85083a76107ba2236732b45524ce7018eefbaf90)

350.	[func]*		vorner
	The target parameter of ZoneFinder::find is no longer present, as the
	interface was awkward. To get all the RRsets of a single domain, use
	the new findAll method (the same applies to python version, the method
	is named find_all).
	(Trac #1483, #1484, git 0020456f8d118c9f3fd6fc585757c822b79a96f6)

349.	[bug]		dvv
	resolver: If an upstream server responds with FORMERR to an EDNS
	query, try querying it without EDNS.
	(Trac #1386, git 99ad0292af284a246fff20b3702fbd7902c45418)

348.	[bug]		stephen
	By default the logging output stream is now flushed after each write.
	This fixes a problem seen on some systems where the log output from
	different processes was jumbled up.  Flushing can be disabled by
	setting the appropriate option in the logging configuration.
	(Trac #1405, git 2f0aa20b44604b671e6bde78815db39381e563bf)

347.	[bug]		jelte
	Fixed a bug where adding Zonemgr/secondary_zones without explicitly
	setting the class value of the added zone resulted in a cryptic
	error in bindctl ("Error: class"). It will now correctly default to
	IN if not set. This also adds better checks on the name and class
	values, and better errors if they are bad.
	(Trac #1414, git 7b122af8489acf0f28f935a19eca2c5509a3677f)

346.	[build]*		jreed
	Renamed libdhcp to libdhcp++.
	(Trac #1446, git d394e64f4c44f16027b1e62b4ac34e054b49221d)

345.	[func]		tomek
	dhcp4: Dummy DHCPv4 component implemented. Currently it does
	nothing useful, except providing skeleton implementation that can
	be expanded in the future.
	(Trac #992, git d6e33479365c8f8f62ef2b9aa5548efe6b194601)

344.	[func]		y-aharen
	src/lib/statistics: Added statistics counter library for entire server
	items and per zone items. Also, modified b10-auth to use it. It is
	also intended to use in the other modules such as b10-resolver.
	(Trac #510, git afddaf4c5718c2a0cc31f2eee79c4e0cc625499f)

343.	[func]		jelte
	Added IXFR-out system tests, based on the first two test sets of
	http://bind10.isc.org/wiki/IxfrSystemTests.
	(Trac #1314, git 1655bed624866a766311a01214597db01b4c7cec)

342.	[bug]		stephen
	In the resolver, a FORMERR received from an upstream nameserver
	now results in a SERVFAIL being returned as a response to the original
	query.  Additional debug messages added to distinguish between
	different errors in packets received from upstream nameservers.
	(Trac #1383, git 9b2b249d23576c999a65d8c338e008cabe45f0c9)

341.	[func]		tomek
	libdhcp++: Support for handling both IPv4 and IPv6 added.
	Also added support for binding IPv4 sockets.
	(Trac #1238, git 86a4ce45115dab4d3978c36dd2dbe07edcac02ac)

340.	[build]		jelte
	Fixed several linker issues related to recent gcc versions, botan
	and gtest.
	(Trac #1442, git 91fb141bfb3aadfdf96f13e157a26636f6e9f9e3)

339.	[bug]		jinmei
	libxfr, used by b10-auth to share TCP sockets with b10-xfrout,
	incorrectly propagated ASIO specific exceptions to the application
	if the given file name was too long.  This could lead to
	unexpected shut down of b10-auth.
	(Trac #1387, git a5e9d9176e9c60ef20c0f5ef59eeb6838ed47ab2)

338.	[bug]		jinmei
	b10-xfrin didn't check SOA serials of SOA and IXFR responses,
	which resulted in unnecessary transfer or unexpected IXFR
	timeouts (these issues were not overlooked but deferred to be
	fixed until #1278 was completed).  Validation on responses to SOA
	queries were tightened, too.
	(Trac #1299, git 6ff03bb9d631023175df99248e8cc0cda586c30a)

337.	[func]		tomek
	libdhcp++: Support for DHCPv4 option that can store a single
	address or a list of IPv4 addresses added. Support for END option
	added.
	(Trac #1350, git cc20ff993da1ddb1c6e8a98370438b45a2be9e0a)

336.	[func]		jelte
	libdns++ (and its python wrapper) now includes a class Serial, for
	SOA SERIAL comparison and addition. Operations on instances of this
	class follow the specification from RFC 1982.
	Rdata::SOA::getSerial() now returns values of this type (and not
	uint32_t).
	(Trac #1278, git 2ae72d76c74f61a67590722c73ebbf631388acbd)

335.	[bug]*		jelte
	The DataSourceClientContainer class that dynamically loads
	datasource backend libraries no longer provides just a .so file name
	to its call to dlopen(), but passes it an absolute path. This means
	that it is no longer an system implementation detail that depends on
	[DY]LD_LIBRARY_PATH which file is chosen, should there be multiple
	options (for instance, when test-running a new build while a
	different version is installed).
	These loadable libraries are also no longer installed in the default
	library path, but in a subdirectory of the libexec directory of the
	target ($prefix/libexec/[version]/backends).
	This also removes the need to handle b10-xfin and b10-xfrout as
	'special' hardcoded components, and they are now started as regular
	components as dictated by the configuration of the boss process.
	(Trac #1292, git 83ce13c2d85068a1bec015361e4ef8c35590a5d0)

334.	[bug]		jinmei
	b10-xfrout could potentially create an overflow response message
	(exceeding the 64KB max) or could create unnecessarily small
	messages.  The former was actually unlikely to happen due to the
	effect of name compression, and the latter was marginal and at least
	shouldn't cause an interoperability problem, but these were still
	potential problems and were fixed.
	(Trac #1389, git 3fdce88046bdad392bd89ea656ec4ac3c858ca2f)

333.	[bug]		dvv
	Solaris needs "-z now" to force non-lazy binding and prevent
	g++ static initialization code from deadlocking.
	(Trac #1439, git c789138250b33b6b08262425a08a2a0469d90433)

332.	[bug]		vorner
	C++ exceptions in the isc.dns.Rdata wrapper are now converted
	to python ones instead of just aborting the interpreter.
	(Trac #1407, git 5b64e839be2906b8950f5b1e42a3fadd72fca033)

bind10-devel-20111128 released on November 28, 2011

331.	[bug]		shane
	Fixed a bug in data source library where a zone with more labels
	than an out-of-bailiwick name server would cause an exception to
	be raised.
	(Trac #1430, git 81f62344db074bc5eea3aaf3682122fdec6451ad)

330.	[bug]		jelte
	Fixed a bug in b10-auth where it would sometimes fail because it
	tried to check for queued msgq messages before the session was
	fully running.
	(git c35d0dde3e835fc5f0a78fcfcc8b76c74bc727ca)

329.	[doc]		vorner, jreed
	Document the bind10 run control configuration in guide and
	manual page.
	(Trac #1341, git c1171699a2b501321ab54207ad26e5da2b092d63)

328.	[func]		jelte
	b10-auth now passes IXFR requests on to b10-xfrout, and no longer
	responds to them with NOTIMPL.
	(Trac #1390, git ab3f90da16d31fc6833d869686e07729d9b8c135)

327.	[func]		jinmei
	b10-xfrout now supports IXFR.  (Right now there is no user
	configurable parameter about this feature; b10-xfrout will
	always respond to IXFR requests according to RFC1995).
	(Trac #1371 and #1372, git 80c131f5b0763753d199b0fb9b51f10990bcd92b)

326.	[build]*		jinmei
	Added a check script for the SQLite3 schema version.  It will be
	run at the beginning of 'make install', and if it detects an old
	version of schema, installation will stop.  You'll then need to
	upgrade the database file by following the error message.
	(Trac #1404, git a435f3ac50667bcb76dca44b7b5d152f45432b57)

325.	[func]		jinmei
	Python isc.datasrc: added interfaces for difference management:
	DataSourceClient.get_updater() now has the 'journaling' parameter
	to enable storing diffs to the data source, and a new class
	ZoneJournalReader was introduced to retrieve them, which can be
	created by the new DataSourceClient.get_journal_reader() method.
	(Trac #1333, git 3e19362bc1ba7dc67a87768e2b172c48b32417f5,
	git 39def1d39c9543fc485eceaa5d390062edb97676)

324.	[bug]		jinmei
	Fixed reference leak in the isc.log Python module.  Most of all
	BIND 10 Python programs had memory leak (even though the pace of
	leak may be slow) due to this bug.
	(Trac #1359, git 164d651a0e4c1059c71f56b52ea87ac72b7f6c77)

323.	[bug]		jinmei
	b10-xfrout incorrectly skipped adding TSIG RRs to some
	intermediate responses (when TSIG is to be used for the
	responses).  While RFC2845 optionally allows to skip intermediate
	TSIGs (as long as the digest for the skipped part was included
	in a later TSIG), the underlying TSIG API doesn't support this
	mode of signing.
	(Trac #1370, git 76fb414ea5257b639ba58ee336fae9a68998b30d)

322.	[func]		jinmei
	datasrc: Added C++ API for retrieving difference of two versions
	of a zone.  A new ZoneJournalReader class was introduced for this
	purpose, and a corresponding factory method was added to
	DataSourceClient.
	(Trac #1332, git c1138d13b2692fa3a4f2ae1454052c866d24e654)

321.	[func]*		jinmei
	b10-xfrin now installs IXFR differences into the underlying data
	source (if it supports journaling) so that the stored differences
	can be used for subsequent IXFR-out transactions.
	Note: this is a backward incompatibility change for older sqlite3
	database files.  They need to be upgraded to have a "diffs" table.
	(Trac #1376, git 1219d81b49e51adece77dc57b5902fa1c6be1407)

320.	[func]*		vorner
	The --brittle switch was removed from the bind10 executable.
	It didn't work after change #316 (Trac #213) and the same
	effect can be accomplished by declaring all components as core.
	(Trac #1340, git f9224368908dd7ba16875b0d36329cf1161193f0)

319.	[func]		naokikambe
	b10-stats-httpd was updated. In addition of the access to all
	statistics items of all modules, the specified item or the items
	of the specified module name can be accessed.  For example, the
	URI requested by using the feature is showed as
	"/bind10/statistics/xml/Auth" or
	"/bind10/statistics/xml/Auth/queries.tcp". The list of all possible
	module names and all possible item names can be showed in the
	root document, whose URI is "/bind10/statistics/xml".  This change
	is not only for the XML documents but also is for the XSD and
	XSL documents.
	(Trac #917, git b34bf286c064d44746ec0b79e38a6177d01e6956)

318.	[func]		stephen
	Add C++ API for accessing zone difference information in
	database-based data sources.
	(Trac #1330, git 78770f52c7f1e7268d99e8bfa8c61e889813bb33)

317.	[func]		vorner
	datasrc: the getUpdater method of DataSourceClient supports an
	optional 'journaling' parameter to indicate the generated updater
	to store diffs.  The database based derived class implements this
	extension.
	(Trac #1331, git 713160c9bed3d991a00b2ea5e7e3e7714d79625d)

316.	[func]*		vorner
	The configuration of what parts of the system run is more
	flexible now.  Everything that should run must have an
	entry in Boss/components.
	(Trac #213, git 08e1873a3593b4fa06754654d22d99771aa388a6)

315.	[func]		tomek
	libdhcp: Support for DHCPv4 packet manipulation is now implemented.
	All fixed fields are now supported. Generic support for DHCPv4
	options is available (both parsing and assembly). There is no code
	that uses this new functionality yet, so it is not usable directly
	at this time. This code will be used by upcoming b10-dhcp4 daemon.
	(Trac #1228, git 31d5a4f66b18cca838ca1182b9f13034066427a7)

314.	[bug]		jelte
	b10-xfrin would previously initiate incoming transfers upon
	receiving NOTIFY messages from any address (if the zone was
	known to b10-xfrin, and using the configured address). It now
	only starts a transfer if the source address from the NOTIFY
	packet matches the configured master address and port. This was
	really already fixed in release bind10-devel-20111014, but there
	were some deferred cleanups to add.
	(Trac #1298, git 1177bfe30e17a76bea6b6447e14ae9be9e1ca8c2)

313.	[func]		jinmei
	datasrc: Added C++ API for adding zone differences to database
	based data sources.  It's intended to be used for the support for
	IXFR-in and dynamic update (so they can subsequently be retrieved
	for IXFR-out).  The addRecordDiff method of the DatabaseAccessor
	defines the interface, and a concrete implementation for SQLite3
	was provided.
	(Trac #1329, git 1aa233fab1d74dc776899df61181806679d14013)

312.	[func]		jelte
	Added an initial framework for doing system tests using the
	cucumber-based BDD tool Lettuce. A number of general steps are
	included,  for instance running bind10 with specific
	configurations, sending queries, and inspecting query answers. A
	few very basic tests are included as well.
	(Trac #1290, git 6b75c128bcdcefd85c18ccb6def59e9acedd4437)

311.	[bug]		jelte
	Fixed a bug in bindctl where tab-completion for names that
	contain a hyphen resulted in unexpected behaviour, such as
	appending the already-typed part again.
	(Trac #1345, git f80ab7879cc29f875c40dde6b44e3796ac98d6da)

310.	[bug]		jelte
	Fixed a bug where bindctl could not set a value that is optional
	and has no default, resulting in the error that the setting
	itself was unknown. bindctl now correctly sees the setting and
	is able to set it.
	(Trac #1344, git 0e776c32330aee466073771600390ce74b959b38)

309.	[bug]		jelte
	Fixed a bug in bindctl where the removal of elements from a set
	with default values was not stored, unless the set had been
	modified in another way already.
	(Trac #1343, git 25c802dd1c30580b94345e83eeb6a168ab329a33)

308.	[build]		jelte
	The configure script will now use pkg-config for finding
	information about the Botan library. If pkg-config is unavailable,
	or unaware of Botan, it will fall back to botan-config. It will
	also use botan-config when a specific botan library directory is
	given using the '--with-botan=' flag
	(Trac #1194, git dc491833cf75ac1481ba1475795b0f266545013d)

307.	[func]		vorner
	When zone transfer in fails with IXFR, it is retried with AXFR
	automatically.
	(Trac #1279, git cd3588c9020d0310f949bfd053c4d3a4bd84ef88)

306.	[bug]		stephen
	Boss process now waits for the configuration manager to initialize
	itself before continuing with startup.  This fixes a race condition
	whereby the Boss could start the configuration manager and then
	immediately start components that depended on that component being
	fully initialized.
	(Trac #1271, git 607cbae949553adac7e2a684fa25bda804658f61)

305.	[bug]		jinmei
	Python isc.dns, isc.datasrc, xfrin, xfrout: fixed reference leak
	in Message.get_question(), Message.get_section(),
	RRset.get_rdata(), and DataSourceClient.get_updater().
	The leak caused severe memory leak in b10-xfrin, and (although no
	one reported it) should have caused less visible leak in
	b10-xfrout.  b10-xfrin had its own leak, which was also fixed.
	(Trac #1028, git a72886e643864bb6f86ab47b115a55e0c7f7fcad)

304.	[bug]		jelte
	The run_bind10.sh test script now no longer runs processes from
	an installed version of BIND 10, but will correctly use the
	build tree paths.
	(Trac #1246, git 1d43b46ab58077daaaf5cae3c6aa3e0eb76eb5d8)

303.	[bug]		jinmei
	Changed the installation path for the UNIX domain file used
	for the communication between b10-auth and b10-xfrout to a
	"@PACKAGE@" subdirectory (e.g. from /usr/local/var to
	/usr/local/var/bind10-devel).  This should be transparent change
	because this file is automatically created and cleaned up, but
	if the old file somehow remains, it can now be safely removed.
	(Trac #869, git 96e22f4284307b1d5f15e03837559711bb4f580c)

302.	[bug]		jelte
	msgq no longer crashes if the remote end is closed while msgq
	tries to send data. It will now simply drop the message and close
	the connection itself.
	(Trac #1180, git 6e68b97b050e40e073f736d84b62b3e193dd870a)

301.	[func]		stephen
	Add system test for IXFR over TCP.
	(Trac #1213, git 68ee3818bcbecebf3e6789e81ea79d551a4ff3e8)

300.	[func]*		tomek
	libdhcp: DHCP packet library was implemented. Currently it handles
	packet reception, option parsing, option generation and output
	packet building. Generic and specialized classes for several
	DHCPv6 options (IA_NA, IAADDR, address-list) are available. A
	simple code was added that leverages libdhcp. It is a skeleton
	DHCPv6 server. It receives incoming SOLICIT and REQUEST messages
	and responds with proper ADVERTISE and REPLY. Note that since
	LeaseManager is not implemented, server assigns the same
	hardcoded lease for every client. This change removes existing
	DHCPv6 echo server as it was only a proof of concept code.
	(Trac #1186, git 67ea6de047d4dbd63c25fe7f03f5d5cc2452ad7d)

299.	[build]		jreed
	Do not install the libfake_session, libtestutils, or libbench
	libraries. They are used by tests within the source tree.
	Convert all test-related makefiles to build test code at
	regular make time to better work with test-driven development.
	This reverts some of #1901. (The tests are ran using "make
	check".)
	(Trac #1286, git cee641fd3d12341d6bfce5a6fbd913e3aebc1e8e)

bind10-devel-20111014 released on October 14, 2011

298.	[doc]		jreed
	Shorten README. Include plain text format of the Guide.
	(git d1897d3, git 337198f)

297.	[func]		dvv
	Implement the SPF rrtype according to RFC4408.
	(Trac #1140, git 146934075349f94ee27f23bf9ff01711b94e369e)

296.	[build]		jreed
	Do not install the unittest libraries. At this time, they
	are not useful without source tree (and they may or may
	not have googletest support). Also, convert several makefiles
	to build tests at "check" time and not build time.
	(Trac #1091, git 2adf4a90ad79754d52126e7988769580d20501c3)

295.	[bug]		jinmei
	__init__.py for isc.dns was installed in the wrong directory,
	which would now make xfrin fail to start.  It was also bad
	in that it replaced any existing __init__.py in th public
	site-packages directory.  After applying this fix You may want to
	check if the wrong init file is in the wrong place, in which
	case it should be removed.
	(Trac #1285, git af3b17472694f58b3d6a56d0baf64601b0f6a6a1)

294.	[func]		jelte, jinmei, vorner
	b10-xfrin now supports incoming IXFR.  See BIND 10 Guide for
	how to configure it and operational notes.
	(Trac #1212, multiple git merges)

293.	[func]*		tomek
	b10-dhcp6: Implemented DHCPv6 echo server. It joins DHCPv6
	multicast groups and listens to incoming DHCPv6 client messages.
	Received messages are then echoed back to clients. This
	functionality is limited, but it can be used to test out client
	resiliency to unexpected messages. Note that network interface
	detection routines are not implemented yet, so interface name
	and its address must be specified in interfaces.txt.
	(Trac #878, git 3b1a604abf5709bfda7271fa94213f7d823de69d)

292.	[func]		dvv
	Implement the DLV rrtype according to RFC4431.
	(Trac #1144, git d267c0511a07c41cd92e3b0b9ee9bf693743a7cf)

291.	[func]		naokikambe
	Statistics items are specified by each module's spec file.
	Stats module can read these through the config manager. Stats
	module and stats httpd report statistics data and statistics
	schema by each module via both bindctl and HTTP/XML.
	(Trac #928, #929, #930, #1175,
	git 054699635affd9c9ecbe7a108d880829f3ba229e)

290.	[func]		jinmei
	libdns++/pydnspp: added an option parameter to the "from wire"
	methods of the Message class.  One option is defined,
	PRESERVE_ORDER, which specifies the parser to handle each RR
	separately, preserving the order, and constructs RRsets in the
	message sections so that each RRset contains only one RR.
	(Trac #1258, git c874cb056e2a5e656165f3c160e1b34ccfe8b302)

289.	[func]*		jinmei
	b10-xfrout: ACLs for xfrout can now be configured per zone basis.
	A per zone ACL is part of a more general zone configuration.  A
	quick example for configuring an ACL for zone "example.com" that
	rejects any transfer request for that zone is as follows:
	> config add Xfrout/zone_config
	> config set Xfrout/zone_config[0]/origin "example.com"
	> config add Xfrout/zone_config[0]/transfer_acl
	> config set Xfrout/zone_config[0]/transfer_acl[0] {"action": "REJECT"}
	The previous global ACL (query_acl) was renamed to transfer_acl,
	which now works as the default ACL.  Note: backward compatibility
	is not provided, so an existing configuration using query_acl
	needs to be updated by hand.
	Note: the per zone configuration framework is a temporary
	workaround.  It will eventually be redesigned as a system wide
	configuration.
	(Trac #1165, git 698176eccd5d55759fe9448b2c249717c932ac31)

288.	[bug]		stephen
	Fixed problem whereby the order in which component files appeared in
	rdataclass.cc was system dependent, leading to problems on some
	systems where data types were used before the header file in which
	they were declared was included.
	(Trac #1202, git 4a605525cda67bea8c43ca8b3eae6e6749797450)

287.	[bug]*		jinmei
	Python script files for log messages (xxx_messages.py) should have
	been installed under the "isc" package.  This fix itself should
	be a transparent change without affecting existing configurations
	or other operational practices, but you may want to clean up the
	python files from the common directly (such as "site-packages").
	(Trac #1101, git 0eb576518f81c3758c7dbaa2522bd8302b1836b3)

286.	[func]		ocean
	libdns++: Implement the HINFO rrtype support according to RFC1034,
	and RFC1035.
	(Trac #1112, git 12d62d54d33fbb1572a1aa3089b0d547d02924aa)

285.	[bug]		jelte
	sqlite3 data source: fixed a race condition on initial startup,
	when the database has not been initialized yet, and multiple
	processes are trying to do so, resulting in one of them failing.
	(Trac #326, git 5de6f9658f745e05361242042afd518b444d7466)

284.	[bug]		jerry
	b10-zonemgr: zonemgr will not terminate on empty zones, it will
	log a warning and try to do zone transfer for them.
	(Trac #1153, git 0a39659638fc68f60b95b102968d7d0ad75443ea)

283.	[bug]		zhanglikun
	Make stats and boss processes wait for answer messages from each
	other in block mode to avoid orphan answer messages, add an internal
	command "getstats" to boss process for getting statistics data from
	boss.
	(Trac #519, git 67d8e93028e014f644868fede3570abb28e5fb43)

282.	[func]		ocean
	libdns++: Implement the NAPTR rrtype according to RFC2915,
	RFC2168 and RFC3403.
	(Trac #1130, git 01d8d0f13289ecdf9996d6d5d26ac0d43e30549c)

bind10-devel-20110819 released on August 19, 2011

281.	[func]		jelte
	Added a new type for configuration data: "named set". This allows for
	similar configuration as the current "list" type, but with strings
	instead of indices as identifiers. The intended use is for instance
	/foo/zones/example.org/bar instead of /foo/zones[2]/bar. Currently
	this new type is not in use yet.
	(Trac #926, git 06aeefc4787c82db7f5443651f099c5af47bd4d6)

280.	[func]		jerry
	libdns++: Implement the MINFO rrtype according to RFC1035.
	(Trac #1113, git 7a9a19d6431df02d48a7bc9de44f08d9450d3a37)

279.	[func]		jerry
	libdns++: Implement the AFSDB rrtype according to RFC1183.
	(Trac #1114, git ce052cd92cd128ea3db5a8f154bd151956c2920c)

278.	[doc]		jelte
	Add logging configuration documentation to the guide.
	(Trac #1011, git 2cc500af0929c1f268aeb6f8480bc428af70f4c4)

277.	[func]		jerry
	libdns++: Implement the SRV rrtype according to RFC2782.
	(Trac #1128, git 5fd94aa027828c50e63ae1073d9d6708e0a9c223)

276.	[func]		stephen
	Although the top-level loggers are named after the program (e.g.
	b10-auth, b10-resolver), allow the logger configuration to omit the
	"b10-" prefix and use just the module name.
	(Trac #1003, git a01cd4ac5a68a1749593600c0f338620511cae2d)

275.	[func]		jinmei
	Added support for TSIG key matching in ACLs.  The xfrout ACL can
	now refer to TSIG key names using the "key" attribute.  For
	example, the following specifies an ACL that allows zone transfer
	if and only if the request is signed with a TSIG of a key name
	"key.example":
	> config set Xfrout/query_acl[0] {"action": "ACCEPT", \
	                                  "key": "key.example"}
	(Trac #1104, git 9b2e89cabb6191db86f88ee717f7abc4171fa979)

274.	[bug]		naokikambe
	add unittests for functions xml_handler, xsd_handler and xsl_handler
	respectively to make sure their behaviors are correct, regardless of
	whether type which xml.etree.ElementTree.tostring() after Python3.2
	returns is str or byte.
	(Trac #1021, git 486bf91e0ecc5fbecfe637e1e75ebe373d42509b)

273.	[func]		vorner
	It is possible to specify ACL for the xfrout module. It is in the ACL
	configuration key and has the usual ACL syntax. It currently supports
	only the source address. Default ACL accepts everything.
	(Trac #772, git 50070c824270d5da1db0b716db73b726d458e9f7)

272.	[func]		jinmei
	libdns++/pydnspp: TSIG signing now handles truncated DNS messages
	(i.e. with TC bit on) with TSIG correctly.
	(Trac #910, 8e00f359e81c3cb03c5075710ead0f87f87e3220)

271.	[func]		stephen
	Default logging for unit tests changed to severity DEBUG (level 99)
	with the output routed to /dev/null.  This can be altered by setting
	the B10_LOGGER_XXX environment variables.
	(Trac #1024, git 72a0beb8dfe85b303f546d09986461886fe7a3d8)

270.	[func]		jinmei
	Added python bindings for ACLs using the DNS request as the
	context.  They are accessible via the isc.acl.dns module.
	(Trac #983, git c24553e21fe01121a42e2136d0a1230d75812b27)

269.	[bug]		y-aharen
	Modified IntervalTimerTest not to rely on the accuracy of the timer.
	This fix addresses occasional failure of build tests.
	(Trac #1016, git 090c4c5abac33b2b28d7bdcf3039005a014f9c5b)

268.	[func]		stephen
	Add environment variable to allow redirection of logging output during
	unit tests.
	(Trac #1071, git 05164f9d61006869233b498d248486b4307ea8b6)

bind10-devel-20110705 released on July 05, 2011

267.	[func]		tomek
	Added a dummy module for DHCP6. This module does not actually
	do anything at this point, and BIND 10 has no option for
	starting it yet. It is included as a base for further
	development.
	(Trac #990, git 4a590df96a1b1d373e87f1f56edaceccb95f267d)

266.	[func]		Multiple developers
        Convert various error messages, debugging and other output
        to the new logging interface, including for b10-resolver,
        the resolver library, the CC library, b10-auth, b10-cfgmgr,
        b10-xfrin, and b10-xfrout. This includes a lot of new
        documentation describing the new log messages.
        (Trac #738, #739, #742, #746, #759, #761, #762)

265.	[func]*		jinmei
	b10-resolver: Introduced ACL on incoming queries.  By default the
	resolver accepts queries from ::1 and 127.0.0.1 and rejects all
	others.  The ACL can be configured with bindctl via the
	"Resolver/query_acl" parameter.  For example, to accept queries
	from 192.0.2.0/24 (in addition to the default list), do this:
	> config add Resolver/query_acl
	> config set Resolver/query_acl[2]/action "ACCEPT"
	> config set Resolver/query_acl[2]/from "192.0.2.0/24"
	> config commit
	(Trac #999, git e0744372924442ec75809d3964e917680c57a2ce,
	also based on other ACL related work done by stephen and vorner)

264.	[bug]		jerry
	b10-xfrout: fixed a busy loop in its notify-out subthread.  Due to
	the loop, the thread previously woke up every 0.5 seconds throughout
	most of the lifetime of b10-xfrout, wasting the corresponding CPU
	time.
	(Trac #1001, git fb993ba8c52dca4a3a261e319ed095e5af8db15a)

263.	[func]		jelte
	Logging configuration can now also accept a * as a first-level
	name (e.g. '*', or '*.cache'), indicating that every module
	should use that configuration, unless overridden by an explicit
	logging configuration for that module
	(Trac #1004, git 0fad7d4a8557741f953eda9fed1d351a3d9dc5ef)

262.	[func]		stephen
	Add some initial documentation about the logging framework.
	Provide BIND 10 Messages Manual in HTML and DocBook? XML formats.
	This provides all the log message descriptions in a single document.
	A developer tool, tools/system_messages.py (available in git repo),
	was written to generate this.
	(Trac #1012, git 502100d7b9cd9d2300e78826a3bddd024ef38a74)

261.	[func]		stephen
	Add new-style logging messages to b10-auth.
	(Trac #738, git c021505a1a0d6ecb15a8fd1592b94baff6d115f4)

260.	[func]		stephen
	Remove comma between message identification and the message
	text in the new-style logging messages.
	(Trac #1031, git 1c7930a7ba19706d388e4f8dcf2a55a886b74cd2)

259.	[bug]		stephen
	Logging now correctly initialized in b10-auth.  Also, fixed
	bug whereby querying for "version.bind txt ch" would cause
	b10-auth to crash if BIND 10 was started with the "-v" switch.
	(Trac #1022, #1023, git 926a65fa08617be677a93e9e388df0f229b01067)

258.	[build]		jelte
	Now builds and runs with Python 3.2
	(Trac #710, git dae1d2e24f993e1eef9ab429326652f40a006dfb)

257.	[bug]		y-aharen
	Fixed a bug an instance of IntervalTimerImpl may be destructed
	while deadline_timer is holding the handler. This fix addresses
	occasional failure of IntervalTimerTest.destructIntervalTimer.
	(Trac #957, git e59c215e14b5718f62699ec32514453b983ff603)

256.	[bug]		jerry
	src/bin/xfrin: update xfrin to check TSIG before other part of
	incoming message.
	(Trac #955, git 261450e93af0b0406178e9ef121f81e721e0855c)

255.	[func]		zhang likun
	src/lib/cache:  remove empty code in lib/cache and the corresponding
	suppression rule in	src/cppcheck-suppress.lst.
	(Trac #639, git 4f714bac4547d0a025afd314c309ca5cb603e212)

254.	[bug]		jinmei
	b10-xfrout: failed to send notifies over IPv6 correctly.
	(Trac #964, git 3255c92714737bb461fb67012376788530f16e40)

253.	[func]		jelte
	Add configuration options for logging through the virtual module
	Logging.
	(Trac #736, git 9fa2a95177265905408c51d13c96e752b14a0824)

252.	[func]		stephen
	Add syslog as destination for logging.
	(Trac #976, git 31a30f5485859fd3df2839fc309d836e3206546e)

251.	[bug]*		jinmei
	Make sure bindctl private files are non readable to anyone except
	the owner or users in the same group.  Note that if BIND 10 is run
	with changing the user, this change means that the file owner or
	group will have to be adjusted.  Also note that this change is
	only effective for a fresh install; if these files already exist,
	their permissions must be adjusted by hand (if necessary).
	(Trac #870, git 461fc3cb6ebabc9f3fa5213749956467a14ebfd4)

250.	[bug]		ocean
	src/lib/util/encode, in some conditions, the DecodeNormalizer's
	iterator may reach the end() and when later being dereferenced
	it will cause crash on some platform.
	(Trac #838, git 83e33ec80c0c6485d8b116b13045b3488071770f)

249.	[func]		jerry
	xfrout: add support for TSIG verification.
	(Trac #816, git 3b2040e2af2f8139c1c319a2cbc429035d93f217)

248.	[func]		stephen
	Add file and stderr as destinations for logging.
	(Trac #555, git 38b3546867425bd64dbc5920111a843a3330646b)

247.	[func]		jelte
	Upstream queries from the resolver now set EDNS0 buffer size.
	(Trac #834, git 48e10c2530fe52c9bde6197db07674a851aa0f5d)

246.	[func]		stephen
	Implement logging using log4cplus (http://log4cplus.sourceforge.net)
	(Trac #899, git 31d3f525dc01638aecae460cb4bc2040c9e4df10)

245.	[func]		vorner
	Authoritative server can now sign the answers using TSIG
	(configured in tsig_keys/keys, list of strings like
	"name:<base64-secret>:sha1-hmac"). It doesn't use them for
	ACL yet, only verifies them and signs if the request is signed.
	(Trac #875, git fe5e7003544e4e8f18efa7b466a65f336d8c8e4d)

244.	[func]		stephen
	In unit tests, allow the choice of whether unhandled exceptions are
	caught in the unit test program (and details printed) or allowed to
	propagate to the default exception handler.  See the bind10-dev thread
	https://lists.isc.org/pipermail/bind10-dev/2011-January/001867.html
	for more details.
	(Trac #542, git 1aa773d84cd6431aa1483eb34a7f4204949a610f)

243.	[func]*		feng
	Add optional hmac algorithm SHA224/384/512.
	(Trac #782, git 77d792c9d7c1a3f95d3e6a8b721ac79002cd7db1)

bind10-devel-20110519 released on May 19, 2011

242.	[func]		jinmei
	xfrin: added support for TSIG verify.  This change completes TSIG
	support in b10-xfrin.
	(Trac #914, git 78502c021478d97672232015b7df06a7d52e531b)

241.	[func]		jinmei
	pydnspp: added python extension for the TSIG API introduced in
	change 235.
	(Trac #905, git 081891b38f05f9a186814ab7d1cd5c572b8f777f)
	(Trac #915, git 0555ab65d0e43d03b2d40c95d833dd050eea6c23)

240.	[func]*		jelte
	Updated configuration options to Xfrin, so that you can specify
	a master address, port, and TSIG key per zone. Still only one per
	zone at this point, and TSIG keys are (currently) only specified
	by their full string representation. This replaces the
	Xfrin/master_addr, Xfrin/master_port, and short-lived
	Xfrin/tsig_key configurations with a Xfrin/zones list.
	(Trac #811, git 88504d121c5e08fff947b92e698a54d24d14c375)

239.	[bug]		jerry
	src/bin/xfrout: If a zone doesn't have notify slaves (only has
	one apex ns record - the primary master name server) will cause
	b10-xfrout uses 100% of CPU.
	(Trac #684, git d11b5e89203a5340d4e5ca51c4c02db17c33dc1f)

238.	[func]		zhang likun
	Implement the simplest forwarder, which pass everything through
	except QID, port number. The response will not be cached.
	(Trac #598_new, git 8e28187a582820857ef2dae9b13637a3881f13ba)

237.	[bug]		naokikambe
	Resolved that the stats module wasn't configurable in bindctl in
	spite of its having configuration items. The configuration part
	was removed from the original spec file "stats.spec" and was
	placed in a new spec file "stats-schema.spec". Because it means
	definitions of statistics items. The command part is still
	there. Thus stats module currently has no its own configuration,
	and the items in "stats-schema.spec" are neither visible nor
	configurable through bindctl. "stats-schema.spec" is shared with
	stats module and stats-httpd module, and maybe with other
	statistical modules in future. "stats.spec" has own configuration
	and commands of stats module, if it requires.
	(Trac #719, git a234b20dc6617392deb8a1e00eb0eed0ff353c0a)

236.	[func]		jelte
	C++ client side of configuration now uses BIND 10 logging system.
	It also has improved error handling when communicating with the
	rest of the system.
	(Trac #743, git 86632c12308c3ed099d75eb828f740c526dd7ec0)

235.	[func]		jinmei
	libdns++: added support for TSIG signing and verification.  It can
	be done using a newly introduced TSIGContext class.
	Note: we temporarily disabled support for truncated signature
	and modified some part of the code introduced in #226 accordingly.
	We plan to fix this pretty soon.
	(Trac #812, git ebe0c4b1e66d359227bdd1bd47395fee7b957f14)
	(Trac #871, git 7c54055c0e47c7a0e36fcfab4b47ff180c0ca8c8)
	(Trac #813, git ffa2f0672084c1f16e5784cdcdd55822f119feaa)
	(Trac #893, git 5aaa6c0f628ed7c2093ecdbac93a2c8cf6c94349)

234.	[func]		jerry
	src/bin/xfrin: update xfrin to use TSIG. Currently it only supports
	sending a signed TSIG request or SOA request.
	(Trac #815, git a892818fb13a1839c82104523cb6cb359c970e88)

233.	[func]		stephen
	Added new-style logging statements to the NSAS code.
	(Trac #745, git ceef68cd1223ae14d8412adbe18af2812ade8c2d)

232.	[func]		stephen
	To facilitate the writing of extended descriptions in
	message files, altered the message file format.  The message
	is now flagged with a "%" as the first non-blank character
	in the line and the lines in the extended description are
	no longer preceded by a "+".
	(Trac #900, git b395258c708b49a5da8d0cffcb48d83294354ba3)

231.	[func]*		vorner
	The logging interface changed slightly. We use
	logger.foo(MESSAGE_ID).arg(bar); instead of logger.foo(MESSAGE_ID,
	bar); internally. The message definitions use '%1,%2,...'
	instead of '%s,%d', which allows us to cope better with
	mismatched placeholders and allows reordering of them in
	case of translation.
	(Trac #901, git 4903410e45670b30d7283f5d69dc28c2069237d6)

230.	[bug]		naokikambe
	Removed too repeated verbose messages in two cases of:
	 - when auth sends statistics data to stats
	 - when stats receives statistics data from other modules
	(Trac #620, git 0ecb807011196eac01f281d40bc7c9d44565b364)

229.	[doc]		jreed
	Add manual page for b10-host.
	(git a437d4e26b81bb07181ff35a625c540703eee845)

228.	[func]*		jreed
	The host tool is renamed to b10-host. While the utility is
	a work in progress, it is expected to now be shipped with
	tarballs. Its initial goal was to be a host(1) clone,
	rewritten in C++ from scratch and using BIND 10's libdns++.
	It now supports the -a (any), -c class, -d (verbose) switches
	and has improved output.
	(Trac #872, git d846851699d5c76937533adf9ff9d948dfd593ca)

227.	[build]		jreed
	Add missing libdns++ rdata files for the distribution (this
	fixes distcheck error). Change three generated libdns++
	headers to "nodist" so they aren't included in the distribution
	(they were mistakenly included in last tarball).

226.	[func]*		jelte
	Introduced an API for cryptographic operations. Currently it only
	supports HMAC, intended for use with TSIG. The current
	implementation uses Botan as the backend library.
	This introduces a new dependency, on Botan.  Currently only Botan
	1.8.x works; older or newer versions don't.
	(Trac #781, git 9df42279a47eb617f586144dce8cce680598558a)

225.	[func]		naokikambe
	Added the HTTP/XML interface (b10-stats-httpd) to the
	statistics feature in BIND 10. b10-stats-httpd is a standalone
	HTTP server and it requests statistics data to the stats
	daemon (b10-stats) and sends it to HTTP clients in XML
	format. Items of the data collected via b10-stats-httpd
	are almost equivalent to ones which are collected via
	bindctl. Since it also can send XSL (Extensible Stylesheet
	Language) document and XSD (XML Schema definition) document,
	XML document is human-friendly to view through web browsers
	and its data types are strictly defined.
	(Trac #547, git 1cbd51919237a6e65983be46e4f5a63d1877b1d3)

224.	[bug]		jinmei
	b10-auth, src/lib/datasrc: inconsistency between the hot spot
	cache and actual data source could cause a crash while query
	processing.  The crash could happen, e.g., when an sqlite3 DB file
	is being updated after a zone transfer while b10-auth handles a
	query using the corresponding sqlite3 data source.
	(Trac #851, git 2463b96680bb3e9a76e50c38a4d7f1d38d810643)

223.	[bug]		feng
	If ip address or port isn't usable for name server, name
	server process won't exist and give end user chance to
	reconfigure them.
	(Trac #775, git 572ac2cf62e18f7eb69d670b890e2a3443bfd6e7)

222.	[bug]*		jerry
	src/lib/zonemgr: Fix a bug that xfrin not checking for new
	copy of zone on startup.  Imposes some random jitters to
	avoid many zones need to do refresh at the same time. This
	removed the Zonemgr/jitter_scope setting and introduced
	Zonemgr/refresh_jitter and Zonemgr/reload_jitter.
	(Trac #387, git 1241ddcffa16285d0a7bb01d6a8526e19fbb70cb)

221.	[func]*		jerry
	src/lib/util: Create C++ utility library.
	(Trac #749, git 084d1285d038d31067f8cdbb058d626acf03566d)

220.	[func]		stephen
	Added the 'badpacket' program for testing; it sends a set of
	(potentially) bad packets to a nameserver and prints the responses.
	(Trac #703, git 1b666838b6c0fe265522b30971e878d9f0d21fde)

219.	[func]		ocean
	src/lib: move some dns related code out of asiolink library to
	asiodns library
	(Trac #751, git 262ac6c6fc61224d54705ed4c700dadb606fcb1c)

218.	[func]		jinmei
	src/lib/dns: added support for RP RDATA.
	(Trac #806, git 4e47d5f6b692c63c907af6681a75024450884a88)

217.	[bug]		jerry
	src/lib/dns/python: Use a signed version of larger size of
	integer and perform more strict range checks with
	PyArg_ParseTuple() in case of overflows.
	(Trac #363, git ce281e646be9f0f273229d94ccd75bf7e08d17cf)

216.	[func]		vorner
	The BIND10_XFROUT_SOCKET_FILE environment variable can be
	used to specify which socket should be used for communication
	between b10-auth and b10-xfrout. Mostly for testing reasons.
	(Trac #615, git 28b01ad5bf72472c824a7b8fc4a8dc394e22e462)

215.	[func]		vorner
	A new process, b10-sockcreator, is added, which will create
	sockets for the rest of the system.  It is the only part
	which will need to keep the root privileges. However, only
	the process exists, nothing can talk to it yet.
	(Trac #366, git b509cbb77d31e388df68dfe52709d6edef93df3f)

214.	[func]*		vorner
	Zone manager no longer thinks it is secondary master for
	all zones in the database. They are listed in
	Zonemgr/secondary_zones configuration variable (in the form
	[{"name": "example.com", "class": "IN"}]).
	(Trac #670, git 7c1e4d5e1e28e556b1d10a8df8d9486971a3f052)

213.	[bug]		naokikambe
	Solved incorrect datetime of "bind10.boot_time" and also
	added a new command "sendstats" for Bob. This command is
	to send statistics data to the stats daemon immediately.
	The solved problem is that statistics data doesn't surely
	reach to the daemon because Bob sent statistics data to
	the daemon while it is starting. So the daemon invokes the
	command for Bob after it starts up. This command is also
	useful for resending statistics data via bindctl manually.
	(Trac #521, git 1c269cbdc76f5dc2baeb43387c4d7ccc6dc863d2)

212.	[bug]		naokikambe
	Fixed that the ModuleCCSession object may group_unsubscribe in the
	closed CC session in being deleted.
	(Trac #698, git 0355bddc92f6df66ef50b920edd6ec3b27920d61)

211.	[func]		shane
	Implement "--brittle" option, which causes the server to exit
	if any of BIND 10's processes dies.
	(Trac #788, git 88c0d241fe05e5ea91b10f046f307177cc2f5bc5)

210.	[bug]		jerry
	src/bin/auth: fixed a bug where type ANY queries don't provide
	additional glue records for ANSWER section.
	(Trac #699, git 510924ebc57def8085cc0e5413deda990b2abeee)

bind10-devel-20110322 released on March 22, 2011

209.	[func]		jelte
	Resolver now uses the NSAS when looking for a nameserver to
	query for any specific zone. This also includes keeping track of
	the RTT for that nameserver.
	(Trac #495, git 76022a7e9f3ff339f0f9f10049aa85e5784d72c5)

208.	[bug]*		jelte
	Resolver now answers REFUSED on queries that are not for class IN.
	This includes the various CH TXT queries, which will be added
	later.
	(git 012f9e78dc611c72ea213f9bd6743172e1a2ca20)

207.	[func]		jelte
	Resolver now starts listening on localhost:53 if no configuration
	is set.
	(Trac #471, git 1960b5becbba05570b9c7adf5129e64338659f07)

206.	[func]		shane
	Add the ability to list the running BIND 10 processes using the
	command channel. To try this, use "Boss show_processes".
	(Trac #648, git 451bbb67c2b5d544db2f7deca4315165245d2b3b)

205.	[bug]		jinmei
	b10-auth, src/lib/datasrc: fixed a bug where b10-auth could return
	an empty additional section for delegation even if some glue is
	crucial when it fails to find some other glue records in its data
	source.
	(Trac #646, git 6070acd1c5b2f7a61574eda4035b93b40aab3e2b)

204.	[bug]		jinmei
	b10-auth, src/lib/datasrc: class ANY queries were not handled
	correctly in the generic data source (mainly for sqlite3).  It
	could crash b10-auth in the worst case, and could result in
	incorrect responses in some other cases.
	(Trac #80, git c65637dd41c8d94399bd3e3cee965b694b633339)

203.	[bug]		zhang likun
	Fix resolver cache memory leak: when cache is destructed, rrset
	and message entries in it are not destructed properly.
	(Trac #643, git aba4c4067da0dc63c97c6356dc3137651755ffce)

202.	[func]		vorner
	It is possible to specify a different directory where we look for
	configuration files (by -p) and different configuration file to
	use (-c).  Also, it is possible to specify the port on which
	cmdctl should listen (--cmdctl-port).
	(Trac #615, git 5514dd78f2d61a222f3069fc94723ca33fb3200b)

201.	[bug]		jerry
	src/bin/bindctl: bindctl doesn't show traceback on shutdown.
	(Trac #588, git 662e99ef050d98e86614c4443326568a0b5be437)

200.	[bug]		Jelte
	Fixed a bug where incoming TCP connections were not closed.
	(Trac #589, git 1d88daaa24e8b1ab27f28be876f40a144241e93b)

199.	[func]		ocean
	Cache negative responses (NXDOMAIN/NODATA) from authoritative
	server for recursive resolver.
	(Trac #493, git f8fb852bc6aef292555063590c361f01cf29e5ca)

198.	[bug]		jinmei
	b10-auth, src/lib/datasrc: fixed a bug where hot spot cache failed
	to reuse cached SOA for negative responses.  Due to this bug
	b10-auth returned SERVFAIL when it was expected to return a
	negative response immediately after a specific SOA query for
	the zone.
	(Trac #626, git 721a53160c15e8218f6798309befe940b9597ba0)

197.	[bug]		zhang likun
	Remove expired message and rrset entries when looking up them
	in cache, touch or remove the rrset entry in cache properly
	when doing lookup or update.
	(Trac #661, git 9efbe64fe3ff22bb5fba46de409ae058f199c8a7)

196.	[bug]		jinmei
	b10-auth, src/lib/datasrc: the backend of the in-memory data
	source could not handle the root name.  As a result b10-auth could
	not work as a root server when using the in-memory data source.
	(Trac #683, git 420ec42bd913fb83da37b26b75faae49c7957c46)

195.	[func]		stephen
	Resolver will now re-try a query over TCP if a response to a UDP
	query has the TC bit set.
	(Trac #499, git 4c05048ba059b79efeab53498737abe94d37ee07)

194.	[bug]		vorner
	Solved a 100% CPU usage problem after switching addresses in b10-auth
	(and possibly, but unconfirmed, in b10-resolver). It was caused by
	repeated reads/accepts on closed socket (the bug was in the code for a
	long time, recent changes made it show).
	(Trac #657, git e0863720a874d75923ea66adcfbf5b2948efb10a)

193.	[func]*		jreed
	Listen on the IPv6 (::) and IPv4 (0.0.0.0) wildcard addresses
	for b10-auth. This returns to previous behavior prior to
	change #184. Document the listen_on configuration in manual.
	(Trac #649, git 65a77d8fde64d464c75917a1ab9b6b3f02640ca6)

192.	[func]*		jreed
	Listen on standard domain port 53 for b10-auth and
	b10-resolver.
	(Trac #617, #618, git 137a6934a14cf0c5b5c065e910b8b364beb0973f)

191.	[func]		jinmei
	Imported system test framework of BIND 9.  It can be run by
	'make systest' at the top source directory.  Notes: currently it
	doesn't work when built in a separate tree.  It also requires
	perl, an inherited dependency from the original framework.
	Also, mainly for the purpose of tests, a new option "--pid-file"
	was added to BoB, with which the boss process will dump its PID
	to the specified file.
	(Trac #606, git 6ac000df85625f5921e8895a1aafff5e4be3ba9c)

190.	[func]		jelte
	Resolver now sets random qids on outgoing queries using
	the boost::mt19937 prng.
	(Trac #583, git 5222b51a047d8f2352bc9f92fd022baf1681ed81)

189.	[bug]		jreed
	Do not install the log message compiler.
	(Trac #634, git eb6441aca464980d00e3ff827cbf4195c5a7afc5)

188.	[bug]		zhang likun
	Make the rrset trust level ranking algorithm used by
	isc::cache::MessageEntry::getRRsetTrustLevel() follow RFC2181
	section 5.4.1.
	(Trac #595 git 19197b5bc9f2955bd6a8ca48a2d04472ed696e81)

187.	[bug]		zhang likun
	Fix the assert error in class isc::cache::RRsetCache by adding the
	check for empty pointer and test case for it.
	(Trac #638, git 54e61304131965c4a1d88c9151f8697dcbb3ce12)

186.	[bug]		jelte
	b10-resolver could stop with an assertion failure on certain kinds
	of messages (there was a problem in error message creation). This
	fixes that.
	(Trac #607, git 25a5f4ec755bc09b54410fcdff22691283147f32)

185.	[bug]		vorner
	Tests use port from private range (53210), lowering chance of
	a conflict with something else (eg. running bind 10).
	(Trac #523, git 301da7d26d41e64d87c0cf72727f3347aa61fb40)

184.	[func]*		vorner
	Listening address and port configuration of b10-auth is the same as
	for b10-resolver now. That means, it is configured through bindctl
	at runtime, in the Auth/listen_on list, not through command line
	arguments.
	(Trac #575, #576, git f06ce638877acf6f8e1994962bf2dbfbab029edf)

183.	[bug]		jerry
	src/bin/xfrout: Enable parallel sessions between xfrout server and
	multi-Auth. The session needs to be created only on the first time
	or if an error occur.
	(Trac #419, git 1d60afb59e9606f312caef352ecb2fe488c4e751)

182.	[func]		jinmei
	Support cppcheck for static code check on C++ code.  If cppcheck
	is available, 'make cppcheck' on the top source directory will run
	the checker and should cleanly complete with an exit code of 0
	(at least with cppcheck 1.47).
	Note: the suppression list isn't included in the final
	distributions.  It should be created by hand or retrieved from
	the git repository.
	(Trac #613, git b973f67520682b63ef38b1451d309be9f4f4b218)

181.	[func]		feng
	Add stop interface into dns server, so we can stop each running
	server individually. With it, user can reconfigure her running server
	with different ip address or port.
	(Trac #388, git 6df94e2db856c1adc020f658cc77da5edc967555)

180.	[build]		jreed
	Fix custom DESTDIR for make install. Patch from Jan Engelhardt.
	(Trac #629, git 5ac67ede03892a5eacf42ce3ace1e4e376164c9f)

bind10-devel-20110224 released on February 24, 2011

179.	[func]		vorner
	It is possible to start and stop resolver and authoritative
	server without restart of the whole system. Change of the
	configuration (Boss/start_auth and Boss/start_resolver) is
	enough.
	(Trac #565, git 0ac0b4602fa30852b0d86cc3c0b4730deb1a58fe)

178.	[func]		jelte
	Resolver now makes (limited) use of the cache
	(Trac #491, git 8b41f77f0099ddc7ca7d34d39ad8c39bb1a8363c)

177.	[func]		stephen
	The upstream fetch code in asiolink is now protocol agnostic to
	allow for the addition of fallback to TCP if a fetch response
	indicates truncation.
	(Trac #554, git 9739cbce2eaffc7e80640db58a8513295cf684de)

176.	[func]		likun
	src/lib/cache: Rename one interface: from lookupClosestRRset()
	to lookupDeepestNS(), and remove one parameter of it.
	(Trac #492, git ecbfb7cf929d62a018dd4cdc7a841add3d5a35ae)

175.	[bug]		jerry
	src/bin/xfrout: Xfrout use the case-sensitive mode to compress
	names in an AXFR massage.
	(Trac #253, git 004e382616150f8a2362e94d3458b59bb2710182)

174.	[bug]*		jinmei
	src/lib/dns: revised dnssectime functions so that they don't rely
	on the time_t type (whose size varies on different systems, which
	can lead to subtle bugs like some form of "year 2038 problem").
	Also handled 32-bit wrap around issues more explicitly, with more
	detailed tests.  The function API has been changed, but the effect
	should be minimal because these functions are mostly private.
	(Trac #61, git 09ece8cdd41c0f025e8b897b4883885d88d4ba5d)

173.	[bug]		jerry
	python/isc/notify: A notify_out test fails without network
	connectivity, encapsulate the socket behavior using a mock
	socket class to fix it.
	(Trac #346, git 319debfb957641f311102739a15059f8453c54ce)

172.	[func]		jelte
	Improved the bindctl cli in various ways, mainly concerning
	list and map item addressing, the correct display of actual values,
	and internal help.
	(Trac #384, git e5fb3bc1ed5f3c0aec6eb40a16c63f3d0fc6a7b2)

171.	[func]		vorner
	b10-auth, src/lib/datasrc: in memory data source now works as a
	complete data source for authoritative DNS servers and b10-auth
	uses it.  It still misses major features, however, including
	DNSSEC support and zone transfer.
	(Last Trac #553, but many more,
	git 6f031a09a248e7684723c000f3e8cc981dcdb349)

170.	[bug]		jinmei
	Tightened validity checks in the NSEC3 constructors, both "from
	"text" and "from wire".  Specifically, wire data containing
	invalid type bitmaps or invalid lengths of salt or hash is now
	correctly rejected.
	(Trac #117, git 9c690982f24fef19c747a72f43c4298333a58f48)

169.	[func]		jelte
	Added a basic implementation for a resolver cache (though not
	used yet).
	(Trac #449, git 8aa3b2246ae095bbe7f855fd11656ae3bdb98986)

168.	[bug]		vorner
	Boss no longer has the -f argument, which was undocumented and
	stayed as a relict of previous versions, currently causing only
	strange behaviour.
	(Trac #572, git 17f237478961005707d649a661cc72a4a0d612d4)

167.	[bug]		naokikambe
	Fixed failure of termination of msgq_test.py with python3
	coverage (3.3.1).
	(Trac #573, git 0e6a18e12f61cc482e07078776234f32605312e5)

166.	[func]		jelte
	The resolver now sends back a SERVFAIL when there is a client
	timeout (timeout_client config setting), but it will not stop
	resolving (until there is a lookup timeout or a result).
	(Trac #497 and #489, git af0e5cd93bebb27cb5c4457f7759d12c8bf953a6)

165.	[func]		jelte
	The resolver now handles CNAMEs, it will follow them, and include
	them in the answer. The maximum length of CNAME chains that is
	supported is 16.
	(Trac #497, git af0e5cd93bebb27cb5c4457f7759d12c8bf953a6)

164.	[bug]		y-aharen
	IntervalTimer: Modified the interface to accept interval in
	milliseconds. It shortens the time of the tests of IntervalTimer.
	(Trac #452, git c9f6acc81e24c4b8f0eb351123dc7b43f64e0914)

163.	[func]		vorner
	The pimpl design pattern is used in UDPServer, with a shared
	pointer. This makes it smaller to copy (which is done a lot as a
	side effect of being coroutine) and speeds applications of this
	class (notably b10-auth) up by around 10%.
	(Trac #537, git 94cb95b1d508541201fc064302ba836164d3cbe6)

162.	[func]		stephen
	Added C++ logging, allowing logging at different severities.
	Code specifies the message to be logged via a symbol, and the
	logging code picks up the message from an in-built dictionary.
	The contents of the dictionary can be replaced at run-time by
	locale-specific messages.  A message compiler program is provided
	to create message header files and supply the default messages.
	(Trac #438, git 7b1606cea7af15dc71f5ec1d70d958b00aa98af7)

161.	[func]		stephen
	Added ResponseScrubber class to examine response from
	a server and to remove out-of-bailiwick RRsets.  Also
	does cross-section checks to ensure consistency.
	(Trac #496, git b9296ca023cc9e76cda48a7eeebb0119166592c5)

160.	[func]		jelte
	Updated the resolver to take 3 different timeout values;
	timeout_query for outstanding queries we sent while resolving
	timeout_client for sending an answer back to the client
	timeout_lookup for stopping the resolving
	(currently 2 and 3 have the same final effect)
	(Trac #489, git 578ea7f4ba94dc0d8a3d39231dad2be118e125a2)

159.	[func]		smann
	The resolver now has a configurable set of root servers to start
	resolving at (called root_addresses). By default these are not
	(yet) filled in. If empty, a hardcoded address for f-root will be
	used right now.
	(Trac #483, git a07e078b4feeb01949133fc88c9939254c38aa7c)

158.	[func]		jelte
	The Resolver module will now do (very limited) resolving, if not
	set to forwarding mode (i.e. if the configuration option
	forward_addresses is left empty). It only supports referrals that
	contain glue addresses at this point, and does no other processing
	of authoritative answers.
	(Trac #484, git 7b84de4c0e11f4a070e038ca4f093486e55622af)

157.	[bug]		vorner
	One frozen process no longer freezes the whole b10-msgq. It caused the
	whole system to stop working.
	(Trac #420, git 93697f58e4d912fa87bc7f9a591c1febc9e0d139)

156.	[func]		stephen
	Added ResponseClassifier class to examine response from
	a server and classify it into one of several categories.
	(Trac #487, git 18491370576e7438c7893f8551bbb8647001be9c)

bind10-devel-20110120 released on January 20, 2011

155.	[doc]		jreed
	Miscellaneous documentation improvements for man pages and
	the guide, including auth, resolver, stats, xfrout, and
	zonemgr.  (git c14c4741b754a1eb226d3bdc3a7abbc4c5d727c0)

154.	[bug]		jinmei
	b10-xfrin/b10-zonemgr: Fixed a bug where these programs didn't
	receive command responses from CC sessions.  Eventually the
	receive buffer became full, and many other components that rely
	on CC channels would stall (as noted in #420 and #513).  This is
	an urgent care fix due to the severity of the problem; we'll need
	to revisit it for cleaner fix later.
	(Trac #516, git 62c72fcdf4617e4841e901408f1e7961255b8194)

153.	[bug]		jelte
	b10-cfgmgr: Fixed a bug where configuration updates sometimes
	lost previous settings in the configuration manager.
	(Trac #427, git 2df894155657754151e0860e2ca9cdbed7317c70)

152.	[func]*		jinmei
	b10-auth: Added new configuration variable "statistics-interval"
	to allow the user to change the timer interval for periodic
	statistics updates.  The update can also be disabled by setting
	the value to 0.  Disabling statistics updates will also work as
	a temporary workaround of a known issue that b10-auth can block in
	sending statistics and stop responding to queries as a result.
	(Trac #513, git 285c5ee3d5582ed6df02d1aa00387f92a74e3695)

151.	[bug]		smann
	lib/log/dummylog.h:
	lib/log/dummylog.cc: Modify dlog so that it takes an optional
	2nd argument of type bool (true or false). This flag, if
	set, will cause the message to be printed whether or not
	-v is chosen.
        (Trac #432, git 880220478c3e8702d56d761b1e0b21b77d08ee5a)

150.	[bug]		jelte
	b10-cfgmgr: No longer save the configuration on exit. Configuration
	is already saved if it is changed successfully, so writing it on
	exit (and hence, when nothing has changed too) is unnecessary and
	may even cause problems.
	(Trac #435, git fd7baa38c08d54d5b5f84930c1684c436d2776dc)

149.	[bug]		jelte
	bindctl: Check if the user session has disappeared (either by a
	timeout or by a server restart), and reauthenticate if so. This
	fixes the 'cmdctl not running' problem.
        (Trac #431, git b929be82fec5f92e115d8985552f84b4fdd385b9)

148.	[func]		jelte
	bindctl: Command results are now pretty-printed (i.e. printed in
	a more readable form). Empty results are no longer printed at all
	(used to print '{}'), and the message
	'send the command to cmd-ctrl' has also been removed.
	(git 3954c628c13ec90722a2d8816f52a380e0065bae)

147.	[bug]		jinmei
	python/isc/config: Fixed a bug that importing custom configuration
	(in b10-config.db) of a remote module didn't work.
	(Trac #478, git ea4a481003d80caf2bff8d0187790efd526d72ca)

146.	[func]		jelte
	Command arguments were not validated internally against their
	specifications. This change fixes that (on the C++ side, Python
	side depends on an as yet planned addition). Note: this is only
	an added internal check, the cli already checks format.
	(Trac #473, git 5474eba181cb2fdd80e2b2200e072cd0a13a4e52)

145.	[func]*		jinmei
	b10-auth: added a new command 'loadzone' for (re)loading a
	specific zone.  The command syntax is generic but it is currently
	only feasible for class IN in memory data source.  To reload a
	zone "example.com" via bindctl, execute the command as follows:
	> Auth loadzone origin = example.com
	(Trac #467 git 4f7e1f46da1046de527ab129a88f6aad3dba7562
	from 1d7d3918661ba1c6a8b1e40d8fcbc5640a84df12)

144.	[build]		jinmei
	Introduced a workaround for clang++ build on FreeBSD (and probably
	some other OSes).  If building BIND 10 fails with clang++ due to
	a link error about "__dso_handle", try again from the configure
	script with CXX_LIBTOOL_LDFLAGS=-L/usr/lib (the path actually
	doesn't matter; the important part is the -L flag).  This
	workaround is not automatically enabled as it's difficult to
	detect the need for it dynamically, and must be enabled via the
	variable by hand.
	(Trac #474, git cfde436fbd7ddf3f49cbbd153999656e8ca2a298)

143.	[build]		jinmei
	Fixed build problems with clang++ in unit tests due to recent
	changes.  No behavior change. (Trac #448, svn r4133)

142.	[func]		jinmei
	b10-auth: updated query benchmark so that it can test in memory
	data source.  Also fixed a bug that the output buffer isn't
	cleared after query processing, resulting in misleading results
	or program crash.  This is a regression due to change #135.
	(Trac #465, svn r4103)

141.	[bug]		jinmei
	b10-auth: Fixed a bug that the authoritative server includes
	trailing garbage data in responses.  This is a regression due to
	change #135. (Trac #462, svn r4081)

140.	[func]		y-aharen
	src/bin/auth: Added a feature to count queries and send counter
	values to statistics periodically. To support it, added wrapping
	class of asio::deadline_timer to use as interval timer.
	The counters can be seen using the "Stats show" command from
	bindctl.  The result would look like:
	  ... "auth.queries.tcp": 1, "auth.queries.udp": 1 ...
	Using the "Auth sendstats" command you can make b10-auth send the
	counters to b10-stats immediately.
	(Trac #347, svn r4026)

139.	[build]		jreed
	Introduced configure option and make targets for generating
	Python code coverage report. This adds new make targets:
	report-python-coverage and clean-python-coverage. The C++
	code coverage targets were renamed to clean-cpp-coverage
	and report-cpp-coverage. (Trac #362, svn r4023)

138.	[func]*		jinmei
	b10-auth: added a configuration interface to support in memory
	data sources.  For example, the following command to bindctl
	will configure a memory data source containing the "example.com"
	zone with the zone file named "example.com.zone":
	> config set Auth/datasources/ [{"type": "memory", "zones": \
	 [{"origin": "example.com", "file": "example.com.zone"}]}]
	By default, the memory data source is disabled; it must be
	configured explicitly.  To disable it again, specify a null list
	for Auth/datasources:
	> config set Auth/datasources/ []
	Notes: it's currently for class IN only.  The zone files are not
	actually loaded into memory yet (which will soon be implemented).
	This is an experimental feature and the syntax may change in
	future versions.
	(Trac #446, svn r3998)

137.	[bug]		jreed
	Fix run_*.sh scripts that are used for development testing
	so they use a msgq socket file in the build tree.
	(Trac #226, svn r3989)

136.	[bug]		jelte
	bindctl (and the configuration manager in general) now no longer
	accepts 'unknown' data; i.e. data for modules that it does not know
	about, or configuration items that are not specified in the .spec
	files.
	(Trac #202, svn r3967)

135.	[func]		each
	Add b10-resolver. This is an example recursive server that
	currently does forwarding only and no caching.
	(Trac #327, svn r3903)

134.	[func]		vorner
	b10-resolver supports timeouts and retries in forwarder mode.
	(Trac #401, svn r3660)

133.	[func]		vorner
	New temporary logging function available in isc::log. It is used by
	b10-resolver.
	(Trac #393, r3602)

132.	[func]		vorner
	The b10-resolver is configured through config manager.
	It has "listen_on" and "forward_addresses" options.
	(Trac #389, r3448)

131.	[func]		jerry
	src/lib/datasrc: Introduced two template classes RBTree and RBNode
	to provide the generic map with domain name as key and anything as
	the value. Because of some unresolved design issue, the new classes
	are only intended to be used by memory zone and zone table.
	(Trac #397, svn r3890)

130.	[func]		jerry
	src/lib/datasrc: Introduced a new class MemoryDataSrc to provide
	the general interface for memory data source.  For the initial
	implementation, we don't make it a derived class of AbstractDataSrc
	because the interface is so different (we'll eventually
	consider this as part of the generalization work).
	(Trac #422, svn r3866)

129.	[func]		jinmei
	src/lib/dns: Added new functions masterLoad() for loading master
	zone files.  The initial implementation can only parse a limited
	form of master files, but BIND 9's named-compilezone can convert
	any valid zone file into the acceptable form.
	(Trac #423, svn r3857)

128.	[build]		vorner
	Test for query name = '.', type = DS to authoritative nameserver
	for root zone was added.
	(Trac #85, svn r3836)

127.	[bug]		stephen
	During normal operation process termination and resurrection messages
	are now output regardless of the state of the verbose flag.
	(Trac #229, svn r3828)

126.	[func]		ocean
	The Nameserver Address Store (NSAS) component has been added. It takes
	care of choosing an IP address of a nameserver when a zone needs to be
	contacted.
	(Trac #356, Trac #408, svn r3823)

bind10-devel-20101201 released on December 01, 2010

125.	[func]		jelte
	Added support for addressing individual list items in bindctl
	configuration commands; If you have an element that is a list, you
	can use foo[X]		integer
	(starting at 0)
	(Trac #405, svn r3739)

124.	[bug]		jreed
	Fix some wrong version reporting. Now also show the version
	for the component and BIND 10 suite. (Trac #302, svn r3696)

123.	[bug]		jelte
	src/bin/bindctl printed values had the form of python literals
	(e.g. 'True'), while the input requires valid JSON (e.g. 'true').
	Output changed to JSON format for consistency. (svn r3694)

122.	[func]		stephen
	src/bin/bind10: Added configuration options to Boss to determine
	whether to start the authoritative server, recursive server (or
	both). A dummy program has been provided for test purposes.
	(Trac #412, svn r3676)

121.	[func]		jinmei
	src/lib/dns: Added support for TSIG RDATA.  At this moment this is
	not much of real use, however, because no protocol support was
	added yet.  It will soon be added. (Trac #372, svn r3649)

120.	[func]		jinmei
	src/lib/dns: introduced two new classes, TSIGKey and TSIGKeyRing,
	to manage TSIG keys. (Trac #381, svn r3622)

119.	[bug]		jinmei
	The master file parser of the python datasrc module incorrectly
	regarded a domain name beginning with a decimal number as a TTL
	specification.  This confused b10-loadzone and had it reject to
	load a zone file that contains such a name.
	Note: this fix is incomplete and the loadzone would still be
	confused if the owner name is a syntactically indistinguishable
	from a TTL specification.  This is part of a more general issue
	and will be addressed in Trac #413. (Trac #411, svn r3599)

118.	[func]		jinmei
	src/lib/dns: changed the interface of
	AbstractRRset::getRdataIterator() so that the internal
	cursor would point to the first RDATA automatically.  This
	will be a more intuitive and less error prone behavior.
	This is a backward compatible change. (Trac #410, r3595)

117.	[func]		jinmei
	src/lib/datasrc: added new zone and zone table classes for the
	support of in memory data source.  This is an intermediate step to
	the bigger feature, and is not yet actually usable in practice.
	(Trac #399, svn r3590)

116.	[bug]		jerry
	src/bin/xfrout: Xfrout and Auth will communicate by long tcp
	connection, Auth needs to make a new connection only on the first
	time or if an error occurred.
	(Trac #299, svn r3482)

115.	[func]*		jinmei
	src/lib/dns: Changed DNS message flags and section names from
	separate classes to simpler enums, considering the balance between
	type safety and usability.  API has been changed accordingly.
	More documentation and tests were provided with these changes.
	(Trac #358, r3439)

114.	[build]		jinmei
	Supported clang++.  Note: Boost >= 1.44 is required.
	(Trac #365, svn r3383)

113.	[func]*		zhanglikun
	Folder name 'utils'(the folder in /src/lib/python/isc/) has been
	renamed	to 'util'. Programs that used 'import isc.utils.process'
	now need to use 'import isc.util.process'. The folder
	/src/lib/python/isc/Util is removed since it isn't used by any
	program. (Trac #364, r3382)

112.	[func]		zhang likun
	Add one mixin class to override the naive serve_forever() provided
	in python library socketserver. Instead of polling for shutdown
	every poll_interval seconds, one socketpair is used to wake up
	the waiting server. (Trac #352, svn r3366)

111.	[bug]*		Vaner
	Make sure process xfrin/xfrout/zonemgr/cmdctl can be stopped
	properly when user enter "ctrl+c" or 'Boss shutdown' command
	through bindctl.  The ZonemgrRefresh.run_timer and
	NotifyOut.dispatcher spawn a thread themselves.
	(Trac #335, svn r3273)

110.	[func]		Vaner
	Added isc.net.check module to check ip addresses and ports for
	correctness and isc.net.addr to hold IP address. The bind10, xfrin
	and cmdctl programs are modified to use it.
	(Trac #353, svn r3240)

109.	[func]		naokikambe
	Added the initial version of the stats module for the statistics
	feature of BIND 10, which supports the restricted features and
	items and reports via bindctl command. (Trac #191, r3218)
	Added the document of the stats module, which is about how stats
	module collects the data (Trac #170, [wiki:StatsModule])

108.	[func]		jerry
	src/bin/zonemgr: Provide customizable configurations for
	lowerbound_refresh, lowerbound_retry, max_transfer_timeout and
	jitter_scope. (Trac #340, r3205)

107.	[func]		likun
	Remove the parameter 'db_file' for command 'retransfer' of
	xfrin module. xfrin.spec will not be generated by script.
	(Trac #329, r3171)

106.	[bug]		likun
	When xfrin can't connect with one zone's master, it should tell
	the bad news to zonemgr, so that zonemgr can reset the timer for
	that zone. (Trac #329, r3170)

105.	[bug]		Vaner
	Python processes: they no longer take 100% CPU while idle
	due to a busy loop in reading command session in a nonblocking way.
	(Trac #349, svn r3153), (Trac #382, svn r3294)

104.	[bug]		jerry
	bin/zonemgr: zonemgr should be attempting to refresh expired zones.
	(Trac #336, r3139)

103.	[bug]		jerry
	lib/python/isc/log: Fixed an issue with python logging,
	python log shouldn't die with OSError. (Trac #267, r3137)

102.	[build]		jinmei
	Disable threads in ASIO to minimize build time dependency.
	(Trac #345, r3100)

101.	[func]		jinmei
	src/lib/dns: Completed Opcode and Rcode implementation with more
	tests and documentation.  API is mostly the same but the
	validation was a bit tightened. (Trac #351, svn r3056)

100.	[func]		Vaner
	Python processes: support naming of python processes so
	they're not all called python3.
	(Trac #322, svn r3052)

99.	[func]*		jinmei
	Introduced a separate EDNS class to encapsulate EDNS related
	information more cleanly.  The related APIs are changed a bit,
	although it won't affect most of higher level applications.
	(Trac #311, svn r3020)

98.	[build]		jinmei
	The ./configure script now tries to search some common include
	paths for boost header files to minimize the need for explicit
	configuration with --with-boost-include. (Trac #323, svn r3006)

97.	[func]		jinmei
	Added a micro benchmark test for query processing of b10-auth.
	(Trac #308, svn r2982)

96.	[bug]		jinmei
	Fixed two small issues with configure: Do not set CXXFLAGS so that
	it can be customized; Make sure --disable-static works.
	(Trac #325, r2976)

bind10-devel-20100917 released on September 17, 2010

95.	[doc]		jreed
	Add b10-zonemgr manual page. Update other docs to introduce
	this secondary manager. (Trac #341, svn r2951)

95.	[bug]		jreed
	bin/xfrout and bin/zonemgr: Fixed some stderr output.
	(Trac #342, svn r2949)

94.	[bug]		jelte
	bin/xfrout:  Fixed a problem in xfrout where only 2 or 3 RRs
	were used per DNS message in the xfrout stream.
	(Trac #334, r2931)

93.	[bug]		jinmei
	lib/datasrc: A DS query could crash the library (and therefore,
	e.g. the authoritative server) if some RR of the same apex name
	is stored in the hot spot cache. (Trac #307, svn r2923)

92.	[func]*		jelte
	libdns_python (the python wrappers for libdns++) has been renamed
	to pydnspp (Python DNS++). Programs and libraries that used
	'import libdns_python' now need to use 'import pydnspp'.
	(Trac #314, r2902)

91.	[func]*		jinmei
	lib/cc: Use const pointers and const member functions for the API
	as much as possible for safer operations.  Basically this does not
	change the observable behavior, but some of the API were changed
	in a backward incompatible manner.  This change also involves more
	copies, but at this moment the overhead is deemed acceptable.
	(Trac #310, r2803)

90.	[build]		jinmei
	(Darwin/Mac OS X specific) Specify DYLD_LIBRARY_PATH for tests and
	experimental run under the source tree.  Without this loadable
	python modules refer to installation paths, which may confuse the
	operation due to version mismatch or even trigger run time errors
	due to missing libraries. (Trac #313, r2782)

89.	[build]		jinmei
	Generate b10-config.db for tests at build time so that the source
	tree does not have to be writable. (Trac #315, r2776)

88.	[func]		jelte
	Blocking reads on the msgq command channel now have a timeout
	(defaults to 4 seconds, modifiable as needed by modules).
	Because of this, modules will no longer block indefinitely
	if they are waiting for a message that is not sent for whatever
	reason. (Trac #296, r2761)

87.	[func]		zhanglikun
	lib/python/isc/notifyout: Add the feature of notify-out, when
	zone axfr/ixfr finishing, the server will notify its slaves.
	(Trac #289, svn r2737)

86.	[func]		jerry
	bin/zonemgr: Added zone manager module. The zone manager is one
	of the co-operating processes of BIND 10, which keeps track of
	timers and other information necessary for BIND 10 to act as a
	slave. (Trac #215, svn r2737)

85.	[build]*		jinmei
	Build programs using dynamic link by default.  A new configure
	option --enable-static-link is provided to force static link for
	executable programs.  Statically linked programs can be run on a
	debugger more easily and would be convenient for developers.
	(Trac #309, svn r2723)

bind10-devel-20100812 released on August 12, 2010

84.	[bug]		jinmei, jerry
	This is a quick fix patch for the issue: AXFR fails half the
	time because of connection problems. xfrout client will make
	a new connection every time. (Trac #299, svn r2697)

83.	[build]*		jreed
	The configure --with-boost-lib option is removed. It was not
	used since the build included ASIO. (svn r2684)

82.	[func]		jinmei
	bin/auth: Added -u option to change the effective process user
	of the authoritative server after invocation.  The same option to
	the boss process will be propagated to b10-auth, too.
	(Trac #268, svn r2675)

81.	[func]		jinmei
	Added a C++ framework for micro benchmark tests.  A supplemental
	library functions to build query data for the tests were also
	provided. (Trac #241, svn r2664)

80.	[bug]		jelte
	bindctl no longer accepts configuration changes for unknown or
	non-running modules (for the latter, this is until we have a
	way to verify those options, at which point it'll be allowed
	again).
	(Trac #99, r2657)

79.	[func]		feng, jinmei
	Refactored the ASIO link interfaces to move incoming XFR and
	NOTIFY processing to the auth server class.  Wrapper classes for
	ASIO specific concepts were also provided, so that other BIND 10
	modules can (eventually) use the interface without including the
	ASIO header file directly.  On top of these changes, AXFR and
	NOTIFY processing was massively improved in terms of message
	validation and protocol conformance.  Detailed tests were provided
	to confirm the behavior.
	Note: Right now, NOTIFY doesn't actually trigger subsequent zone
	transfer due to security reasons. (Trac #221, r2565)

78.	[bug]		jinmei
	lib/dns: Fixed miscellaneous bugs in the base32 (hex) and hex
	(base16) implementation, including incorrect padding handling,
	parser failure in decoding with a SunStudio build, missing
	validation on the length of encoded hex string.  Test cases were
	more detailed to identify these bugs and confirm the fix.  Also
	renamed the incorrect term of "base32" to "base32hex".  This
	changed the API, but they are not intended to be used outside
	libdns++, so we don't consider it a backward incompatible change.
	(Trac #256, r2549)

77.	[func]		zhanglikun
	Make error message be more friendly when running cmdctl and it's
	already running (listening on same port)(Trac #277, r2540)

76.	[bug]		jelte
	Fixed a bug in the handling of 'remote' config modules (i.e.
	modules that peek at the configuration of other modules), where
	they answered 'unknown command' to commands for those other
	modules. (Trac #278, r2506)

75.	[bug]		jinmei
	Fixed a bug in the sqlite3 data source where temporary strings
	could be referenced after destruction.  It caused various lookup
	failures with SunStudio build. (Trac #288, r2494)

74.	[func]*		jinmei
	Refactored the cc::Session class by introducing an abstract base
	class.  Test code can use their own derived mock class so that
	tests can be done without establishing a real CC session.  This
	change also modified some public APIs, mainly in the config
	module. (Trac #275, r2459)

73.	[bug]		jelte
	Fixed a bug where in bindctl, locally changed settings were
	reset when the list of running modules is updated. (Trac #285,
	r2452)

72.	[build]		jinmei
	Added -R when linking python wrapper modules to libpython when
	possible.  This helps build BIND 10 on platforms that install
	libpython whose path is unknown to run-time loader.  NetBSD is a
	known such platform. (Trac #148, r2427)

71.	[func]		each
	Add "-a" (address) option to bind10 to specify an address for
	the auth server to listen on.

70.	[func]		each
	Added a hot-spot cache to libdatasrc to speed up access to
	repeatedly-queried data and reduce the number of queries to
	the underlying database; this should substantially improve
	performance.  Also added a "-n" ("no cache") option to
	bind10 and b10-auth to disable the cache if needed.
	(Trac #192, svn r2383)

bind10-devel-20100701 released on July 1, 2010

69.	[func]*		jelte
	Added python wrappers for libdns++ (isc::dns), and libxfr. This
	removes the dependency on Boost.Python. The wrappers don't
	completely implement all functionality, but the high-level API
	is wrapped, and current modules use it now.
	(Trac #181, svn r2361)

68.	[func]		zhanglikun
	Add options -c (--certificate-chain) to bindctl. Override class
	HTTPSConnection to support server certificate validation.
	Add support to cmdctl.spec file, now there are three configurable
	items for cmdctl: 'key_file', 'cert_file' and 'accounts_file',
	all of them can be changed in runtime.
	(Trac #127, svn r2357)

67.	[func]		zhanglikun
	Make bindctl's command parser only do minimal check.
	Parameter value can be a sequence of non-space characters,
	or a string surrounded by quotation marks (these marks can
	be a part of the value string in escaped form). Make error
	message be more friendly. (If there is some error in
	parameter's value, the parameter name will be provided).
	Refactor function login_to_cmdctl() in class BindCmdInterpreter:
	avoid using Exception to catch all exceptions.
	(Trac #220, svn r2356)

66.	[bug]		each
	Check for duplicate RRsets before inserting data into a message
	section; this, among other things, will prevent multiple copies
	of the same CNAME from showing up when there's a loop. (Trac #69,
	svn r2350)

65.	[func]		shentingting
	Various loadzone improvements: allow optional comment for
	$TTL, allow optional origin and comment for $INCLUDE, allow
	optional comment for $ORIGIN, support BIND9 extension of
	time units for TTLs, and fix bug to not use class as part
	of label name when records don't have a label but do have
	a class.  Added verbose options to exactly what is happening
	with loadzone.  Added loadzone test suite of different file
	formats to load.
	(Trac #197, #199, #244, #161, #198, #174, #175, svn r2340)

64.	[func]		jerry
	Added python logging framework. It is for testing and
	experimenting with logging ideas. Currently, it supports
	three channels (file, syslog and stderr) and five levels
	(debug, info, warning, error and critical).
	(Trac #176, svn r2338)

63.	[func]		shane
	Added initial support for setuid(), using the "-u" flag. This will
	be replaced in the future, but for now provides a reasonable
	starting point.
	(Trac #180, svn r2330)

62.	[func]		jelte
	bin/xfrin: Use the database_file as configured in Auth to transfers
	bin/xfrout: Use the database_file as configured in Auth to transfers

61.	[bug]		jelte
	bin/auth: Enable b10-auth to be launched in source tree
	(i.e. use a zone database file relative to that)

60.	[build]		jinmei
	Supported SunStudio C++ compiler.  Note: gtest still doesn't work.
	(Trac #251, svn r2310)

59.	[bug]		jinmei
	lib/datasrc, bin/auth: The authoritative server could return a
	SERVFAIL with a partial answer if it finds a data source broken
	while looking for an answer.  This can happen, for example, if a
	zone that doesn't have an NS RR is configured and loaded as a
	sqlite3 data source. (Trac #249, r2286)

58.	[bug]		jinmei
	Worked around an interaction issue between ASIO and standard C++
	library headers.  Without this ASIO didn't work: sometimes the
	application crashes, sometimes it blocked in the ASIO module.
	(Trac #248, svn r2187, r2190)

57.	[func]		jinmei
	lib/datasrc: used a simpler version of Name::split (change 31) for
	better readability.  No behavior change. (Trac #200, svn r2159)

56.	[func]*		jinmei
	lib/dns: renamed the library name to libdns++ to avoid confusion
	with the same name of library of BIND 9.
	(Trac #190, svn r2153)

55.	[bug]		shane
	bin/xfrout: xfrout exception on Ctrl-C now no longer generates
	exception for 'Interrupted system call'
	(Trac #136, svn r2147)

54.	[bug]		zhanglikun
	bin/xfrout: Enable b10-xfrout can be launched in source
	code tree.
	(Trac #224, svn r2103)

53.	[bug]		zhanglikun
	bin/bindctl: Generate a unique session ID by using
	socket.gethostname() instead of socket.gethostbyname(),
	since the latter one could make bindctl	stall if its own
	host name can't be resolved.
	(Trac #228, svn r2096)

52.	[func]		zhanglikun
	bin/xfrout: When xfrout is launched, check whether the
	socket file is being used by one running xfrout process,
	if it is, exit from python.	If the file isn't a socket file
	or nobody is listening, it will be removed. If it can't
	be removed, exit from python.
	(Trac #151, svn r2091)

bind10-devel-20100602 released on June 2, 2010

51.	[build]		jelte
	lib/python: Add bind10_config.py module for paths and
	possibly other configure-time variables. Allow some components
	to find spec files in build tree when ran from source.
	(Trac #223)

50.	[bug]		zhanglikun
	bin/xfrin: a regression in xfrin: it can't communicate with
	a remote server. (Trac #218, svn r2038)

49.	[func]*		jelte
	Use unix domain sockets for msgq. For b10-msgq, the command
	line options --msgq-port and -m were removed. For bind10,
	the -msgq-port option was removed, and the -m command line
	option was changed to be a filename (instead of port number).
	(Trac #183, svn r2009)

48.	[func]		jelte
	bin/auth: Use asio's io_service for the msgq handling.
	(svn r2007)

47.	[func]		zhanglikun
	bin/cmdctl: Add value/type check for commands sent to
	cmdctl. (Trac #201, svn r1959)

46.	[func]		zhanglikun
	lib/cc: Fix real type data encoding/decoding. (Trac #193,
	svn r1959)

45.	[func]		zhanglikun
	bin/bind10: Pass verbose option to more modules. (Trac
	#205, svn r1957)

44.	[build]		jreed
	Install headers for libdns and libexception. (Trac #68,
	svn r1941)

43.	[func]		jelte
	lib/cc: Message queuing on cc channel. (Trac #58, svn r1870)

42.	[func]		jelte
	lib/python/isc/config:      Make temporary file with python
	tempfile module instead of manual with fixed name. (Trac
	#184, svn r1859)

41.	[func]		jelte
	Module descriptions in spec files. (Trac #90, svn r1856)

40.	[build]		jreed
	Report detected features and configure settings at end of
	configure output. (svn r1836)

39.	[func]*		each
	Renamed libauth to libdatasrc.

38.	[bug]		zhanglikun
	Send command 'shutdown' to Xfrin and Xfrout when boss receive SIGINT.
	Remove unused socket file when Xfrout process exits. Make sure Xfrout
	exit by itself when it receives SIGINT, instead of being killed by the
	signal SIGTERM or SIGKILL sent from boss.
	(Trac #135, #151, #134, svn r1797)

37.	[build]		jinmei
	Check for the availability of python-config. (Trac #159,
	svn r1794)

36.	[func]		shane
	bin/bind10:	Miscellaneous code cleanups and improvements.
	(Trac #40, svn r2012)

35.	[bug]		jinmei
	bin/bindctl: fixed a bug that it didn't accept IPv6 addresses as
	command arguments. (Trac #219, svn r2022)

34.	[bug]		jinmei
	bin/xfrin: fixed several small bugs with many additional unit
	tests.  Fixes include: IPv6 transport support, resource leak,
	and non IN class support. (Trac #185, svn r2000)

33.	[bug]		each
	bin/auth: output now prepended with "[b10-auth]" (Trac
	#109, svn r1985)

32.	[func]*		each
	bin/auth: removed custom query-processing code, changed
        boost::asio code to use plain asio instead, and added asio
        headers to the source tree.  This allows building without
        using an external boost library. (Trac #163, svn r1983)

31.	[func]		jinmei
	lib/dns: added a separate signature for Name::split() as a
	convenient wrapper for common usage. (Trac #49, svn r1903)

30.	[bug]		jinmei
	lib/dns: parameter validation of Name::split() was not sufficient,
	and invalid parameters could cause integer overflow and make the
	library crash. (Trac #177, svn r1806)

bind10-devel-20100421 released on April 21, 2010

29.	[build]		jreed
	Enable Python unit tests for "make check". (svn r1762)

28.	[bug]		jreed
	Fix msgq CC test so it can find its module. (svn r1751)

27.	[build]		jelte
	Add missing copyright license statements to various source
	files. (svn r1750)

26.	[func]		jelte
	Use PACKAGE_STRING (name + version) from config.h instead
	of hard-coded value in CH TXT version.bind replies (Trac
	#114, svn r1749)

25.	[func]*		jreed
	Renamed msgq to b10-msgq. (Trac #25, svn r1747, r1748)

24.	[func]		jinmei
	Support case-sensitive name compression in MessageRenderer.
	(Trac #142, svn r1704)

23.	[func]		jinmei
	Support a simple name with possible compression. (svn r1701)

22.	[func]		zhanglikun
	b10-xfrout for AXFR-out support added. (svn r1629, r1630)

21.	[bug]		zhanglikun
	Make log message more readable when xfrin failed. (svn
	r1697)

20.	[bug]		jinmei
	Keep stderr for child processes if -v is specified. (svn
	r1690, r1698)

19.	[bug]		jinmei
	Allow bind10 boss to pass environment variables from parent.
	(svn r1689)

18.	[bug]		jinmei
	Xfrin warn if bind10_dns load failed. (svn r1688)

17.	[bug]		jinmei
	Use sqlite3_ds.load() in xfrin module and catch Sqlite3DSError
	explicitly. (svn r1684)

16.	[func]*		zhanglikun
	Removed print_message and print_settings configuration
	commands from Xfrin. (Trac #136, svn r1682)

15.	[func]*		jinmei
	Changed zone loader/updater so trailing dot is not required.
	(svn r1681)

14.	[bug]		shane
	Change shutdown to actually SIGKILL properly. (svn r1675)

13.	[bug]		jinmei
	Don't ignore other RRs than SOA even if the second SOA is
	found. (svn r1674)

12.	[build]		jreed
	Fix tests and testdata so can be used from a read-only
	source directory.

11.	[build]		jreed
	Make sure python tests scripts are included in tarball.
	(svn r1648)

10.	[build]		jinmei
	Improve python detection for configure. (svn r1622)

9.	[build]		jinmei
	Automake the python binding of libdns. (svn r1617)

8.	[bug]		zhanglikun
	Fix log errors which may cause xfrin module to crash. (svn
	r1613)

7.	[func]		zhanglikun
	New API for inserting zone data to sqlite3 database for
	AXFR-in. (svn r1612, r1613)

6.	[bug]		jreed
	More code review, miscellaneous cleanups, style guidelines,
	and new and improved unit tests added.

5.	[doc]		jreed
	Manual page cleanups and improvements.

4.	[bug]		jinmei
	NSEC RDATA fixes for buffer overrun lookups, incorrect
	boundary checks, spec-non-conformant behaviors. (svn r1611)

3.	[bug]		jelte
	Remove a re-raise of an exception that should only have
	been included in an error answer on the cc channel. (svn
	r1601)

2.	[bug]		mgraff
	Removed unnecessary sleep() from ccsession.cc. (svn r1528)

1.	[build]*		jreed
	The configure --with-boostlib option changed to --with-boost-lib.

bind10-devel-20100319 released on March 19, 2010

For complete code revision history, see
	http://git.bind10.isc.org/cgi-bin/cgit.cgi/bind10
Specific git changesets can be accessed at:
	http://git.bind10.isc.org/cgi-bin/cgit.cgi/bind10/commit/?id=rrr
or after cloning the original git repository by executing:
	% git diff rrrr^ rrrr
Subversion changesets are not accessible any more.  The subversion
revision numbers will be replaced with corresponding git revisions.
Trac tickets can be accessed at: https://bind10.isc.org/ticket/nnn

LEGEND
[bug] general bug fix.  This is generally a backward compatible change,
	unless it's deemed to be impossible or very hard to keep
	compatibility to fix the bug.
[build] compilation and installation infrastructure change.
[doc] update to documentation. This shouldn't change run time behavior.
[func] new feature.  In some cases this may be a backward incompatible
	change, which would require a bump of major version.
[security] security hole fix. This is no different than a general bug
	fix except that it will be handled as confidential and will cause
	security patch releases.
*: Backward incompatible or operational change.<|MERGE_RESOLUTION|>--- conflicted
+++ resolved
@@ -1,4 +1,8 @@
-<<<<<<< HEAD
+
+823.	[build]		tomek
+	query_cmp tool removed from the source code.
+	(Trac #3509, git f61c800059bd5e5c74e435d7dd97ae561d29151a)
+
 822.	[build]		tomek
 	'host' program was removed from examples.
 	(Trac #3421, git aeea893fb1c52d20258929a62a59ae2e7bd12e3d)
@@ -14,11 +18,6 @@
 	(Trac #3517, git 9affa1b2210f5cc9d7a99724e5d5c8979409cefd)
 
 Kea 0.9beta1 released on August 13, 2014
-=======
-8XX.	[build]		tomek
-	query_cmp tool removed from the source code.
-	(Trac #3509, git TBD)
->>>>>>> f61c8000
 
 819.	[build]		marcin
 	Renamed variables in the configure.ac so as their names do not

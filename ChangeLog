--- conflicted
+++ resolved
@@ -1,4 +1,8 @@
-<<<<<<< HEAD
+671.	[func]		dclink,tomek
+	memfile backend now supports getLease4(hwaddr) and getLease4(client-id)
+	methods. Thanks to David Carlier for contributing a patch.
+	(Trac #2592, git a11683be53db2f9f8f9b71c1d1c163511e0319b3)
+
 670.	[func]		marcin
 	libdhcpsrv: Added support to MySQL lease database backend to
 	store FQDN data for the lease.
@@ -74,12 +78,6 @@
 	b10-dhcp4 and b10-dhcp6 servers through the BIND 10
 	configuration mechanism.
 	(Trac #2981, git aff6b06b2490fe4fa6568e7575a9a9105cfd7fae)
-=======
-6XX.	[func]		dclink,tomek
-	memfile backend now supports getLease4(hwaddr) and getLease4(client-id)
-	methods. Thanks to David Carlier for contributing a patch.
-	(Trac #2592, git ABCD)
->>>>>>> a11683be
 
 658.	[func]*		vorner
 	The resolver, being experimental, is no longer installed by default.
